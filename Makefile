#
# Licensed to the Apache Software Foundation (ASF) under one or more
# contributor license agreements.  See the NOTICE file distributed with
# this work for additional information regarding copyright ownership.
# The ASF licenses this file to You under the Apache License, Version 2.0
# (the "License"); you may not use this file except in compliance with
# the License.  You may obtain a copy of the License at
#
#     http://www.apache.org/licenses/LICENSE-2.0
#
# Unless required by applicable law or agreed to in writing, software
# distributed under the License is distributed on an "AS IS" BASIS,
# WITHOUT WARRANTIES OR CONDITIONS OF ANY KIND, either express or implied.
# See the License for the specific language governing permissions and
# limitations under the License.
#
default: help

VERSION ?= 1.6.0

# 2.15 image: "2.15.0-alpine"
TARGET_APISIX_VERSION ?= "3.1.0-centos"
APISIX_ADMIN_API_VERSION ?= "v3"
ifneq ($(APISIX_ADMIN_API_VERSION), "v3")
ifeq ($(TARGET_APISIX_VERSION), "3.1.0-centos")
	TARGET_APISIX_VERSION = "2.15.0-alpine"
endif
endif

RELEASE_SRC = apache-apisix-ingress-controller-${VERSION}-src
REGISTRY_PORT ?= "5000"
REGISTRY ?="localhost:$(REGISTRY_PORT)"
IMAGE_TAG ?= dev
ENABLE_PROXY ?= true

GITSHA ?= "no-git-module"
ifneq ("$(wildcard .git)", "")
	GITSHA = $(shell git rev-parse --short=7 HEAD)
endif
GINKGO ?= $(shell which ginkgo)
OSNAME ?= $(shell uname -s | tr A-Z a-z)
OSARCH ?= $(shell uname -m | tr A-Z a-z)
PWD ?= $(shell pwd)
ifeq ($(OSARCH), x86_64)
	OSARCH = amd64
endif

VERSYM="github.com/apache/apisix-ingress-controller/pkg/version._buildVersion"
GITSHASYM="github.com/apache/apisix-ingress-controller/pkg/version._buildGitRevision"
BUILDOSSYM="github.com/apache/apisix-ingress-controller/pkg/version._buildOS"
GO_LDFLAGS ?= "-X=$(VERSYM)=$(VERSION) -X=$(GITSHASYM)=$(GITSHA) -X=$(BUILDOSSYM)=$(OSNAME)/$(OSARCH)"
E2E_NODES ?= 4
E2E_FLAKE_ATTEMPTS ?= 0
E2E_SKIP_BUILD ?= 0
E2E_ENV ?= "dev"

### build:                Build apisix-ingress-controller
.PHONY: build
build:
	go build \
		-o apisix-ingress-controller \
		-ldflags $(GO_LDFLAGS) \
		main.go

### clean-image:          clean apisix-ingress-controller image
.PHONY: clean-image
clean-image: ## Removes local image
	echo "removing old image $(REGISTRY)/apisix-ingress-controller:$(IMAGE_TAG)"
	docker rmi -f $(REGISTRY)/apisix-ingress-controller:$(IMAGE_TAG) || true

### build-image:          Build apisix-ingress-controller image
.PHONY: build-image
build-image:
ifeq ($(E2E_SKIP_BUILD), 0)
	docker build -t apache/apisix-ingress-controller:$(IMAGE_TAG) --build-arg ENABLE_PROXY=$(ENABLE_PROXY) .
	docker tag apache/apisix-ingress-controller:$(IMAGE_TAG) $(REGISTRY)/apisix-ingress-controller:$(IMAGE_TAG)
endif

### pack-image:   Build and push Ingress image used in e2e test suites to kind or custom registry.
.PHONY: pack-image
pack-image: build-image
	docker push $(REGISTRY)/apisix-ingress-controller:$(IMAGE_TAG)

### pack-images:          Build and push images used in e2e test suites to kind or custom registry.
.PHONY: pack-images
pack-images: build-images push-images

### build-images:         Prepare all required Images
.PHONY: build-images
build-images: build-image
ifeq ($(E2E_SKIP_BUILD), 0)
	docker pull apache/apisix:$(TARGET_APISIX_VERSION)
	docker tag apache/apisix:$(TARGET_APISIX_VERSION) $(REGISTRY)/apisix:$(IMAGE_TAG)

	docker pull bitnami/etcd:3.4.14-debian-10-r0
	docker tag bitnami/etcd:3.4.14-debian-10-r0 $(REGISTRY)/etcd:$(IMAGE_TAG)

	docker pull kennethreitz/httpbin
	docker tag kennethreitz/httpbin $(REGISTRY)/httpbin:$(IMAGE_TAG)

	docker build -t test-backend:$(IMAGE_TAG) --build-arg ENABLE_PROXY=$(ENABLE_PROXY) ./test/e2e/testbackend
	docker tag test-backend:$(IMAGE_TAG) $(REGISTRY)/test-backend:$(IMAGE_TAG)

	docker tag apache/apisix-ingress-controller:$(IMAGE_TAG) $(REGISTRY)/apisix-ingress-controller:$(IMAGE_TAG)

	docker pull jmalloc/echo-server:latest
	docker tag  jmalloc/echo-server:latest $(REGISTRY)/echo-server:$(IMAGE_TAG)

	docker pull busybox:1.28
	docker tag  busybox:1.28 $(REGISTRY)/busybox:$(IMAGE_TAG)
endif

### push-images:          Push images used in e2e test suites to kind or custom registry.
.PHONY: push-images
push-images:
ifeq ($(E2E_SKIP_BUILD), 0)
	docker push $(REGISTRY)/apisix:$(IMAGE_TAG)
	docker push $(REGISTRY)/etcd:$(IMAGE_TAG)
	docker push $(REGISTRY)/httpbin:$(IMAGE_TAG)
	docker push $(REGISTRY)/test-backend:$(IMAGE_TAG)
	docker push $(REGISTRY)/apisix-ingress-controller:$(IMAGE_TAG)
	docker push $(REGISTRY)/echo-server:$(IMAGE_TAG)
	docker push $(REGISTRY)/busybox:$(IMAGE_TAG)
endif

### lint:                 Do static lint check
.PHONY: lint
lint:
	golangci-lint run

### unit-test:            Run unit test cases
.PHONY: unit-test
unit-test:
	go test -cover -coverprofile=coverage.txt ./...

### e2e-test:             Run e2e test cases (in existing clusters directly)
.PHONY: e2e-test
e2e-test: ginkgo-check pack-images e2e-wolf-rbac e2e-ldap install install-gateway-api
	cd test/e2e \
		&& go mod download \
		&& export REGISTRY=$(REGISTRY) \
		&& APISIX_ADMIN_API_VERSION=$(APISIX_ADMIN_API_VERSION) E2E_ENV=$(E2E_ENV) ACK_GINKGO_RC=true ginkgo -cover -coverprofile=coverage.txt -r --randomize-all --randomize-suites --trace --nodes=$(E2E_NODES) --focus=$(E2E_FOCUS) --flake-attempts=$(E2E_FLAKE_ATTEMPTS)

### e2e-test-local:       Run e2e test cases (kind is required)
.PHONY: e2e-test-local
e2e-test-local: kind-up e2e-test

.PHONY: ginkgo-check
ginkgo-check:
ifeq ("$(wildcard $(GINKGO))", "")
	@echo "ERROR: Need to install ginkgo first, run: go get -u github.com/onsi/ginkgo/v2/ginkgo@v2.9.0 or go install -mod=mod github.com/onsi/ginkgo/v2/ginkgo@v2.9.0"
	exit 1
endif

### install:				Install CRDs into the K8s cluster.
.PHONY: install
install:
	kubectl apply -k $(PWD)/samples/deploy/crd

### uninstall:				Uninstall CRDs from the K8s cluster.
.PHONY: uninstall
uninstall:
	kubectl delete -k $(PWD)/samples/deploy/crd

### kind-up:              Launch a Kubernetes cluster with a image registry by Kind.
.PHONY: kind-up
kind-up:
	./utils/kind-with-registry.sh $(REGISTRY_PORT)
### kind-reset:           Delete the Kubernetes cluster created by "make kind-up"
.PHONY: kind-reset
kind-reset:
	kind delete cluster --name apisix

### help:                 Show Makefile rules
.PHONY: help
help:
	@echo Makefile rules:
	@echo
	@grep -E '^### [-A-Za-z0-9_]+:' Makefile | sed 's/###/   /'

### release-src:          Release source
.PHONY: release-src
release-src:
	tar -zcvf $(RELEASE_SRC).tgz \
	--exclude .github \
	--exclude .git \
	--exclude .idea \
	--exclude .gitignore \
	--exclude .DS_Store \
	--exclude docs \
	--exclude samples \
	--exclude test \
	--exclude release \
	--exclude $(RELEASE_SRC).tgz \
	.

	gpg -u zhangjintao@apache.org --batch --yes --armor --detach-sig $(RELEASE_SRC).tgz
	shasum -a 512 $(RELEASE_SRC).tgz > $(RELEASE_SRC).tgz.sha512

	mkdir -p release
	mv $(RELEASE_SRC).tgz release/$(RELEASE_SRC).tgz
	mv $(RELEASE_SRC).tgz.asc release/$(RELEASE_SRC).tgz.asc
	mv $(RELEASE_SRC).tgz.sha512 release/$(RELEASE_SRC).tgz.sha512

.PHONY: gen-tools
gen-tools:
	go mod download
	@bash -c 'go install k8s.io/code-generator/cmd/{client-gen,lister-gen,informer-gen,deepcopy-gen}'

### verify-codegen:       Verify whether the generated codes (clientset, informer, deepcopy, etc) are up to date.
.PHONY: verify-codegen
verify-codegen: gen-tools
	./utils/verify-codegen.sh

### verify-license:       Verify license headers.
.PHONY: verify-license
verify-license:
	docker run -it --rm -v $(PWD):/github/workspace apache/skywalking-eyes header check -v info

### verify-mdlint:        Verify markdown files lint rules.
.PHONY: verify-mdlint
verify-mdlint:
	docker run -it --rm -v $(PWD):/work tmknom/markdownlint '**/*.md' --ignore node_modules --ignore CHANGELOG.md

### verify-yamllint:	  Verify yaml files lint rules for `samples/deploy` directory.
.PHONY: verify-yamllint
verify-yamllint:
	docker run -it --rm -v $(PWD):/yaml peterdavehello/yamllint yamllint samples/deploy

### verify-all:           Verify all verify- rules.
.PHONY: verify-all
verify-all: verify-codegen verify-license verify-mdlint verify-yamllint

### update-yamlfmt:       Update yaml files format for `samples/deploy` directory.
.PHONY: update-yamlfmt
update-yamlfmt:
	go install github.com/google/yamlfmt/cmd/yamlfmt@latest && yamlfmt samples/deploy

### update-codegen:       Update the generated codes (clientset, informer, deepcopy, etc).
.PHONY: update-codegen
update-codegen: gen-tools
	./utils/update-codegen.sh

### update-license:       Update license headers.
.PHONY: update-license
update-license:
	docker run -it --rm -v $(PWD):/github/workspace apache/skywalking-eyes header fix

### update-mdlint:        Update markdown files lint rules.
.PHONY: update-mdlint
update-mdlint:
	docker run -it --rm -v $(PWD):/work tmknom/markdownlint '**/*.md' -f --ignore node_modules --ignore vendor --ignore CHANGELOG.md

### update-gofmt:         Format all go codes
.PHONY: update-gofmt
update-gofmt:
	./utils/goimports-reviser.sh

### update-all:           Update all update- rules.
.PHONY: update-all
update-all: update-codegen update-license update-mdlint update-gofmt

### e2e-names-check:      Check if e2e test cases' names have the prefix "suite-<suite-name>".
.PHONY: e2e-names-check
e2e-names-check:
	chmod +x ./utils/check-e2e-names.sh && ./utils/check-e2e-names.sh

.PHONY: e2e-wolf-rbac
e2e-wolf-rbac:
ifeq ("$(E2E_FOCUS)", "")
	chmod +x ./test/e2e/testdata/wolf-rbac/cmd.sh && ./test/e2e/testdata/wolf-rbac/cmd.sh start
endif
ifneq ("$(E2E_FOCUS)", "")
	echo $(E2E_FOCUS) | grep -E 'suite-plugins-authentication|consumer|wolf' || exit 0 \
	&& chmod +x ./test/e2e/testdata/wolf-rbac/cmd.sh \
	&& ./test/e2e/testdata/wolf-rbac/cmd.sh start
endif

.PHONY: e2e-ldap
e2e-ldap:
ifeq ("$(E2E_FOCUS)", "")
	chmod +x ./test/e2e/testdata/ldap/cmd.sh && ./test/e2e/testdata/ldap/cmd.sh start
endif
ifneq ("$(E2E_FOCUS)", "")
	echo $(E2E_FOCUS) | grep -E 'suite-plugins-authentication|consumer|ldap' || exit 0 \
	&& chmod +x ./test/e2e/testdata/ldap/cmd.sh \
	&& ./test/e2e/testdata/ldap/cmd.sh start
endif

### kind-load-images:	  Load the images to the kind cluster
.PHONY: kind-load-images
kind-load-images:
	kind load docker-image --name=apisix \
			$(REGISTRY)/apisix:dev \
            $(REGISTRY)/etcd:dev \
            $(REGISTRY)/apisix-ingress-controller:dev \
            $(REGISTRY)/httpbin:dev \
            $(REGISTRY)/test-backend:dev \
<<<<<<< HEAD
            $(REGISTRY)/jmalloc/echo-server:dev \
            $(REGISTRY)/busybox:dev

### dev-env:			  Launch development environment
.PHONY: dev-env
dev-env: kind-up pack-image
	helm repo add apisix https://charts.apiseven.com
	helm repo update
	helm install apisix apisix/apisix \
		--set gateway.type=NodePort \
		--set ingress-controller.enabled=true \
		--namespace ingress-apisix \
		--create-namespace
	kubectl set image deployment/apisix-ingress-controller ingress-controller=$(REGISTRY)/apache/apisix-ingress-controller:dev --namespace ingress-apisix

### dev-env-reset:        Reset development environment
.PHONY: dev-env-reset
dev-env-reset: kind-reset clean-image
=======
            $(REGISTRY)/echo-server:dev \
            $(REGISTRY)/busybox:dev


GATEWAY_API_VERSION ?= v0.6.0
GATEWAY_API_PACKAGE ?= sigs.k8s.io/gateway-api@$(GATEWAY_API_VERSION)
GATEWAY_API_CRDS_GO_MOD_PATH = $(shell go env GOPATH)/pkg/mod/$(GATEWAY_API_PACKAGE)
GATEWAY_API_CRDS_LOCAL_PATH = $(PWD)/samples/deploy/gateway-api/$(GATEWAY_API_VERSION)

.PHONY: go-mod-download-gateway-api
go-mod-download-gateway-api:
	@go mod download $(GATEWAY_API_PACKAGE)

### install:				Install Gateway API into the K8s cluster from go mod.
.PHONY: install-gateway-api
install-gateway-api: go-mod-download-gateway-api
	kubectl apply -k $(GATEWAY_API_CRDS_GO_MOD_PATH)/config/crd
	kubectl apply -k $(GATEWAY_API_CRDS_GO_MOD_PATH)/config/crd/experimental
	kubectl apply -f $(GATEWAY_API_CRDS_GO_MOD_PATH)/config/webhook

### install:				Install Gateway API into the K8s cluster from repo.
.PHONY: install-gateway-api-local
install-gateway-api-local:
	kubectl apply -f $(GATEWAY_API_CRDS_LOCAL_PATH)

### uninstall-gateway-api:	Uninstall Gateway API from the K8s cluster.
.PHONY: uninstall-gateway-api
uninstall-gateway-api:
	kubectl delete -f $(GATEWAY_API_CRDS_LOCAL_PATH)
>>>>>>> 38710e71
<|MERGE_RESOLUTION|>--- conflicted
+++ resolved
@@ -296,9 +296,34 @@
             $(REGISTRY)/apisix-ingress-controller:dev \
             $(REGISTRY)/httpbin:dev \
             $(REGISTRY)/test-backend:dev \
-<<<<<<< HEAD
-            $(REGISTRY)/jmalloc/echo-server:dev \
+            $(REGISTRY)/echo-server:dev \
             $(REGISTRY)/busybox:dev
+
+GATEWAY_API_VERSION ?= v0.6.0
+GATEWAY_API_PACKAGE ?= sigs.k8s.io/gateway-api@$(GATEWAY_API_VERSION)
+GATEWAY_API_CRDS_GO_MOD_PATH = $(shell go env GOPATH)/pkg/mod/$(GATEWAY_API_PACKAGE)
+GATEWAY_API_CRDS_LOCAL_PATH = $(PWD)/samples/deploy/gateway-api/$(GATEWAY_API_VERSION)
+
+.PHONY: go-mod-download-gateway-api
+go-mod-download-gateway-api:
+	@go mod download $(GATEWAY_API_PACKAGE)
+
+### install:				Install Gateway API into the K8s cluster from go mod.
+.PHONY: install-gateway-api
+install-gateway-api: go-mod-download-gateway-api
+	kubectl apply -k $(GATEWAY_API_CRDS_GO_MOD_PATH)/config/crd
+	kubectl apply -k $(GATEWAY_API_CRDS_GO_MOD_PATH)/config/crd/experimental
+	kubectl apply -f $(GATEWAY_API_CRDS_GO_MOD_PATH)/config/webhook
+
+### install:				Install Gateway API into the K8s cluster from repo.
+.PHONY: install-gateway-api-local
+install-gateway-api-local:
+	kubectl apply -f $(GATEWAY_API_CRDS_LOCAL_PATH)
+
+### uninstall-gateway-api:	Uninstall Gateway API from the K8s cluster.
+.PHONY: uninstall-gateway-api
+uninstall-gateway-api:
+	kubectl delete -f $(GATEWAY_API_CRDS_LOCAL_PATH)
 
 ### dev-env:			  Launch development environment
 .PHONY: dev-env
@@ -314,35 +339,4 @@
 
 ### dev-env-reset:        Reset development environment
 .PHONY: dev-env-reset
-dev-env-reset: kind-reset clean-image
-=======
-            $(REGISTRY)/echo-server:dev \
-            $(REGISTRY)/busybox:dev
-
-
-GATEWAY_API_VERSION ?= v0.6.0
-GATEWAY_API_PACKAGE ?= sigs.k8s.io/gateway-api@$(GATEWAY_API_VERSION)
-GATEWAY_API_CRDS_GO_MOD_PATH = $(shell go env GOPATH)/pkg/mod/$(GATEWAY_API_PACKAGE)
-GATEWAY_API_CRDS_LOCAL_PATH = $(PWD)/samples/deploy/gateway-api/$(GATEWAY_API_VERSION)
-
-.PHONY: go-mod-download-gateway-api
-go-mod-download-gateway-api:
-	@go mod download $(GATEWAY_API_PACKAGE)
-
-### install:				Install Gateway API into the K8s cluster from go mod.
-.PHONY: install-gateway-api
-install-gateway-api: go-mod-download-gateway-api
-	kubectl apply -k $(GATEWAY_API_CRDS_GO_MOD_PATH)/config/crd
-	kubectl apply -k $(GATEWAY_API_CRDS_GO_MOD_PATH)/config/crd/experimental
-	kubectl apply -f $(GATEWAY_API_CRDS_GO_MOD_PATH)/config/webhook
-
-### install:				Install Gateway API into the K8s cluster from repo.
-.PHONY: install-gateway-api-local
-install-gateway-api-local:
-	kubectl apply -f $(GATEWAY_API_CRDS_LOCAL_PATH)
-
-### uninstall-gateway-api:	Uninstall Gateway API from the K8s cluster.
-.PHONY: uninstall-gateway-api
-uninstall-gateway-api:
-	kubectl delete -f $(GATEWAY_API_CRDS_LOCAL_PATH)
->>>>>>> 38710e71
+dev-env-reset: kind-reset clean-image