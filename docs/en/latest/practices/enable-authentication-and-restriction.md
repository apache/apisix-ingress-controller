---
title: Enable authentication and restriction
---

<!--
#
# Licensed to the Apache Software Foundation (ASF) under one or more
# contributor license agreements.  See the NOTICE file distributed with
# this work for additional information regarding copyright ownership.
# The ASF licenses this file to You under the Apache License, Version 2.0
# (the "License"); you may not use this file except in compliance with
# the License.  You may obtain a copy of the License at
#
#     http://www.apache.org/licenses/LICENSE-2.0
#
# Unless required by applicable law or agreed to in writing, software
# distributed under the License is distributed on an "AS IS" BASIS,
# WITHOUT WARRANTIES OR CONDITIONS OF ANY KIND, either express or implied.
# See the License for the specific language governing permissions and
# limitations under the License.
#
-->

## Description

Consumers are used for the authentication method controlled by Apache APISIX, if users want to use their own auth system or 3rd party systems, use OIDC.  

## Attributes

### Authentication methods

#### `keyAuth`

<<<<<<< HEAD
Consumers add their key either in a header `apikey` to authenticate their requests. For more information about `keyAuth`, please refer to [APISIX jwt-auth](https://apisix.apache.org/docs/apisix/plugins/key-auth/).
=======
Consumers add their key either in a header `apikey` to authenticate their requests. For more information about wolfRbac, please refer to [APISIX jwt-auth](https://apisix.apache.org/docs/apisix/plugins/key-auth/).
>>>>>>> bb240b6b

<details>
  <summary>keyAuth yaml configure</summary>

```yaml
apiVersion: apisix.apache.org/v2beta3
kind: ApisixConsumer
metadata:
  name: ${name}
spec:
  authParameter:
    keyAuth:
      value:
        key: ${key} #required
```

</details>

#### `basicAuth`

<<<<<<< HEAD
Consumers add their key either in a header `Authentication` to authenticate their requests.For more information about `basicAuth`, please refer to [APISIX basic-auth](https://apisix.apache.org/docs/apisix/plugins/basic-auth/).
=======
Consumers add their key either in a header `Authentication` to authenticate their requests.For more information about wolfRbac, please refer to [APISIX basic-auth](https://apisix.apache.org/docs/apisix/plugins/basic-auth/).
>>>>>>> bb240b6b

<details>
  <summary>basicAuth yaml configure</summary>

```yaml
apiVersion: apisix.apache.org/v2beta3
kind: ApisixConsumer
metadata:
  name: ${name}
spec:
  authParameter:
    basicAuth:
      value:
        username: ${username} #required
        password: ${password} #required
```

</details>

#### `jwtAuth`

<<<<<<< HEAD
The consumer then adds its key to the query string parameter, request header, or cookie to verify its request. For more information about `jwtAuth`, please refer to [APISIX jwt-auth](https://apisix.apache.org/docs/apisix/plugins/jwt-auth/).
=======
Consumers add their key either in a header `Authentication` or a  to authenticate their requests.For more information about `jwtAuth`, please refer to [APISIX jwt-auth](https://apisix.apache.org/docs/apisix/plugins/jwt-auth/).
>>>>>>> bb240b6b

:::note Need to expose API  
This plugin will add `/apisix/plugin/jwt/sign` to sign. You may need to use `public-api` plugin to expose it.  
:::

<details>
  <summary>jwtAuth yaml configure</summary>

```yaml
apiVersion: apisix.apache.org/v2beta3
kind: ApisixConsumer
metadata:
  name: ${name}
spec:
  authParameter:
    wolfRbac:
      value:
        key: "${key}"                                    #required
        secret: "${secret}"                              #optional
        public_key: "${public_key}"                      #optional, required when algorithm attribute selects RS256 algorithm.
        private_key: "{private_key}"                     #optional, required when algorithm attribute selects RS256 algorithm.
        algorithm: "${HS256 | HS512 | RS256}"            #optional
        exp: ${ 86400 | token's expire time, in seconds} #optional
        algorithm: ${true | false}                       #optional
```

</details>

#### `wolfRbac`

<<<<<<< HEAD
To use wolfRbac authentication, you need to start and install [wolf-server](https://github.com/iGeeky/wolf/blob/master/quick-start-with-docker/README.md). For more information about `wolfRbac`, please refer to [APISIX wolf-rbac](https://apisix.apache.org/zh/docs/apisix/plugins/wolf-rbac/).
=======
To use wolfRbac authentication, you need to start and install [wolf-server](https://github.com/iGeeky/wolf/blob/master/quick-start-with-docker/README.md). For more information about wolfRbac, please refer to [APISIX wolf-rbac](https://apisix.apache.org/zh/docs/apisix/plugins/wolf-rbac/).
>>>>>>> bb240b6b

:::note This plugin will add several API

* /apisix/plugin/wolf-rbac/login
* /apisix/plugin/wolf-rbac/change_pwd
* /apisix/plugin/wolf-rbac/user_info

<<<<<<< HEAD
You may need to use `public-api` plugin to expose it.  
=======
You may need to use public-api plugin to expose it.  
>>>>>>> bb240b6b
:::

<details>
  <summary>wolfRbac yaml configure</summary>

```yaml
apiVersion: apisix.apache.org/v2beta3
kind: ApisixConsumer
metadata:
  name: ${name}
spec:
  authParameter:
    wolfRbac:
      value:
      server: "${server of wolf-rbac}"                            #optional
      appid: "${appid of wolf-rbac}"                              #optional
      header_prefix: "${X- | X-UserId | X-Username | X-Nickname}" #optional
```

</details>

### [Restriction](https://apisix.apache.org/docs/apisix/plugins/consumer-restriction/)

#### `whitelist` or `blacklist`

`whitelist`: Grant full access to all users specified in the provided list, **has the priority over `allowed_by_methods`**  
`blacklist`: Reject connection to all users specified in the provided list, **has the priority over `whitelist`**

<details>
  <summary>whitelist or blacklist with consumer-restriction yaml configure</summary>

```yaml
plugins:
- name: consumer-restriction
  enable: true
  config:
    blacklist:
    - "${consumer_name}"
    - "${consumer_name}"
```

</details>

#### `allowed_by_methods`

HTTP methods can be `methods:["GET", "POST", "PUT", "DELETE", "PATCH", "HEAD", "OPTIONS", "CONNECT", "TRACE", "PURGE"]`

<details>
  <summary>allowed_by_methods with consumer-restriction yaml configure</summary>

```yaml
plugins:
- name: consumer-restriction
  enable: true
  config:
    allowed_by_methods:
    - user: "${consumer_name}"
      methods:
      - "${GET | POST | PUT |...}"
      - "${GET | POST | PUT |...}"
    - user: "${consumer_name}"
      methods:
      - "${GET | POST | PUT |...}"
```

</details>

## Example

[Refer to the corresponding e2e test case.](../../../../test/e2e/suite-features/consumer.go)

### Prepare env

To use this tutorial, you must deploy `Ingress APISIX` and `httpbin` in Kubernetes cluster.

* Installing [`Ingress APISIX`](../deployments/minikube.md).
* Deploy `httpbin` service.

```shell
#Now, try to deploy httpbin to your Kubernetes cluster:
kubectl run httpbin --image kennethreitz/httpbin --port 80
kubectl expose pod httpbin --port 80
```

### How to enable `Authentication`

#### Enable `keyAuth`

The following is an example. The `keyAuth` is enabled on the specified route to restrict user access.  

* Creates a ApisixConsumer, and set the attributes of plugin `key-auth`:

```shell
kubectl apply -f - <<EOF
apiVersion: apisix.apache.org/v2beta3
kind: ApisixConsumer
metadata:
  name: foo
spec:
  authParameter:
    keyAuth:
      value:
        key: foo-key
EOF
```

* Creates a ApisixRoute, and enable plugin `key-auth`:

```shell
kubectl apply -f - <<EOF
apiVersion: apisix.apache.org/v2beta3
kind: ApisixRoute
metadata:
  name: httpserver-route
spec:
  http:
  - name: rule1
    match:
      hosts:
      - httpbin.org
      paths:
      - /*
    backends:
    - serviceName: httpbin
      servicePort: 80
    authentication:
      enable: true
      type: keyAuth
EOF
```

* Requests from foo:

```shell
kubectl  exec -it -n ${namespace of Apache APISIX} ${pod of Apache APISIX}  -- curl http://127.0.0.1:9080/anything -H 'Host: httpbin.org' -H 'apikey:foo-key' -i
```

```shell
HTTP/1.1 200 OK
...
```

#### Enable `jwtAuth`

<<<<<<< HEAD
* Creates a ApisixConsumer, and set the attributes of plugin `jwt-auth`:
=======
>>>>>>> bb240b6b

```shell
kubectl apply -f - <<EOF
apiVersion: apisix.apache.org/v2beta3
kind: ApisixConsumer
metadata:
<<<<<<< HEAD
  name: foo2
=======
  name: foo
>>>>>>> bb240b6b
spec:
  authParameter:
    jwtAuth:
      value:
<<<<<<< HEAD
        key: foo2-key
EOF
```

* Use the `public-api` plugin to expose the public API:

=======
        key: foo-key
EOF
```

>>>>>>> bb240b6b
```shell
kubectl apply -f - <<EOF
apiVersion: apisix.apache.org/v2beta3
kind: ApisixRoute
metadata:
  name: default
spec:
  http:
  - name: public-api
    match:
      paths:
      - /apisix/plugin/jwt/sign
    backends:
    - serviceName: apisix-admin
      servicePort: 9180
    plugins:
    - name: public-api
      enable: true
EOF
```

<<<<<<< HEAD
* Creates a ApisixRoute, and enable the jwt-auth plugin:

=======
>>>>>>> bb240b6b
```shell
kubectl apply -f - <<EOF
apiVersion: apisix.apache.org/v2beta3
kind: ApisixRoute
metadata:
 name: httpbin-route
spec:
 http:
 - name: rule1
   match:
     hosts:
     - httpbin.org
     paths:
       - /*
   backends:
   - serviceName: httpbin
     servicePort: 80
   authentication:
     enable: true
     type: jwtAuth
EOF
```

* Get the token:

```shell
<<<<<<< HEAD
kubectl  exec -it -n ${namespace of Apache APISIX} ${pod of Apache APISIX} -- curl http://127.0.0.1:9080/apisix/plugin/jwt/sign?key=foo2-key -H 'Host: httpbin.org' -i
=======
kubectl  exec -it -n ${namespace of Apache APISIX} ${pod of Apache APISIX} -- curl http://127.0.0.1:9080/apisix/plugin/jwt/sign?key=foo-key -H 'Host: httpbin.org' -i
>>>>>>> bb240b6b
```

```shell
HTTP/1.1 200 OK
...
eyJhbGciOiJIUzI1NiIsInR5cCI6IkpXVCJ9.eyJrZXkiOiJ1c2VyLWtleSIsImV4cCI6MTU2NDA1MDgxMX0.Us8zh_4VjJXF-TmR5f8cif8mBU7SuefPlpxhH0jbPVI
```

* Without token:

```shell
kubectl  exec -it -n ${namespace of Apache APISIX} ${pod of Apache APISIX} -- curl http://127.0.0.1:9080/anything -H 'Host: httpbin.org' -i
```

```shell
HTTP/1.1 401 
...
{"message":"Missing JWT token in request"}
```

* Request header with token:

```shell
kubectl  exec -it -n ${namespace of Apache APISIX} ${pod of Apache APISIX} -- curl http://127.0.0.1:9080/anything -H 'Host: httpbin.org' -H 'Authorization: eyJhbGciOiJIUzI1NiIsInR5cCI6IkpXVCJ9.eyJrZXkiOiJ1c2VyLWtleSIsImV4cCI6MTU2NDA1MDgxMX0.Us8zh_4VjJXF-TmR5f8cif8mBU7SuefPlpxhH0jbPVI' -i
```

```shell
HTTP/1.1 200 OK
...
```

### How to enable `Restriction`

We can also use the `consumer-restriction` Plugin to restrict our user from accessing the API.

#### How to restrict `consumer_name`

The following is an example. The `consumer-restriction` plugin is enabled on the specified route to restrict `consumer_name` access.

* **consumer_name**: Add the `username` of `consumer` to a whitelist or blacklist (supporting single or multiple consumers) to restrict access to services or routes.

* Create ApisixConsumer jack1:

```shell
kubectl apply -f - <<EOF
apiVersion: apisix.apache.org/v2beta3
kind: ApisixConsumer
metadata:
  name: jack1
spec:
  authParameter:
    keyAuth:
      value:
        key: jack1-key
EOF
```

* Create ApisixConsumer jack2:

```shell
kubectl apply -f - <<EOF
apiVersion: apisix.apache.org/v2beta3
kind: ApisixConsumer
metadata:
  name: jack2
spec:
  authParameter:
    keyAuth:
      value:
        key: jack2-key
EOF
```

* Creates a ApisixRoute, and enable config `whitelist`  of the plugin `consumer-restriction`:

```shell
kubectl apply -f - <<EOF
apiVersion: apisix.apache.org/v2beta3
kind: ApisixRoute
metadata:
 name: httpserver-route
spec:
 http:
 - name: rule1
   match:
     hosts:
     - httpbin.org
     paths:
       - /*
   backends:
   - serviceName: httpbin
     servicePort: 80
   authentication:
     enable: true
     type: keyAuth
   plugins:
   - name: consumer-restriction
     enable: true
     config:
       whitelist:
       - "default_jack1"
EOF
```

:::note The `default_jack1` generation rules:

view ApisixConsumer resource object from this namespace `default`

```shell
$ kubectl get apisixconsumers.apisix.apache.org -n default
NAME    AGE
foo     14h
jack1   14h
jack2   14h
```

`${consumer_name}` = `${namespace}_${ApisixConsumer_name}` --> `default_foo`  
`${consumer_name}` = `${namespace}_${ApisixConsumer_name}` --> `default_jack1`  
`${consumer_name}` = `${namespace}_${ApisixConsumer_name}` --> `default_jack2`

:::

**Example usage**

* Requests from jack1:

```shell
kubectl  exec -it -n ${namespace of Apache APISIX} ${pod of Apache APISIX} -- curl http://127.0.0.1:9080/anything -H 'Host: httpbin.org' -H 'apikey:jack1-key' -i
```

```shell
HTTP/1.1 200 OK
...
```

* Requests from jack2:

```shell
kubectl  exec -it -n ${namespace of Apache APISIX} ${pod of Apache APISIX} -- curl http://127.0.0.1:9080/anything -H 'Host: httpbin.org' -H 'apikey:jack2-key' -i
```

```shell
HTTP/1.1 403 Forbidden
...
{"message":"The consumer_name is forbidden."}
```

#### How to restrict `allowed_by_methods`

This example restrict the user `jack2` to only `GET` on the resource.

* Creates a ApisixRoute, and enable config `allowed_by_methods`  of the plugin `consumer-restriction`:

```shell
kubectl apply -f - <<EOF
apiVersion: apisix.apache.org/v2beta3
kind: ApisixRoute
metadata:
 name: httpserver-route
spec:
 http:
 - name: rule1
   match:
     hosts:
     - httpbin.org
     paths:
       - /*
   backends:
   - serviceName: httpbin
     servicePort: 80
   authentication:
     enable: true
     type: keyAuth
   plugins:
   - name: consumer-restriction
     enable: true
     config:
       allowed_by_methods:
       - user: "default_jack1"
         methods:
         - "POST"
         - "GET"
       - user: "default_jack2"
         methods:
         - "GET"
EOF
```

**Example usage**

* Requests from jack1:

```shell
kubectl  exec -it -n ${namespace of Apache APISIX} ${pod of Apache APISIX} -- curl http://127.0.0.1:9080/anything -H 'Host: httpbin.org' -H 'apikey:jack1-key' -i
```

```shell
HTTP/1.1 200 OK
...
```

```shell
kubectl  exec -it -n ${namespace of Apache APISIX} ${pod of Apache APISIX} -- curl http://127.0.0.1:9080/anything -H 'Host: httpbin.org' -H 'apikey:jack1-key' -d '' -i
```

```shell
HTTP/1.1 200 OK
...
```

* Requests from jack2:

```shell
kubectl  exec -it -n ${namespace of Apache APISIX} ${pod of Apache APISIX} -- curl http://127.0.0.1:9080/anything -H 'Host: httpbin.org' -H 'apikey:jack2-key' -i
```

```shell
HTTP/1.1 200 OK
...
```

```shell
kubectl  exec -it -n ${namespace of Apache APISIX} ${pod of Apache APISIX} -- curl http://127.0.0.1:9080/anything -H 'Host: httpbin.org' -H 'apikey:jack2-key' -d '' -i
```

```shell
HTTP/1.1 403 Forbidden
...
```

### Disable authentication and restriction

To disable the `consumer-restriction` Plugin, you can set the `enable: false` from the `plugins` configuration.  
Also, disable the `keyAuth`, you can set the `enable: false` from the `authentication` configuration.

```shell
kubectl apply -f - <<EOF
apiVersion: apisix.apache.org/v2beta3
kind: ApisixRoute
metadata:
 name: httpserver-route
spec:
 http:
 - name: rule1
   match:
     hosts:
     - httpbin.org
     paths:
       - /*
   backends:
   - serviceName: httpbin
     servicePort: 80
   authentication:
     enable: false
     type: keyAuth
   plugins:
   - name: consumer-restriction
     enable: false
     config:
       allowed_by_methods:
       - user: "default_jack1"
         methods:
         - "POST"
         - "GET"
       - user: "default_jack2"
         methods:
         - "GET"
EOF
```

```shell
kubectl  exec -it -n ${namespace of Apache APISIX} ${pod of Apache APISIX}  -- curl http://127.0.0.1:9080/anything -H 'Host: httpbin.org' -i
```

```shell
HTTP/1.1 200 OK
...
```
<|MERGE_RESOLUTION|>--- conflicted
+++ resolved
@@ -1,647 +1,606 @@
----
-title: Enable authentication and restriction
----
-
-<!--
-#
-# Licensed to the Apache Software Foundation (ASF) under one or more
-# contributor license agreements.  See the NOTICE file distributed with
-# this work for additional information regarding copyright ownership.
-# The ASF licenses this file to You under the Apache License, Version 2.0
-# (the "License"); you may not use this file except in compliance with
-# the License.  You may obtain a copy of the License at
-#
-#     http://www.apache.org/licenses/LICENSE-2.0
-#
-# Unless required by applicable law or agreed to in writing, software
-# distributed under the License is distributed on an "AS IS" BASIS,
-# WITHOUT WARRANTIES OR CONDITIONS OF ANY KIND, either express or implied.
-# See the License for the specific language governing permissions and
-# limitations under the License.
-#
--->
-
-## Description
-
-Consumers are used for the authentication method controlled by Apache APISIX, if users want to use their own auth system or 3rd party systems, use OIDC.  
-
-## Attributes
-
-### Authentication methods
-
-#### `keyAuth`
-
-<<<<<<< HEAD
-Consumers add their key either in a header `apikey` to authenticate their requests. For more information about `keyAuth`, please refer to [APISIX jwt-auth](https://apisix.apache.org/docs/apisix/plugins/key-auth/).
-=======
-Consumers add their key either in a header `apikey` to authenticate their requests. For more information about wolfRbac, please refer to [APISIX jwt-auth](https://apisix.apache.org/docs/apisix/plugins/key-auth/).
->>>>>>> bb240b6b
-
-<details>
-  <summary>keyAuth yaml configure</summary>
-
-```yaml
-apiVersion: apisix.apache.org/v2beta3
-kind: ApisixConsumer
-metadata:
-  name: ${name}
-spec:
-  authParameter:
-    keyAuth:
-      value:
-        key: ${key} #required
-```
-
-</details>
-
-#### `basicAuth`
-
-<<<<<<< HEAD
-Consumers add their key either in a header `Authentication` to authenticate their requests.For more information about `basicAuth`, please refer to [APISIX basic-auth](https://apisix.apache.org/docs/apisix/plugins/basic-auth/).
-=======
-Consumers add their key either in a header `Authentication` to authenticate their requests.For more information about wolfRbac, please refer to [APISIX basic-auth](https://apisix.apache.org/docs/apisix/plugins/basic-auth/).
->>>>>>> bb240b6b
-
-<details>
-  <summary>basicAuth yaml configure</summary>
-
-```yaml
-apiVersion: apisix.apache.org/v2beta3
-kind: ApisixConsumer
-metadata:
-  name: ${name}
-spec:
-  authParameter:
-    basicAuth:
-      value:
-        username: ${username} #required
-        password: ${password} #required
-```
-
-</details>
-
-#### `jwtAuth`
-
-<<<<<<< HEAD
-The consumer then adds its key to the query string parameter, request header, or cookie to verify its request. For more information about `jwtAuth`, please refer to [APISIX jwt-auth](https://apisix.apache.org/docs/apisix/plugins/jwt-auth/).
-=======
-Consumers add their key either in a header `Authentication` or a  to authenticate their requests.For more information about `jwtAuth`, please refer to [APISIX jwt-auth](https://apisix.apache.org/docs/apisix/plugins/jwt-auth/).
->>>>>>> bb240b6b
-
-:::note Need to expose API  
-This plugin will add `/apisix/plugin/jwt/sign` to sign. You may need to use `public-api` plugin to expose it.  
-:::
-
-<details>
-  <summary>jwtAuth yaml configure</summary>
-
-```yaml
-apiVersion: apisix.apache.org/v2beta3
-kind: ApisixConsumer
-metadata:
-  name: ${name}
-spec:
-  authParameter:
-    wolfRbac:
-      value:
-        key: "${key}"                                    #required
-        secret: "${secret}"                              #optional
-        public_key: "${public_key}"                      #optional, required when algorithm attribute selects RS256 algorithm.
-        private_key: "{private_key}"                     #optional, required when algorithm attribute selects RS256 algorithm.
-        algorithm: "${HS256 | HS512 | RS256}"            #optional
-        exp: ${ 86400 | token's expire time, in seconds} #optional
-        algorithm: ${true | false}                       #optional
-```
-
-</details>
-
-#### `wolfRbac`
-
-<<<<<<< HEAD
-To use wolfRbac authentication, you need to start and install [wolf-server](https://github.com/iGeeky/wolf/blob/master/quick-start-with-docker/README.md). For more information about `wolfRbac`, please refer to [APISIX wolf-rbac](https://apisix.apache.org/zh/docs/apisix/plugins/wolf-rbac/).
-=======
-To use wolfRbac authentication, you need to start and install [wolf-server](https://github.com/iGeeky/wolf/blob/master/quick-start-with-docker/README.md). For more information about wolfRbac, please refer to [APISIX wolf-rbac](https://apisix.apache.org/zh/docs/apisix/plugins/wolf-rbac/).
->>>>>>> bb240b6b
-
-:::note This plugin will add several API
-
-* /apisix/plugin/wolf-rbac/login
-* /apisix/plugin/wolf-rbac/change_pwd
-* /apisix/plugin/wolf-rbac/user_info
-
-<<<<<<< HEAD
-You may need to use `public-api` plugin to expose it.  
-=======
-You may need to use public-api plugin to expose it.  
->>>>>>> bb240b6b
-:::
-
-<details>
-  <summary>wolfRbac yaml configure</summary>
-
-```yaml
-apiVersion: apisix.apache.org/v2beta3
-kind: ApisixConsumer
-metadata:
-  name: ${name}
-spec:
-  authParameter:
-    wolfRbac:
-      value:
-      server: "${server of wolf-rbac}"                            #optional
-      appid: "${appid of wolf-rbac}"                              #optional
-      header_prefix: "${X- | X-UserId | X-Username | X-Nickname}" #optional
-```
-
-</details>
-
-### [Restriction](https://apisix.apache.org/docs/apisix/plugins/consumer-restriction/)
-
-#### `whitelist` or `blacklist`
-
-`whitelist`: Grant full access to all users specified in the provided list, **has the priority over `allowed_by_methods`**  
-`blacklist`: Reject connection to all users specified in the provided list, **has the priority over `whitelist`**
-
-<details>
-  <summary>whitelist or blacklist with consumer-restriction yaml configure</summary>
-
-```yaml
-plugins:
-- name: consumer-restriction
-  enable: true
-  config:
-    blacklist:
-    - "${consumer_name}"
-    - "${consumer_name}"
-```
-
-</details>
-
-#### `allowed_by_methods`
-
-HTTP methods can be `methods:["GET", "POST", "PUT", "DELETE", "PATCH", "HEAD", "OPTIONS", "CONNECT", "TRACE", "PURGE"]`
-
-<details>
-  <summary>allowed_by_methods with consumer-restriction yaml configure</summary>
-
-```yaml
-plugins:
-- name: consumer-restriction
-  enable: true
-  config:
-    allowed_by_methods:
-    - user: "${consumer_name}"
-      methods:
-      - "${GET | POST | PUT |...}"
-      - "${GET | POST | PUT |...}"
-    - user: "${consumer_name}"
-      methods:
-      - "${GET | POST | PUT |...}"
-```
-
-</details>
-
-## Example
-
-[Refer to the corresponding e2e test case.](../../../../test/e2e/suite-features/consumer.go)
-
-### Prepare env
-
-To use this tutorial, you must deploy `Ingress APISIX` and `httpbin` in Kubernetes cluster.
-
-* Installing [`Ingress APISIX`](../deployments/minikube.md).
-* Deploy `httpbin` service.
-
-```shell
-#Now, try to deploy httpbin to your Kubernetes cluster:
-kubectl run httpbin --image kennethreitz/httpbin --port 80
-kubectl expose pod httpbin --port 80
-```
-
-### How to enable `Authentication`
-
-#### Enable `keyAuth`
-
-The following is an example. The `keyAuth` is enabled on the specified route to restrict user access.  
-
-* Creates a ApisixConsumer, and set the attributes of plugin `key-auth`:
-
-```shell
-kubectl apply -f - <<EOF
-apiVersion: apisix.apache.org/v2beta3
-kind: ApisixConsumer
-metadata:
-  name: foo
-spec:
-  authParameter:
-    keyAuth:
-      value:
-        key: foo-key
-EOF
-```
-
-* Creates a ApisixRoute, and enable plugin `key-auth`:
-
-```shell
-kubectl apply -f - <<EOF
-apiVersion: apisix.apache.org/v2beta3
-kind: ApisixRoute
-metadata:
-  name: httpserver-route
-spec:
-  http:
-  - name: rule1
-    match:
-      hosts:
-      - httpbin.org
-      paths:
-      - /*
-    backends:
-    - serviceName: httpbin
-      servicePort: 80
-    authentication:
-      enable: true
-      type: keyAuth
-EOF
-```
-
-* Requests from foo:
-
-```shell
-kubectl  exec -it -n ${namespace of Apache APISIX} ${pod of Apache APISIX}  -- curl http://127.0.0.1:9080/anything -H 'Host: httpbin.org' -H 'apikey:foo-key' -i
-```
-
-```shell
-HTTP/1.1 200 OK
-...
-```
-
-#### Enable `jwtAuth`
-
-<<<<<<< HEAD
-* Creates a ApisixConsumer, and set the attributes of plugin `jwt-auth`:
-=======
->>>>>>> bb240b6b
-
-```shell
-kubectl apply -f - <<EOF
-apiVersion: apisix.apache.org/v2beta3
-kind: ApisixConsumer
-metadata:
-<<<<<<< HEAD
-  name: foo2
-=======
-  name: foo
->>>>>>> bb240b6b
-spec:
-  authParameter:
-    jwtAuth:
-      value:
-<<<<<<< HEAD
-        key: foo2-key
-EOF
-```
-
-* Use the `public-api` plugin to expose the public API:
-
-=======
-        key: foo-key
-EOF
-```
-
->>>>>>> bb240b6b
-```shell
-kubectl apply -f - <<EOF
-apiVersion: apisix.apache.org/v2beta3
-kind: ApisixRoute
-metadata:
-  name: default
-spec:
-  http:
-  - name: public-api
-    match:
-      paths:
-      - /apisix/plugin/jwt/sign
-    backends:
-    - serviceName: apisix-admin
-      servicePort: 9180
-    plugins:
-    - name: public-api
-      enable: true
-EOF
-```
-
-<<<<<<< HEAD
-* Creates a ApisixRoute, and enable the jwt-auth plugin:
-
-=======
->>>>>>> bb240b6b
-```shell
-kubectl apply -f - <<EOF
-apiVersion: apisix.apache.org/v2beta3
-kind: ApisixRoute
-metadata:
- name: httpbin-route
-spec:
- http:
- - name: rule1
-   match:
-     hosts:
-     - httpbin.org
-     paths:
-       - /*
-   backends:
-   - serviceName: httpbin
-     servicePort: 80
-   authentication:
-     enable: true
-     type: jwtAuth
-EOF
-```
-
-* Get the token:
-
-```shell
-<<<<<<< HEAD
-kubectl  exec -it -n ${namespace of Apache APISIX} ${pod of Apache APISIX} -- curl http://127.0.0.1:9080/apisix/plugin/jwt/sign?key=foo2-key -H 'Host: httpbin.org' -i
-=======
-kubectl  exec -it -n ${namespace of Apache APISIX} ${pod of Apache APISIX} -- curl http://127.0.0.1:9080/apisix/plugin/jwt/sign?key=foo-key -H 'Host: httpbin.org' -i
->>>>>>> bb240b6b
-```
-
-```shell
-HTTP/1.1 200 OK
-...
-eyJhbGciOiJIUzI1NiIsInR5cCI6IkpXVCJ9.eyJrZXkiOiJ1c2VyLWtleSIsImV4cCI6MTU2NDA1MDgxMX0.Us8zh_4VjJXF-TmR5f8cif8mBU7SuefPlpxhH0jbPVI
-```
-
-* Without token:
-
-```shell
-kubectl  exec -it -n ${namespace of Apache APISIX} ${pod of Apache APISIX} -- curl http://127.0.0.1:9080/anything -H 'Host: httpbin.org' -i
-```
-
-```shell
-HTTP/1.1 401 
-...
-{"message":"Missing JWT token in request"}
-```
-
-* Request header with token:
-
-```shell
-kubectl  exec -it -n ${namespace of Apache APISIX} ${pod of Apache APISIX} -- curl http://127.0.0.1:9080/anything -H 'Host: httpbin.org' -H 'Authorization: eyJhbGciOiJIUzI1NiIsInR5cCI6IkpXVCJ9.eyJrZXkiOiJ1c2VyLWtleSIsImV4cCI6MTU2NDA1MDgxMX0.Us8zh_4VjJXF-TmR5f8cif8mBU7SuefPlpxhH0jbPVI' -i
-```
-
-```shell
-HTTP/1.1 200 OK
-...
-```
-
-### How to enable `Restriction`
-
-We can also use the `consumer-restriction` Plugin to restrict our user from accessing the API.
-
-#### How to restrict `consumer_name`
-
-The following is an example. The `consumer-restriction` plugin is enabled on the specified route to restrict `consumer_name` access.
-
-* **consumer_name**: Add the `username` of `consumer` to a whitelist or blacklist (supporting single or multiple consumers) to restrict access to services or routes.
-
-* Create ApisixConsumer jack1:
-
-```shell
-kubectl apply -f - <<EOF
-apiVersion: apisix.apache.org/v2beta3
-kind: ApisixConsumer
-metadata:
-  name: jack1
-spec:
-  authParameter:
-    keyAuth:
-      value:
-        key: jack1-key
-EOF
-```
-
-* Create ApisixConsumer jack2:
-
-```shell
-kubectl apply -f - <<EOF
-apiVersion: apisix.apache.org/v2beta3
-kind: ApisixConsumer
-metadata:
-  name: jack2
-spec:
-  authParameter:
-    keyAuth:
-      value:
-        key: jack2-key
-EOF
-```
-
-* Creates a ApisixRoute, and enable config `whitelist`  of the plugin `consumer-restriction`:
-
-```shell
-kubectl apply -f - <<EOF
-apiVersion: apisix.apache.org/v2beta3
-kind: ApisixRoute
-metadata:
- name: httpserver-route
-spec:
- http:
- - name: rule1
-   match:
-     hosts:
-     - httpbin.org
-     paths:
-       - /*
-   backends:
-   - serviceName: httpbin
-     servicePort: 80
-   authentication:
-     enable: true
-     type: keyAuth
-   plugins:
-   - name: consumer-restriction
-     enable: true
-     config:
-       whitelist:
-       - "default_jack1"
-EOF
-```
-
-:::note The `default_jack1` generation rules:
-
-view ApisixConsumer resource object from this namespace `default`
-
-```shell
-$ kubectl get apisixconsumers.apisix.apache.org -n default
-NAME    AGE
-foo     14h
-jack1   14h
-jack2   14h
-```
-
-`${consumer_name}` = `${namespace}_${ApisixConsumer_name}` --> `default_foo`  
-`${consumer_name}` = `${namespace}_${ApisixConsumer_name}` --> `default_jack1`  
-`${consumer_name}` = `${namespace}_${ApisixConsumer_name}` --> `default_jack2`
-
-:::
-
-**Example usage**
-
-* Requests from jack1:
-
-```shell
-kubectl  exec -it -n ${namespace of Apache APISIX} ${pod of Apache APISIX} -- curl http://127.0.0.1:9080/anything -H 'Host: httpbin.org' -H 'apikey:jack1-key' -i
-```
-
-```shell
-HTTP/1.1 200 OK
-...
-```
-
-* Requests from jack2:
-
-```shell
-kubectl  exec -it -n ${namespace of Apache APISIX} ${pod of Apache APISIX} -- curl http://127.0.0.1:9080/anything -H 'Host: httpbin.org' -H 'apikey:jack2-key' -i
-```
-
-```shell
-HTTP/1.1 403 Forbidden
-...
-{"message":"The consumer_name is forbidden."}
-```
-
-#### How to restrict `allowed_by_methods`
-
-This example restrict the user `jack2` to only `GET` on the resource.
-
-* Creates a ApisixRoute, and enable config `allowed_by_methods`  of the plugin `consumer-restriction`:
-
-```shell
-kubectl apply -f - <<EOF
-apiVersion: apisix.apache.org/v2beta3
-kind: ApisixRoute
-metadata:
- name: httpserver-route
-spec:
- http:
- - name: rule1
-   match:
-     hosts:
-     - httpbin.org
-     paths:
-       - /*
-   backends:
-   - serviceName: httpbin
-     servicePort: 80
-   authentication:
-     enable: true
-     type: keyAuth
-   plugins:
-   - name: consumer-restriction
-     enable: true
-     config:
-       allowed_by_methods:
-       - user: "default_jack1"
-         methods:
-         - "POST"
-         - "GET"
-       - user: "default_jack2"
-         methods:
-         - "GET"
-EOF
-```
-
-**Example usage**
-
-* Requests from jack1:
-
-```shell
-kubectl  exec -it -n ${namespace of Apache APISIX} ${pod of Apache APISIX} -- curl http://127.0.0.1:9080/anything -H 'Host: httpbin.org' -H 'apikey:jack1-key' -i
-```
-
-```shell
-HTTP/1.1 200 OK
-...
-```
-
-```shell
-kubectl  exec -it -n ${namespace of Apache APISIX} ${pod of Apache APISIX} -- curl http://127.0.0.1:9080/anything -H 'Host: httpbin.org' -H 'apikey:jack1-key' -d '' -i
-```
-
-```shell
-HTTP/1.1 200 OK
-...
-```
-
-* Requests from jack2:
-
-```shell
-kubectl  exec -it -n ${namespace of Apache APISIX} ${pod of Apache APISIX} -- curl http://127.0.0.1:9080/anything -H 'Host: httpbin.org' -H 'apikey:jack2-key' -i
-```
-
-```shell
-HTTP/1.1 200 OK
-...
-```
-
-```shell
-kubectl  exec -it -n ${namespace of Apache APISIX} ${pod of Apache APISIX} -- curl http://127.0.0.1:9080/anything -H 'Host: httpbin.org' -H 'apikey:jack2-key' -d '' -i
-```
-
-```shell
-HTTP/1.1 403 Forbidden
-...
-```
-
-### Disable authentication and restriction
-
-To disable the `consumer-restriction` Plugin, you can set the `enable: false` from the `plugins` configuration.  
-Also, disable the `keyAuth`, you can set the `enable: false` from the `authentication` configuration.
-
-```shell
-kubectl apply -f - <<EOF
-apiVersion: apisix.apache.org/v2beta3
-kind: ApisixRoute
-metadata:
- name: httpserver-route
-spec:
- http:
- - name: rule1
-   match:
-     hosts:
-     - httpbin.org
-     paths:
-       - /*
-   backends:
-   - serviceName: httpbin
-     servicePort: 80
-   authentication:
-     enable: false
-     type: keyAuth
-   plugins:
-   - name: consumer-restriction
-     enable: false
-     config:
-       allowed_by_methods:
-       - user: "default_jack1"
-         methods:
-         - "POST"
-         - "GET"
-       - user: "default_jack2"
-         methods:
-         - "GET"
-EOF
-```
-
-```shell
-kubectl  exec -it -n ${namespace of Apache APISIX} ${pod of Apache APISIX}  -- curl http://127.0.0.1:9080/anything -H 'Host: httpbin.org' -i
-```
-
-```shell
-HTTP/1.1 200 OK
-...
-```
+---
+title: Enable authentication and restriction
+---
+
+<!--
+#
+# Licensed to the Apache Software Foundation (ASF) under one or more
+# contributor license agreements.  See the NOTICE file distributed with
+# this work for additional information regarding copyright ownership.
+# The ASF licenses this file to You under the Apache License, Version 2.0
+# (the "License"); you may not use this file except in compliance with
+# the License.  You may obtain a copy of the License at
+#
+#     http://www.apache.org/licenses/LICENSE-2.0
+#
+# Unless required by applicable law or agreed to in writing, software
+# distributed under the License is distributed on an "AS IS" BASIS,
+# WITHOUT WARRANTIES OR CONDITIONS OF ANY KIND, either express or implied.
+# See the License for the specific language governing permissions and
+# limitations under the License.
+#
+-->
+
+## Description
+
+Consumers are used for the authentication method controlled by Apache APISIX, if users want to use their own auth system or 3rd party systems, use OIDC.  
+
+## Attributes
+
+### Authentication methods
+
+#### `keyAuth`
+
+Consumers add their key either in a header `apikey` to authenticate their requests. For more information about `keyAuth`, please refer to [APISIX jwt-auth](https://apisix.apache.org/docs/apisix/plugins/key-auth/).
+
+<details>
+  <summary>keyAuth yaml configure</summary>
+
+```yaml
+apiVersion: apisix.apache.org/v2beta3
+kind: ApisixConsumer
+metadata:
+  name: ${name}
+spec:
+  authParameter:
+    keyAuth:
+      value:
+        key: ${key} #required
+```
+
+</details>
+
+#### `basicAuth`
+
+Consumers add their key either in a header `Authentication` to authenticate their requests.For more information about `basicAuth`, please refer to [APISIX basic-auth](https://apisix.apache.org/docs/apisix/plugins/basic-auth/).
+
+<details>
+  <summary>basicAuth yaml configure</summary>
+
+```yaml
+apiVersion: apisix.apache.org/v2beta3
+kind: ApisixConsumer
+metadata:
+  name: ${name}
+spec:
+  authParameter:
+    basicAuth:
+      value:
+        username: ${username} #required
+        password: ${password} #required
+```
+
+</details>
+
+#### `jwtAuth`
+
+The consumer then adds its key to the query string parameter, request header, or cookie to verify its request. For more information about `jwtAuth`, please refer to [APISIX jwt-auth](https://apisix.apache.org/docs/apisix/plugins/jwt-auth/).
+
+:::note Need to expose API  
+This plugin will add `/apisix/plugin/jwt/sign` to sign. You may need to use `public-api` plugin to expose it.  
+:::
+
+<details>
+  <summary>jwtAuth yaml configure</summary>
+
+```yaml
+apiVersion: apisix.apache.org/v2beta3
+kind: ApisixConsumer
+metadata:
+  name: ${name}
+spec:
+  authParameter:
+    wolfRbac:
+      value:
+        key: "${key}"                                    #required
+        secret: "${secret}"                              #optional
+        public_key: "${public_key}"                      #optional, required when algorithm attribute selects RS256 algorithm.
+        private_key: "{private_key}"                     #optional, required when algorithm attribute selects RS256 algorithm.
+        algorithm: "${HS256 | HS512 | RS256}"            #optional
+        exp: ${ 86400 | token's expire time, in seconds} #optional
+        algorithm: ${true | false}                       #optional
+```
+
+</details>
+
+#### `wolfRbac`
+
+To use wolfRbac authentication, you need to start and install [wolf-server](https://github.com/iGeeky/wolf/blob/master/quick-start-with-docker/README.md). For more information about `wolfRbac`, please refer to [APISIX wolf-rbac](https://apisix.apache.org/zh/docs/apisix/plugins/wolf-rbac/).
+
+:::note This plugin will add several API
+
+* /apisix/plugin/wolf-rbac/login
+* /apisix/plugin/wolf-rbac/change_pwd
+* /apisix/plugin/wolf-rbac/user_info
+
+You may need to use `public-api` plugin to expose it.  
+:::
+
+<details>
+  <summary>wolfRbac yaml configure</summary>
+
+```yaml
+apiVersion: apisix.apache.org/v2beta3
+kind: ApisixConsumer
+metadata:
+  name: ${name}
+spec:
+  authParameter:
+    wolfRbac:
+      value:
+      server: "${server of wolf-rbac}"                            #optional
+      appid: "${appid of wolf-rbac}"                              #optional
+      header_prefix: "${X- | X-UserId | X-Username | X-Nickname}" #optional
+```
+
+</details>
+
+### [Restriction](https://apisix.apache.org/docs/apisix/plugins/consumer-restriction/)
+
+#### `whitelist` or `blacklist`
+
+`whitelist`: Grant full access to all users specified in the provided list, **has the priority over `allowed_by_methods`**  
+`blacklist`: Reject connection to all users specified in the provided list, **has the priority over `whitelist`**
+
+<details>
+  <summary>whitelist or blacklist with consumer-restriction yaml configure</summary>
+
+```yaml
+plugins:
+- name: consumer-restriction
+  enable: true
+  config:
+    blacklist:
+    - "${consumer_name}"
+    - "${consumer_name}"
+```
+
+</details>
+
+#### `allowed_by_methods`
+
+HTTP methods can be `methods:["GET", "POST", "PUT", "DELETE", "PATCH", "HEAD", "OPTIONS", "CONNECT", "TRACE", "PURGE"]`
+
+<details>
+  <summary>allowed_by_methods with consumer-restriction yaml configure</summary>
+
+```yaml
+plugins:
+- name: consumer-restriction
+  enable: true
+  config:
+    allowed_by_methods:
+    - user: "${consumer_name}"
+      methods:
+      - "${GET | POST | PUT |...}"
+      - "${GET | POST | PUT |...}"
+    - user: "${consumer_name}"
+      methods:
+      - "${GET | POST | PUT |...}"
+```
+
+</details>
+
+## Example
+
+[Refer to the corresponding e2e test case.](../../../../test/e2e/suite-features/consumer.go)
+
+### Prepare env
+
+To use this tutorial, you must deploy `Ingress APISIX` and `httpbin` in Kubernetes cluster.
+
+* Installing [`Ingress APISIX`](../deployments/minikube.md).
+* Deploy `httpbin` service.
+
+```shell
+#Now, try to deploy httpbin to your Kubernetes cluster:
+kubectl run httpbin --image kennethreitz/httpbin --port 80
+kubectl expose pod httpbin --port 80
+```
+
+### How to enable `Authentication`
+
+#### Enable `keyAuth`
+
+The following is an example. The `keyAuth` is enabled on the specified route to restrict user access.  
+
+* Creates a ApisixConsumer, and set the attributes of plugin `key-auth`:
+
+```shell
+kubectl apply -f - <<EOF
+apiVersion: apisix.apache.org/v2beta3
+kind: ApisixConsumer
+metadata:
+  name: foo
+spec:
+  authParameter:
+    keyAuth:
+      value:
+        key: foo-key
+EOF
+```
+
+* Creates a ApisixRoute, and enable plugin `key-auth`:
+
+```shell
+kubectl apply -f - <<EOF
+apiVersion: apisix.apache.org/v2beta3
+kind: ApisixRoute
+metadata:
+  name: httpserver-route
+spec:
+  http:
+  - name: rule1
+    match:
+      hosts:
+      - httpbin.org
+      paths:
+      - /*
+    backends:
+    - serviceName: httpbin
+      servicePort: 80
+    authentication:
+      enable: true
+      type: keyAuth
+EOF
+```
+
+* Requests from foo:
+
+```shell
+kubectl  exec -it -n ${namespace of Apache APISIX} ${pod of Apache APISIX}  -- curl http://127.0.0.1:9080/anything -H 'Host: httpbin.org' -H 'apikey:foo-key' -i
+```
+
+```shell
+HTTP/1.1 200 OK
+...
+```
+
+#### Enable `jwtAuth`
+
+* Creates a ApisixConsumer, and set the attributes of plugin `jwt-auth`:
+
+```shell
+kubectl apply -f - <<EOF
+apiVersion: apisix.apache.org/v2beta3
+kind: ApisixConsumer
+metadata:
+  name: foo2
+spec:
+  authParameter:
+    jwtAuth:
+      value:
+        key: foo2-key
+EOF
+```
+
+* Use the `public-api` plugin to expose the public API:
+
+```shell
+kubectl apply -f - <<EOF
+apiVersion: apisix.apache.org/v2beta3
+kind: ApisixRoute
+metadata:
+  name: default
+spec:
+  http:
+  - name: public-api
+    match:
+      paths:
+      - /apisix/plugin/jwt/sign
+    backends:
+    - serviceName: apisix-admin
+      servicePort: 9180
+    plugins:
+    - name: public-api
+      enable: true
+EOF
+```
+
+* Creates a ApisixRoute, and enable the jwt-auth plugin:
+
+```shell
+kubectl apply -f - <<EOF
+apiVersion: apisix.apache.org/v2beta3
+kind: ApisixRoute
+metadata:
+ name: httpbin-route
+spec:
+ http:
+ - name: rule1
+   match:
+     hosts:
+     - httpbin.org
+     paths:
+       - /*
+   backends:
+   - serviceName: httpbin
+     servicePort: 80
+   authentication:
+     enable: true
+     type: jwtAuth
+EOF
+```
+
+* Get the token:
+
+```shell
+kubectl  exec -it -n ${namespace of Apache APISIX} ${pod of Apache APISIX} -- curl http://127.0.0.1:9080/apisix/plugin/jwt/sign?key=foo2-key -H 'Host: httpbin.org' -i
+```
+
+```shell
+HTTP/1.1 200 OK
+...
+eyJhbGciOiJIUzI1NiIsInR5cCI6IkpXVCJ9.eyJrZXkiOiJ1c2VyLWtleSIsImV4cCI6MTU2NDA1MDgxMX0.Us8zh_4VjJXF-TmR5f8cif8mBU7SuefPlpxhH0jbPVI
+```
+
+* Without token:
+
+```shell
+kubectl  exec -it -n ${namespace of Apache APISIX} ${pod of Apache APISIX} -- curl http://127.0.0.1:9080/anything -H 'Host: httpbin.org' -i
+```
+
+```shell
+HTTP/1.1 401
+...
+{"message":"Missing JWT token in request"}
+```
+
+* Request header with token:
+
+```shell
+kubectl  exec -it -n ${namespace of Apache APISIX} ${pod of Apache APISIX} -- curl http://127.0.0.1:9080/anything -H 'Host: httpbin.org' -H 'Authorization: eyJhbGciOiJIUzI1NiIsInR5cCI6IkpXVCJ9.eyJrZXkiOiJ1c2VyLWtleSIsImV4cCI6MTU2NDA1MDgxMX0.Us8zh_4VjJXF-TmR5f8cif8mBU7SuefPlpxhH0jbPVI' -i
+```
+
+```shell
+HTTP/1.1 200 OK
+...
+```
+
+### How to enable `Restriction`
+
+We can also use the `consumer-restriction` Plugin to restrict our user from accessing the API.
+
+#### How to restrict `consumer_name`
+
+The following is an example. The `consumer-restriction` plugin is enabled on the specified route to restrict `consumer_name` access.
+
+* **consumer_name**: Add the `username` of `consumer` to a whitelist or blacklist (supporting single or multiple consumers) to restrict access to services or routes.
+
+* Create ApisixConsumer jack1:
+
+```shell
+kubectl apply -f - <<EOF
+apiVersion: apisix.apache.org/v2beta3
+kind: ApisixConsumer
+metadata:
+  name: jack1
+spec:
+  authParameter:
+    keyAuth:
+      value:
+        key: jack1-key
+EOF
+```
+
+* Create ApisixConsumer jack2:
+
+```shell
+kubectl apply -f - <<EOF
+apiVersion: apisix.apache.org/v2beta3
+kind: ApisixConsumer
+metadata:
+  name: jack2
+spec:
+  authParameter:
+    keyAuth:
+      value:
+        key: jack2-key
+EOF
+```
+
+* Creates a ApisixRoute, and enable config `whitelist`  of the plugin `consumer-restriction`:
+
+```shell
+kubectl apply -f - <<EOF
+apiVersion: apisix.apache.org/v2beta3
+kind: ApisixRoute
+metadata:
+ name: httpserver-route
+spec:
+ http:
+ - name: rule1
+   match:
+     hosts:
+     - httpbin.org
+     paths:
+       - /*
+   backends:
+   - serviceName: httpbin
+     servicePort: 80
+   authentication:
+     enable: true
+     type: keyAuth
+   plugins:
+   - name: consumer-restriction
+     enable: true
+     config:
+       whitelist:
+       - "default_jack1"
+EOF
+```
+
+:::note The `default_jack1` generation rules:
+
+view ApisixConsumer resource object from this namespace `default`
+
+```shell
+$ kubectl get apisixconsumers.apisix.apache.org -n default
+NAME    AGE
+foo     14h
+jack1   14h
+jack2   14h
+```
+
+`${consumer_name}` = `${namespace}_${ApisixConsumer_name}` --> `default_foo`  
+`${consumer_name}` = `${namespace}_${ApisixConsumer_name}` --> `default_jack1`  
+`${consumer_name}` = `${namespace}_${ApisixConsumer_name}` --> `default_jack2`
+
+:::
+
+**Example usage**
+
+* Requests from jack1:
+
+```shell
+kubectl  exec -it -n ${namespace of Apache APISIX} ${pod of Apache APISIX} -- curl http://127.0.0.1:9080/anything -H 'Host: httpbin.org' -H 'apikey:jack1-key' -i
+```
+
+```shell
+HTTP/1.1 200 OK
+...
+```
+
+* Requests from jack2:
+
+```shell
+kubectl  exec -it -n ${namespace of Apache APISIX} ${pod of Apache APISIX} -- curl http://127.0.0.1:9080/anything -H 'Host: httpbin.org' -H 'apikey:jack2-key' -i
+```
+
+```shell
+HTTP/1.1 403 Forbidden
+...
+{"message":"The consumer_name is forbidden."}
+```
+
+#### How to restrict `allowed_by_methods`
+
+This example restrict the user `jack2` to only `GET` on the resource.
+
+* Creates a ApisixRoute, and enable config `allowed_by_methods`  of the plugin `consumer-restriction`:
+
+```shell
+kubectl apply -f - <<EOF
+apiVersion: apisix.apache.org/v2beta3
+kind: ApisixRoute
+metadata:
+ name: httpserver-route
+spec:
+ http:
+ - name: rule1
+   match:
+     hosts:
+     - httpbin.org
+     paths:
+       - /*
+   backends:
+   - serviceName: httpbin
+     servicePort: 80
+   authentication:
+     enable: true
+     type: keyAuth
+   plugins:
+   - name: consumer-restriction
+     enable: true
+     config:
+       allowed_by_methods:
+       - user: "default_jack1"
+         methods:
+         - "POST"
+         - "GET"
+       - user: "default_jack2"
+         methods:
+         - "GET"
+EOF
+```
+
+**Example usage**
+
+* Requests from jack1:
+
+```shell
+kubectl  exec -it -n ${namespace of Apache APISIX} ${pod of Apache APISIX} -- curl http://127.0.0.1:9080/anything -H 'Host: httpbin.org' -H 'apikey:jack1-key' -i
+```
+
+```shell
+HTTP/1.1 200 OK
+...
+```
+
+```shell
+kubectl  exec -it -n ${namespace of Apache APISIX} ${pod of Apache APISIX} -- curl http://127.0.0.1:9080/anything -H 'Host: httpbin.org' -H 'apikey:jack1-key' -d '' -i
+```
+
+```shell
+HTTP/1.1 200 OK
+...
+```
+
+* Requests from jack2:
+
+```shell
+kubectl  exec -it -n ${namespace of Apache APISIX} ${pod of Apache APISIX} -- curl http://127.0.0.1:9080/anything -H 'Host: httpbin.org' -H 'apikey:jack2-key' -i
+```
+
+```shell
+HTTP/1.1 200 OK
+...
+```
+
+```shell
+kubectl  exec -it -n ${namespace of Apache APISIX} ${pod of Apache APISIX} -- curl http://127.0.0.1:9080/anything -H 'Host: httpbin.org' -H 'apikey:jack2-key' -d '' -i
+```
+
+```shell
+HTTP/1.1 403 Forbidden
+...
+```
+
+### Disable authentication and restriction
+
+To disable the `consumer-restriction` Plugin, you can set the `enable: false` from the `plugins` configuration.  
+Also, disable the `keyAuth`, you can set the `enable: false` from the `authentication` configuration.
+
+```shell
+kubectl apply -f - <<EOF
+apiVersion: apisix.apache.org/v2beta3
+kind: ApisixRoute
+metadata:
+ name: httpserver-route
+spec:
+ http:
+ - name: rule1
+   match:
+     hosts:
+     - httpbin.org
+     paths:
+       - /*
+   backends:
+   - serviceName: httpbin
+     servicePort: 80
+   authentication:
+     enable: false
+     type: keyAuth
+   plugins:
+   - name: consumer-restriction
+     enable: false
+     config:
+       allowed_by_methods:
+       - user: "default_jack1"
+         methods:
+         - "POST"
+         - "GET"
+       - user: "default_jack2"
+         methods:
+         - "GET"
+EOF
+```
+
+```shell
+kubectl  exec -it -n ${namespace of Apache APISIX} ${pod of Apache APISIX}  -- curl http://127.0.0.1:9080/anything -H 'Host: httpbin.org' -i
+```
+
+```shell
+HTTP/1.1 200 OK
+...
+```