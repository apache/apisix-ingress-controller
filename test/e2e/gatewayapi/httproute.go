// Licensed to the Apache Software Foundation (ASF) under one
// or more contributor license agreements.  See the NOTICE file
// distributed with this work for additional information
// regarding copyright ownership.  The ASF licenses this file
// to you under the Apache License, Version 2.0 (the
// "License"); you may not use this file except in compliance
// with the License.  You may obtain a copy of the License at
//
//   http://www.apache.org/licenses/LICENSE-2.0
//
// Unless required by applicable law or agreed to in writing,
// software distributed under the License is distributed on an
// "AS IS" BASIS, WITHOUT WARRANTIES OR CONDITIONS OF ANY
// KIND, either express or implied.  See the License for the
// specific language governing permissions and limitations
// under the License.

package gatewayapi

import (
	"context"
	"fmt"
	"net/http"
	"strings"
	"time"

	. "github.com/onsi/ginkgo/v2"
	. "github.com/onsi/gomega"
	"github.com/pkg/errors"
	corev1 "k8s.io/api/core/v1"
	metav1 "k8s.io/apimachinery/pkg/apis/meta/v1"
	"k8s.io/apimachinery/pkg/types"
	"sigs.k8s.io/gateway-api/apis/v1alpha2"

	"github.com/apache/apisix-ingress-controller/api/v1alpha1"
	"github.com/apache/apisix-ingress-controller/test/e2e/framework"
	"github.com/apache/apisix-ingress-controller/test/e2e/scaffold"
)

var _ = Describe("Test HTTPRoute", Label("networking.k8s.io", "httproute"), func() {
	s := scaffold.NewDefaultScaffold()

	var gatewayProxyYaml = `
apiVersion: apisix.apache.org/v1alpha1
kind: GatewayProxy
metadata:
  name: apisix-proxy-config
spec:
  provider:
    type: ControlPlane
    controlPlane:
      service:
        name: %s
        port: 9180
      auth:
        type: AdminKey
        adminKey:
          value: "%s"
`
	getGatewayProxySpec := func() string {
		return fmt.Sprintf(gatewayProxyYaml, framework.ProviderType, s.AdminKey())
	}

	var gatewayClassYaml = `
apiVersion: gateway.networking.k8s.io/v1
kind: GatewayClass
metadata:
  name: %s
spec:
  controllerName: %s
`

	var defaultGateway = `
apiVersion: gateway.networking.k8s.io/v1
kind: Gateway
metadata:
  name: apisix
spec:
  gatewayClassName: %s
  listeners:
    - name: http1
      protocol: HTTP
      port: 80
  infrastructure:
    parametersRef:
      group: apisix.apache.org
      kind: GatewayProxy
      name: apisix-proxy-config
`
	var defaultGatewayHTTPS = `
apiVersion: gateway.networking.k8s.io/v1
kind: Gateway
metadata:
  name: apisix
spec:
  gatewayClassName: %s
  listeners:
    - name: http1
      protocol: HTTPS
      port: 443
      hostname: api6.com
      tls:
        certificateRefs:
        - kind: Secret
          group: ""
          name: test-apisix-tls
  infrastructure:
    parametersRef:
      group: apisix.apache.org
      kind: GatewayProxy
      name: apisix-proxy-config
`

	var beforeEachHTTP = func() {
		Expect(s.CreateResourceFromString(getGatewayProxySpec())).
			NotTo(HaveOccurred(), "creating GatewayProxy")

		gatewayClassName := fmt.Sprintf("apisix-%d", time.Now().Nanosecond())
		Expect(s.CreateResourceFromStringWithNamespace(fmt.Sprintf(gatewayClassYaml, gatewayClassName, s.GetControllerName()), "")).
			NotTo(HaveOccurred(), "creating GatewayClass")

		s.RetryAssertion(func() string {
			gcyaml, _ := s.GetResourceYaml("GatewayClass", gatewayClassName)
			return gcyaml
		}).Should(
			And(
				ContainSubstring(`status: "True"`),
				ContainSubstring("message: the gatewayclass has been accepted by the apisix-ingress-controller"),
			),
			"check GatewayClass condition",
		)

		Expect(s.CreateResourceFromStringWithNamespace(fmt.Sprintf(defaultGateway, gatewayClassName), s.Namespace())).
			NotTo(HaveOccurred(), "creating Gateway")

		s.RetryAssertion(func() string {
			gcyaml, _ := s.GetResourceYaml("Gateway", "apisix")
			return gcyaml
		}).Should(
			And(
				ContainSubstring(`status: "True"`),
				ContainSubstring("message: the gateway has been accepted by the apisix-ingress-controlle"),
			),
			"check Gateway condition status",
		)
	}

	var beforeEachHTTPS = func() {
		By("create GatewayProxy")
		err := s.CreateResourceFromString(getGatewayProxySpec())
		Expect(err).NotTo(HaveOccurred(), "creating GatewayProxy")

		secretName := _secretName
		createSecret(s, secretName)

		By("create GatewayClass")
		gatewayClassName := fmt.Sprintf("apisix-%d", time.Now().Nanosecond())
		Expect(s.CreateResourceFromStringWithNamespace(fmt.Sprintf(gatewayClassYaml, gatewayClassName, s.GetControllerName()), "")).
			NotTo(HaveOccurred(), "creating GatewayClass")

		s.RetryAssertion(func() string {
			gcyaml, _ := s.GetResourceYaml("GatewayClass", gatewayClassName)
			return gcyaml
		}).Should(
			And(
				ContainSubstring(`status: "True"`),
				ContainSubstring("message: the gatewayclass has been accepted by the apisix-ingress-controller"),
			),
			"check GatewayClass condition",
		)

		By("create Gateway")
		err = s.CreateResourceFromStringWithNamespace(fmt.Sprintf(defaultGatewayHTTPS, gatewayClassName), s.Namespace())
		Expect(err).NotTo(HaveOccurred(), "creating Gateway")

		s.RetryAssertion(func() string {
			gcyaml, _ := s.GetResourceYaml("Gateway", "apisix")
			return gcyaml
		}).Should(
			And(
				ContainSubstring(`status: "True"`),
				ContainSubstring("message: the gateway has been accepted by the apisix-ingress-controlle"),
			),
			"check Gateway condition status",
		)
	}

	Context("HTTPRoute with HTTPS Gateway", func() {
		var exactRouteByGet = `
apiVersion: gateway.networking.k8s.io/v1
kind: HTTPRoute
metadata:
  name: httpbin
spec:
  parentRefs:
  - name: apisix
  hostnames:
  - api6.com
  rules:
  - matches: 
    - path:
        type: Exact
        value: /get
    backendRefs:
    - name: httpbin-service-e2e-test
      port: 80
`

		BeforeEach(beforeEachHTTPS)

		It("Create/Updtea/Delete HTTPRoute", func() {
			By("create HTTPRoute")
			s.ResourceApplied("HTTPRoute", "httpbin", exactRouteByGet, 1)

			By("access dataplane to check the HTTPRoute")
			s.RequestAssert(&scaffold.RequestAssert{
				Method: "GET",
				Path:   "/get",
				Host:   "api6.com",
				Check:  scaffold.WithExpectedStatus(200),
			})

			By("delete HTTPRoute")
			err := s.DeleteResourceFromString(exactRouteByGet)
			Expect(err).NotTo(HaveOccurred(), "deleting HTTPRoute")

			s.RequestAssert(&scaffold.RequestAssert{
				Method: "GET",
				Path:   "/get",
				Host:   "api6.com",
				Check:  scaffold.WithExpectedStatus(404),
			})
		})
	})

	Context("HTTPRoute with Multiple Gateway", func() {
		var additionalGatewayGroupID string
		var additionalSvc *corev1.Service
		var additionalGatewayClassName string

		var additionalGatewayProxyYaml = `
apiVersion: apisix.apache.org/v1alpha1
kind: GatewayProxy
metadata:
  name: additional-proxy-config
spec:
  provider:
    type: ControlPlane
    controlPlane:
      endpoints:
      - %s
      auth:
        type: AdminKey
        adminKey:
          value: "%s"
`

		var additionalGateway = `
apiVersion: gateway.networking.k8s.io/v1
kind: Gateway
metadata:
  name: additional-gateway
spec:
  gatewayClassName: %s
  listeners:
    - name: http-additional
      protocol: HTTP
      port: 80
      allowedRoutes:
        namespaces:
          from: All
  infrastructure:
    parametersRef:
      group: apisix.apache.org
      kind: GatewayProxy
      name: additional-proxy-config
`

		// HTTPRoute that references both gateways
		var multiGatewayHTTPRoute = `
apiVersion: gateway.networking.k8s.io/v1
kind: HTTPRoute
metadata:
  name: multi-gateway-route
spec:
  parentRefs:
  - name: apisix
    namespace: %s
  - name: additional-gateway
    namespace: %s
  hostnames:
  - httpbin.example
  - httpbin-additional.example
  rules:
  - matches: 
    - path:
        type: Exact
        value: /get
    backendRefs:
    - name: httpbin-service-e2e-test
      port: 80
`

		BeforeEach(func() {
			beforeEachHTTP()

			By("Create additional gateway group")
			var err error
			additionalGatewayGroupID, additionalSvc, err = s.Deployer.CreateAdditionalGateway("multi-gw")
			Expect(err).NotTo(HaveOccurred(), "creating additional gateway group")

			By("Create additional GatewayProxy")
			// Get admin key for the additional gateway group
			resources, exists := s.GetAdditionalGateway(additionalGatewayGroupID)
			Expect(exists).To(BeTrue(), "additional gateway group should exist")

			By("Create additional GatewayClass")
			additionalGatewayClassName = fmt.Sprintf("apisix-%d", time.Now().Unix())
			err = s.CreateResourceFromStringWithNamespace(fmt.Sprintf(gatewayClassYaml, additionalGatewayClassName, s.GetControllerName()), "")
			Expect(err).NotTo(HaveOccurred(), "creating additional GatewayClass")

			By("Check additional GatewayClass condition")
			s.RetryAssertion(func() string {
				gcyaml, _ := s.GetResourceYaml("GatewayClass", additionalGatewayClassName)
				return gcyaml
			}).Should(
				And(
					ContainSubstring(`status: "True"`),
					ContainSubstring("message: the gatewayclass has been accepted by the apisix-ingress-controller"),
				),
			)

			additionalGatewayProxy := fmt.Sprintf(additionalGatewayProxyYaml, s.Deployer.GetAdminEndpoint(resources.DataplaneService), resources.AdminAPIKey)
			err = s.CreateResourceFromStringWithNamespace(additionalGatewayProxy, resources.DataplaneService.Namespace)
			Expect(err).NotTo(HaveOccurred(), "creating additional GatewayProxy")

			By("Create additional Gateway")
			err = s.CreateResourceFromStringWithNamespace(
				fmt.Sprintf(additionalGateway, additionalGatewayClassName),
				additionalSvc.Namespace,
			)
			Expect(err).NotTo(HaveOccurred(), "creating additional Gateway")
		})

		It("HTTPRoute should be accessible through both gateways", func() {
			By("Create HTTPRoute referencing both gateways")
			multiGatewayRoute := fmt.Sprintf(multiGatewayHTTPRoute, s.Namespace(), additionalSvc.Namespace)
			s.ResourceApplied("HTTPRoute", "multi-gateway-route", multiGatewayRoute, 1)

			By("Access through default gateway")
			s.RequestAssert(&scaffold.RequestAssert{
				Method: "GET",
				Path:   "/get",
				Host:   "httpbin.example",
				Check:  scaffold.WithExpectedStatus(http.StatusOK),
			})

			By("Access through additional gateway")
			client, err := s.NewAPISIXClientForGateway(additionalGatewayGroupID)
			Expect(err).NotTo(HaveOccurred(), "creating client for additional gateway")

			s.RequestAssert(&scaffold.RequestAssert{
				Client: client,
				Method: "GET",
				Path:   "/get",
				Host:   "httpbin-additional.example",
				Check:  scaffold.WithExpectedStatus(http.StatusOK),
			})

			By("Delete Additional Gateway")
			err = s.DeleteResourceFromStringWithNamespace(fmt.Sprintf(additionalGateway, additionalGatewayClassName), additionalSvc.Namespace)
			Expect(err).NotTo(HaveOccurred(), "deleting additional Gateway")

			By("HTTPRoute should still be accessible through default gateway")
			s.RequestAssert(&scaffold.RequestAssert{
				Method: "GET",
				Path:   "/get",
				Host:   "httpbin.example",
				Check:  scaffold.WithExpectedStatus(http.StatusOK),
			})

			By("HTTPRoute should not be accessible through additional gateway")
			client, err = s.NewAPISIXClientForGateway(additionalGatewayGroupID)
			Expect(err).NotTo(HaveOccurred(), "creating client for additional gateway")

			s.RequestAssert(&scaffold.RequestAssert{
				Client: client,
				Method: "GET",
				Path:   "/get",
				Host:   "httpbin-additional.example",
				Check:  scaffold.WithExpectedStatus(http.StatusNotFound),
			})
		})
	})

	Context("HTTPRoute Base", func() {
		var httprouteWithExternalName = `
apiVersion: v1
kind: Service
metadata:
  name: httpbin-external-domain
spec:
  type: ExternalName
  externalName: postman-echo.com
---
apiVersion: gateway.networking.k8s.io/v1
kind: HTTPRoute
metadata:
  name: httpbin
spec:
  parentRefs:
  - name: apisix
  hostnames:
  - httpbin.external
  rules:
  - matches: 
    - path:
        type: Exact
        value: /get
    backendRefs:
    - name: httpbin-external-domain
      port: 80
`
		var exactRouteByGet = `
apiVersion: gateway.networking.k8s.io/v1
kind: HTTPRoute
metadata:
  name: httpbin
spec:
  parentRefs:
  - name: apisix
  hostnames:
  - httpbin.example
  rules:
  - matches: 
    - path:
        type: Exact
        value: /get
    backendRefs:
    - name: httpbin-service-e2e-test
      port: 80
`
		var exactRouteByGet2 = `
apiVersion: gateway.networking.k8s.io/v1
kind: HTTPRoute
metadata:
  name: httpbin2
spec:
  parentRefs:
  - name: apisix
  hostnames:
  - httpbin2.example
  rules:
  - matches: 
    - path:
        type: Exact
        value: /get
    backendRefs:
    - name: httpbin-service-e2e-test
      port: 80
`
		var invalidBackendPort = `
apiVersion: v1
kind: Service
metadata:
  name: httpbin-multiple-port
spec:
  selector:
    app: httpbin-deployment-e2e-test
  ports:
    - name: http
      port: 80
      protocol: TCP
      targetPort: 80
    - name: invalid
      port: 10031
      protocol: TCP
      targetPort: 10031
    - name: http2
      port: 8080
      protocol: TCP
      targetPort: 80
  type: ClusterIP
---
apiVersion: gateway.networking.k8s.io/v1
kind: HTTPRoute
metadata:
  name: httpbin
spec:
  parentRefs:
  - name: apisix
  hostnames:
  - httpbin.example
  rules:
  - matches: 
    - path:
        type: Exact
        value: /get
    backendRefs:
    - name: httpbin-multiple-port
      port: 80
`

		BeforeEach(beforeEachHTTP)

		It("Create/Update/Delete HTTPRoute", func() {
			By("create HTTPRoute")
			s.ResourceApplied("HTTPRoute", "httpbin", exactRouteByGet, 1)

			By("access dataplane to check the HTTPRoute")
			s.RequestAssert(&scaffold.RequestAssert{
				Method: "GET",
				Path:   "/get",
				Check:  scaffold.WithExpectedStatus(http.StatusNotFound),
			})

			s.RequestAssert(&scaffold.RequestAssert{
				Method: "GET",
				Path:   "/get",
				Host:   "httpbin.example",
				Check:  scaffold.WithExpectedStatus(http.StatusOK),
			})

			Expect(s.DeleteResourceFromString(exactRouteByGet)).
				NotTo(HaveOccurred(), "deleting HTTPRoute")

			s.RequestAssert(&scaffold.RequestAssert{
				Method: "GET",
				Path:   "/get",
				Host:   "httpbin.example",
				Check:  scaffold.WithExpectedStatus(http.StatusNotFound),
			})
		})

		It("Delete Gateway after apply HTTPRoute", func() {
			By("create HTTPRoute")
			s.ResourceApplied("HTTPRoute", "httpbin", exactRouteByGet, 1)

			By("access dataplane to check the HTTPRoute")
			s.RequestAssert(&scaffold.RequestAssert{
				Method: "GET",
				Path:   "/get",
				Host:   "httpbin.example",
				Check:  scaffold.WithExpectedStatus(http.StatusOK),
			})

			Expect(s.DeleteResource("Gateway", "apisix")).
				NotTo(HaveOccurred(), "deleting Gateway")

			s.RequestAssert(&scaffold.RequestAssert{
				Method: "GET",
				Path:   "/get",
				Host:   "httpbin.example",
				Check:  scaffold.WithExpectedStatus(http.StatusNotFound),
			})
		})

		It("Proxy External Service", func() {
			By("create HTTPRoute")
			s.ResourceApplied("HTTPRoute", "httpbin", httprouteWithExternalName, 1)

			By("checking the external service response")
			s.RequestAssert(&scaffold.RequestAssert{
				Method: "GET",
				Path:   "/get",
				Host:   "httpbin.external",
				Check:  scaffold.WithExpectedStatus(http.StatusMovedPermanently),
			})
		})

		It("Match Port", func() {
			By("create HTTPRoute")
			s.ResourceApplied("HTTPRoute", "httpbin", invalidBackendPort, 1)

			s.RetryAssertion(func() error {
				serviceResources, err := s.DefaultDataplaneResource().Service().List(context.Background())
				if err != nil {
					return errors.Wrap(err, "listing services")
				}
				if len(serviceResources) != 1 {
					return fmt.Errorf("expected 1 service, got %d", len(serviceResources))
				}

				serviceResource := serviceResources[0]
				nodes := serviceResource.Upstream.Nodes
				if len(nodes) != 1 {
					return fmt.Errorf("expected 1 node, got %d", len(nodes))
				}
				if nodes[0].Port != 80 {
					return fmt.Errorf("expected node port 80, got %d", nodes[0].Port)
				}
				return nil
			}).Should(Succeed(), "checking service port")
		})

		It("Delete HTTPRoute during restart", func() {
			By("create HTTPRoute httpbin")
			s.ResourceApplied("HTTPRoute", "httpbin", exactRouteByGet, 1)

			By("create HTTPRoute httpbin2")
			s.ResourceApplied("HTTPRoute", "httpbin2", exactRouteByGet2, 1)

			s.RequestAssert(&scaffold.RequestAssert{
				Method: "GET",
				Path:   "/get",
				Host:   "httpbin.example",
				Check:  scaffold.WithExpectedStatus(http.StatusOK),
			})

			s.RequestAssert(&scaffold.RequestAssert{
				Method: "GET",
				Path:   "/get",
				Host:   "httpbin2.example",
				Check:  scaffold.WithExpectedStatus(http.StatusOK),
			})

			s.Deployer.ScaleIngress(0)

			Expect(s.DeleteResource("HTTPRoute", "httpbin2")).
				NotTo(HaveOccurred(), "deleting HTTPRoute httpbin2")

			s.Deployer.ScaleIngress(1)

			s.RequestAssert(&scaffold.RequestAssert{
				Method:  "GET",
				Path:    "/get",
				Host:    "httpbin.example",
				Timeout: 1 * time.Minute,
				Check:   scaffold.WithExpectedStatus(http.StatusOK),
			})

			s.RequestAssert(&scaffold.RequestAssert{
				Method: "GET",
				Path:   "/get",
				Host:   "httpbin2.example",
				Check:  scaffold.WithExpectedStatus(http.StatusNotFound),
			})
		})
	})

	Context("HTTPRoute Rule Match", func() {
		var exactRouteByGet = `
apiVersion: gateway.networking.k8s.io/v1
kind: HTTPRoute
metadata:
  name: httpbin
spec:
  parentRefs:
  - name: apisix
  hostnames:
  - httpbin.example
  rules:
  - matches: 
    - path:
        type: Exact
        value: /get
    backendRefs:
    - name: httpbin-service-e2e-test
      port: 80
`
		var varsRoute = `
apiVersion: gateway.networking.k8s.io/v1
kind: HTTPRoute
metadata:
  name: httpbin
spec:
  parentRefs:
  - name: apisix
  hostnames:
  - httpbin.example
  rules:
  - matches: 
    - path:
        type: Exact
        value: /get
      headers:
        - type: Exact
          name: X-Route-Name
          value: httpbin
    # name: get
    backendRefs:
    - name: httpbin-service-e2e-test
      port: 80
`
		const httpRoutePolicy = `
apiVersion: apisix.apache.org/v1alpha1
kind: HTTPRoutePolicy
metadata:
  name: http-route-policy-0
spec:
  targetRefs:
  - group: gateway.networking.k8s.io
    kind: HTTPRoute
    name: httpbin
    # sectionName: get
  - group: gateway.networking.k8s.io
    kind: HTTPRoute
    name: httpbin-1
    sectionName: get
  priority: 10
  vars:
  - - http_x_hrp_name
    - ==
    - http-route-policy-0
  - - arg_hrp_name
    - ==
    - http-route-policy-0
`

		var prefixRouteByStatus = `
apiVersion: gateway.networking.k8s.io/v1
kind: HTTPRoute
metadata:
  name: httpbin
spec:
  parentRefs:
  - name: apisix
  hostnames:
  - httpbin.example
  rules:
  - matches: 
    - path:
        type: PathPrefix
        value: /status
    backendRefs:
    - name: httpbin-service-e2e-test
      port: 80
`

		var methodRouteGETAndDELETEByAnything = `
apiVersion: gateway.networking.k8s.io/v1
kind: HTTPRoute
metadata:
  name: httpbin
spec:
  parentRefs:
  - name: apisix
  hostnames:
  - httpbin.example
  rules:
  - matches: 
    - path:
        type: Exact
        value: /anything
      method: GET
    - path:
        type: Exact
        value: /anything
      method: DELETE
    backendRefs:
    - name: httpbin-service-e2e-test
      port: 80
`
		BeforeEach(beforeEachHTTP)

		It("HTTPRoute Exact Match", func() {
			By("create HTTPRoute")
			s.ResourceApplied("HTTPRoute", "httpbin", exactRouteByGet, 1)

			By("access daataplane to check the HTTPRoute")
			s.RequestAssert(&scaffold.RequestAssert{
				Method: "GET",
				Path:   "/get",
				Host:   "httpbin.example",
				Check:  scaffold.WithExpectedStatus(http.StatusOK),
			})

			s.RequestAssert(&scaffold.RequestAssert{
				Method: "GET",
				Path:   "/get/xxx",
				Host:   "httpbin.example",
				Check:  scaffold.WithExpectedStatus(http.StatusNotFound),
			})
		})

		It("HTTPRoute Prefix Match", func() {
			By("create HTTPRoute")
			s.ResourceApplied("HTTPRoute", "httpbin", prefixRouteByStatus, 1)

			By("access daataplane to check the HTTPRoute")
			s.RequestAssert(&scaffold.RequestAssert{
				Method: "GET",
				Path:   "/status/200",
				Host:   "httpbin.example",
				Check:  scaffold.WithExpectedStatus(http.StatusOK),
			})

			s.RequestAssert(&scaffold.RequestAssert{
				Method: "GET",
				Path:   "/status/201",
				Host:   "httpbin.example",
				Check:  scaffold.WithExpectedStatus(http.StatusCreated),
			})
		})

		It("HTTPRoute Method Match", func() {
			By("create HTTPRoute")
			s.ResourceApplied("HTTPRoute", "httpbin", methodRouteGETAndDELETEByAnything, 1)

			By("access daataplane to check the HTTPRoute")
			s.RequestAssert(&scaffold.RequestAssert{
				Method: "GET",
				Path:   "/anything",
				Host:   "httpbin.example",
				Check:  scaffold.WithExpectedStatus(http.StatusOK),
			})

			s.RequestAssert(&scaffold.RequestAssert{
				Method: "DELETE",
				Path:   "/anything",
				Host:   "httpbin.example",
				Check:  scaffold.WithExpectedStatus(http.StatusOK),
			})

			s.RequestAssert(&scaffold.RequestAssert{
				Method: "POST",
				Path:   "/anything",
				Host:   "httpbin.example",
				Check:  scaffold.WithExpectedStatus(http.StatusNotFound),
			})
		})

		It("HTTPRoute Vars Match", func() {
			By("create HTTPRoute")
			s.ResourceApplied("HTTPRoute", "httpbin", varsRoute, 1)

			By("access dataplane to check the HTTPRoute")
			s.RequestAssert(&scaffold.RequestAssert{
				Method: "GET",
				Path:   "/get",
				Host:   "httpbin.example",
				Check:  scaffold.WithExpectedStatus(http.StatusNotFound),
			})

			s.RequestAssert(&scaffold.RequestAssert{
				Method: "GET",
				Path:   "/get",
				Host:   "httpbin.example",
				Headers: map[string]string{
					"X-Route-Name": "httpbin",
				},
				Check: scaffold.WithExpectedStatus(http.StatusOK),
			})
		})

		It("HTTPRoutePolicy in effect", func() {
			By("create HTTPRoute")
			s.ApplyHTTPRoute(types.NamespacedName{Namespace: s.Namespace(), Name: "httpbin"}, varsRoute)
			s.RequestAssert(&scaffold.RequestAssert{
				Method: "GET",
				Path:   "/get",
				Host:   "httpbin.example",
				Headers: map[string]string{
					"X-Route-Name": "httpbin",
				},
				Check: scaffold.WithExpectedStatus(http.StatusOK),
			})

			By("create HTTPRoutePolicy")
			s.ApplyHTTPRoutePolicy(
				types.NamespacedName{Name: "apisix"},
				types.NamespacedName{Namespace: s.Namespace(), Name: "http-route-policy-0"},
				httpRoutePolicy,
			)

			By("access dataplane to check the HTTPRoutePolicy")
			s.RequestAssert(&scaffold.RequestAssert{
				Method: "GET",
				Path:   "/get",
				Host:   "httpbin.example",
				Headers: map[string]string{
					"X-Route-Name": "httpbin",
				},
				Check: scaffold.WithExpectedStatus(http.StatusNotFound),
			})

			s.RequestAssert(&scaffold.RequestAssert{
				Method: "GET",
				Path:   "/get",
				Host:   "httpbin.example",
				Query: map[string]any{
					"hrp_name": "http-route-policy-0",
				},
				Headers: map[string]string{
					"X-Route-Name": "httpbin",
					"X-HRP-Name":   "http-route-policy-0",
				},
				Check: scaffold.WithExpectedStatus(http.StatusOK),
			})

			By("update HTTPRoutePolicy")
			const changedHTTPRoutePolicy = `
apiVersion: apisix.apache.org/v1alpha1
kind: HTTPRoutePolicy
metadata:
  name: http-route-policy-0
spec:
  targetRefs:
  - group: gateway.networking.k8s.io
    kind: HTTPRoute
    name: httpbin
    # sectionName: get
  priority: 10
  vars:
  - - http_x_hrp_name
    - ==
    - new-hrp-name
`
			s.ApplyHTTPRoutePolicy(
				types.NamespacedName{Name: "apisix"},
				types.NamespacedName{Namespace: s.Namespace(), Name: "http-route-policy-0"},
				changedHTTPRoutePolicy,
			)

			// use the old vars cannot match any route
			s.RequestAssert(&scaffold.RequestAssert{
				Method: "GET",
				Path:   "/get",
				Host:   "httpbin.example",
				Query: map[string]any{
					"hrp_name": "http-route-policy-0",
				},
				Headers: map[string]string{
					"X-Route-Name": "httpbin",
					"X-HRP-Name":   "http-route-policy-0",
				},
				Check: scaffold.WithExpectedStatus(http.StatusNotFound),
			})

			// use the new vars can match the route
			s.RequestAssert(&scaffold.RequestAssert{
				Method: "GET",
				Path:   "/get",
				Host:   "httpbin.example",
				Headers: map[string]string{
					"X-Route-Name": "httpbin",
					"X-HRP-Name":   "new-hrp-name",
				},
				Check: scaffold.WithExpectedStatus(http.StatusOK),
			})

			By("delete the HTTPRoutePolicy")
			err := s.DeleteResource("HTTPRoutePolicy", "http-route-policy-0")
			Expect(err).NotTo(HaveOccurred(), "deleting HTTPRoutePolicy")
			Eventually(func() string {
				_, err := s.GetResourceYaml("HTTPRoutePolicy", "http-route-policy-0")
				return err.Error()
			}).WithTimeout(8 * time.Second).ProbeEvery(time.Second).Should(ContainSubstring(`httproutepolicies.apisix.apache.org "http-route-policy-0" not found`))
			// access the route without additional vars should be OK
			s.RequestAssert(&scaffold.RequestAssert{
				Method: "GET",
				Path:   "/get",
				Host:   "httpbin.example",
				Headers: map[string]string{
					"X-Route-Name": "httpbin",
				},
				Check: scaffold.WithExpectedStatus(http.StatusOK),
			})
		})

		It("HTTPRoutePolicy conflicts", func() {
			const httpRoutePolicy0 = `
apiVersion: apisix.apache.org/v1alpha1
kind: HTTPRoutePolicy
metadata:
  name: http-route-policy-0
spec:
  targetRefs:
  - group: gateway.networking.k8s.io
    kind: HTTPRoute
    name: httpbin
  priority: 10
  vars:
  - - http_x_hrp_name
    - ==
    - http-route-policy-0
`
			const httpRoutePolicy1 = `
apiVersion: apisix.apache.org/v1alpha1
kind: HTTPRoutePolicy
metadata:
  name: http-route-policy-1
spec:
  targetRefs:
  - group: gateway.networking.k8s.io
    kind: HTTPRoute
    name: httpbin
  priority: 10
  vars:
  - - http_x_hrp_name
    - ==
    - http-route-policy-0
`
			const httpRoutePolicy1Priority20 = `
apiVersion: apisix.apache.org/v1alpha1
kind: HTTPRoutePolicy
metadata:
  name: http-route-policy-1
spec:
  targetRefs:
  - group: gateway.networking.k8s.io
    kind: HTTPRoute
    name: httpbin
  priority: 20
  vars:
  - - http_x_hrp_name
    - ==
    - http-route-policy-0
`
			const httpRoutePolicy2 = `
apiVersion: apisix.apache.org/v1alpha1
kind: HTTPRoutePolicy
metadata:
  name: http-route-policy-2
spec:
  targetRefs:
  - group: gateway.networking.k8s.io
    kind: HTTPRoute
    name: httpbin
  - group: gateway.networking.k8s.io
    kind: HTTPRoute
    name: httpbin-1
  priority: 30
  vars:
  - - http_x_hrp_name
    - ==
    - http-route-policy-0
`
			By("create HTTPRoute")
			s.ApplyHTTPRoute(types.NamespacedName{Namespace: s.Namespace(), Name: "httpbin"}, varsRoute)

			By("create HTTPRoutePolices")
			for name, spec := range map[string]string{
				"http-route-policy-0": httpRoutePolicy0,
				"http-route-policy-1": httpRoutePolicy1,
				"http-route-policy-2": httpRoutePolicy2,
			} {
				s.ApplyHTTPRoutePolicy(
					types.NamespacedName{Namespace: s.Namespace(), Name: "apisix"},
					types.NamespacedName{Namespace: s.Namespace(), Name: name},
					spec,
					metav1.Condition{
						Type: string(v1alpha2.PolicyConditionAccepted),
					},
				)
			}
			for _, name := range []string{"http-route-policy-0", "http-route-policy-1", "http-route-policy-2"} {
				framework.HTTPRoutePolicyMustHaveCondition(s.GinkgoT, s.K8sClient, 10*time.Second,
					types.NamespacedName{Namespace: s.Namespace(), Name: "apisix"},
					types.NamespacedName{Namespace: s.Namespace(), Name: name},
					metav1.Condition{
						Type:   string(v1alpha2.PolicyConditionAccepted),
						Status: metav1.ConditionFalse,
						Reason: string(v1alpha2.PolicyReasonConflicted),
					},
				)
			}

			// assert that conflict policies are not in effect
			s.RequestAssert(&scaffold.RequestAssert{
				Method: "GET",
				Path:   "/get",
				Host:   "httpbin.example",
				Headers: map[string]string{
					"X-Route-Name": "httpbin",
				},
				Check: scaffold.WithExpectedStatus(http.StatusOK),
			})

			By("delete HTTPRoutePolicies")
			err := s.DeleteResource("HTTPRoutePolicy", "http-route-policy-2")
			Expect(err).NotTo(HaveOccurred(), "deleting HTTPRoutePolicy %s", "http-route-policy-2")
			for _, name := range []string{"http-route-policy-0", "http-route-policy-1"} {
				framework.HTTPRoutePolicyMustHaveCondition(s.GinkgoT, s.K8sClient, 10*time.Second,
					types.NamespacedName{Namespace: s.Namespace(), Name: "apisix"},
					types.NamespacedName{Namespace: s.Namespace(), Name: name},
					metav1.Condition{
						Type:   string(v1alpha2.PolicyConditionAccepted),
						Status: metav1.ConditionTrue,
						Reason: string(v1alpha2.PolicyReasonAccepted),
					},
				)
			}
			s.RequestAssert(&scaffold.RequestAssert{
				Method: "GET",
				Path:   "/get",
				Host:   "httpbin.example",
				Headers: map[string]string{
					"X-Route-Name": "httpbin",
				},
				Check: scaffold.WithExpectedStatus(http.StatusNotFound),
			})

			By("update HTTPRoutePolicy")
			err = s.CreateResourceFromString(httpRoutePolicy1Priority20)
			Expect(err).NotTo(HaveOccurred(), "update HTTPRoutePolicy's priority to 20")
			framework.HTTPRoutePolicyMustHaveCondition(s.GinkgoT, s.K8sClient, 10*time.Second,
				types.NamespacedName{Namespace: s.Namespace(), Name: "apisix"},
				types.NamespacedName{Namespace: s.Namespace(), Name: "http-route-policy-1"},
				metav1.Condition{
					Type: string(v1alpha2.PolicyConditionAccepted),
				},
			)
			for _, name := range []string{"http-route-policy-0", "http-route-policy-1"} {
				framework.HTTPRoutePolicyMustHaveCondition(s.GinkgoT, s.K8sClient, 10*time.Second,
					types.NamespacedName{Namespace: s.Namespace(), Name: "apisix"},
					types.NamespacedName{Namespace: s.Namespace(), Name: name},
					metav1.Condition{
						Type:   string(v1alpha2.PolicyConditionAccepted),
						Status: metav1.ConditionFalse,
						Reason: string(v1alpha2.PolicyReasonConflicted),
					},
				)
			}

			s.RequestAssert(&scaffold.RequestAssert{
				Method: "GET",
				Path:   "/get",
				Host:   "httpbin.example",
				Headers: map[string]string{
					"X-Route-Name": "httpbin",
				},
				Check: scaffold.WithExpectedStatus(http.StatusOK),
			})
		})

		It("HTTPRoutePolicy status changes on HTTPRoute deleting", func() {
			By("create HTTPRoute")
			s.ApplyHTTPRoute(types.NamespacedName{Namespace: s.Namespace(), Name: "httpbin"}, varsRoute)

			By("create HTTPRoutePolicy")
			s.ApplyHTTPRoutePolicy(
				types.NamespacedName{Name: "apisix"},
				types.NamespacedName{Namespace: s.Namespace(), Name: "http-route-policy-0"},
				httpRoutePolicy,
			)

			By("access dataplane to check the HTTPRoutePolicy")
			s.RequestAssert(&scaffold.RequestAssert{
				Method: "GET",
				Path:   "/get",
				Host:   "httpbin.example",
				Headers: map[string]string{
					"X-Route-Name": "httpbin",
				},
				Check: scaffold.WithExpectedStatus(http.StatusNotFound),
			})

			s.RequestAssert(&scaffold.RequestAssert{
				Method: "GET",
				Path:   "/get",
				Host:   "httpbin.example",
				Query: map[string]any{
					"hrp_name": "http-route-policy-0",
				},
				Headers: map[string]string{
					"X-Route-Name": "httpbin",
					"X-HRP-Name":   "http-route-policy-0",
				},
				Check: scaffold.WithExpectedStatus(http.StatusOK),
			})

			By("delete the HTTPRoute, assert the HTTPRoutePolicy's status will be changed")
			Expect(s.DeleteResource("HTTPRoute", "httpbin")).
				NotTo(HaveOccurred(), "deleting HTTPRoute")

			s.RequestAssert(&scaffold.RequestAssert{
				Method: "GET",
				Path:   "/get",
				Host:   "httpbin.example",
				Query: map[string]any{
					"hrp_name": "http-route-policy-0",
				},
				Headers: map[string]string{
					"X-Route-Name": "httpbin",
					"X-HRP-Name":   "http-route-policy-0",
				},
				Check: scaffold.WithExpectedStatus(http.StatusNotFound),
			})

			err := framework.PollUntilHTTPRoutePolicyHaveStatus(s.K8sClient, 8*time.Second, types.NamespacedName{Namespace: s.Namespace(), Name: "http-route-policy-0"},
				func(hrp *v1alpha1.HTTPRoutePolicy) bool {
					return len(hrp.Status.Ancestors) == 0
				},
			)
			Expect(err).NotTo(HaveOccurred(), "HTPRoutePolicy.Status should has no ancestor")
		})
	})

	Context("HTTPRoute Filters", func() {
		var reqHeaderModifyByHeaders = `
apiVersion: gateway.networking.k8s.io/v1
kind: HTTPRoute
metadata:
  name: httpbin
spec:
  parentRefs:
  - name: apisix
  hostnames:
  - httpbin.example
  rules:
  - matches: 
    - path:
        type: Exact
        value: /headers
    filters:
    - type: RequestHeaderModifier
      requestHeaderModifier:
        add:
        - name: X-Req-Add
          value: "add"
        set:
        - name: X-Req-Set
          value: "set"
        remove:
        - X-Req-Removed
    backendRefs:
    - name: httpbin-service-e2e-test
      port: 80
`

		var respHeaderModifyByHeaders = `
apiVersion: gateway.networking.k8s.io/v1
kind: HTTPRoute
metadata:
  name: httpbin
spec:
  parentRefs:
  - name: apisix
  hostnames:
  - httpbin.example
  rules:
  - matches: 
    - path:
        type: Exact
        value: /headers
    filters:
    - type: ResponseHeaderModifier
      responseHeaderModifier:
        add:
        - name: X-Resp-Add
          value: "add"
        set:
        - name: X-Resp-Set
          value: "set"
        remove:
        - Server
    backendRefs:
    - name: httpbin-service-e2e-test
      port: 80
`

		var httpsRedirectByHeaders = `
apiVersion: gateway.networking.k8s.io/v1
kind: HTTPRoute
metadata:
  name: httpbin
spec:
  parentRefs:
  - name: apisix
  hostnames:
  - httpbin.example
  rules:
  - matches: 
    - path:
        type: Exact
        value: /headers
    filters:
    - type: RequestRedirect
      requestRedirect:
        scheme: https
        port: 9443
`

		var hostnameRedirectByHeaders = `
apiVersion: gateway.networking.k8s.io/v1
kind: HTTPRoute
metadata:
  name: httpbin
spec:
  parentRefs:
  - name: apisix
  hostnames:
  - httpbin.example
  rules:
  - matches: 
    - path:
        type: Exact
        value: /headers
    filters:
    - type: RequestRedirect
      requestRedirect:
        hostname: httpbin.org
        statusCode: 301
`

		var replacePrefixMatch = `
apiVersion: gateway.networking.k8s.io/v1
kind: HTTPRoute
metadata:
  name: httpbin
spec:
  parentRefs:
  - name: apisix
  hostnames:
  - httpbin.example
  rules:
  - matches: 
    - path:
        type: PathPrefix
        value: /replace
    filters:
    - type: URLRewrite
      urlRewrite:
        path:
          type: ReplacePrefixMatch
          replacePrefixMatch: /status
    backendRefs:
    - name: httpbin-service-e2e-test
      port: 80
`

		var replaceFullPathAndHost = `
apiVersion: gateway.networking.k8s.io/v1
kind: HTTPRoute
metadata:
  name: httpbin
spec:
  parentRefs:
  - name: apisix
  hostnames:
  - httpbin.example
  rules:
  - matches: 
    - path:
        type: PathPrefix
        value: /replace
    filters:
    - type: URLRewrite
      urlRewrite:
        hostname: replace.example.org
        path:
          type: ReplaceFullPath
          replaceFullPath: /headers
    backendRefs:
    - name: httpbin-service-e2e-test
      port: 80
`

		var echoPlugin = `
apiVersion: apisix.apache.org/v1alpha1
kind: PluginConfig
metadata:
  name: example-plugin-config
spec:
  plugins:
  - name: echo
    config:
      body: "Hello, World!!"
`
		var echoPluginUpdated = `
apiVersion: apisix.apache.org/v1alpha1
kind: PluginConfig
metadata:
  name: example-plugin-config
spec:
  plugins:
  - name: echo
    config:
      body: "Updated"
`
		var extensionRefEchoPlugin = `
apiVersion: gateway.networking.k8s.io/v1
kind: HTTPRoute
metadata:
  name: httpbin
spec:
  parentRefs:
  - name: apisix
  hostnames:
  - httpbin.example
  rules:
  - matches: 
    - path:
        type: Exact
        value: /get
    filters:
    - type: ExtensionRef
      extensionRef:
        group: apisix.apache.org
        kind: PluginConfig
        name: example-plugin-config
    backendRefs:
    - name: httpbin-service-e2e-test
      port: 80
`

		BeforeEach(beforeEachHTTP)

		It("HTTPRoute RequestHeaderModifier", func() {
			By("create HTTPRoute")
			s.ResourceApplied("HTTPRoute", "httpbin", reqHeaderModifyByHeaders, 1)

			By("access daataplane to check the HTTPRoute")
			s.RequestAssert(&scaffold.RequestAssert{
				Method: "GET",
				Path:   "/headers",
				Host:   "httpbin.example",
				Headers: map[string]string{
					"X-Req-Add":     "test",
					"X-Req-Removed": "test",
					"X-Req-Set":     "test",
				},
				Checks: []scaffold.ResponseCheckFunc{
					scaffold.WithExpectedStatus(http.StatusOK),
					scaffold.WithExpectedBodyContains(`"X-Req-Add": "test,add"`, `"X-Req-Set": "set"`),
					scaffold.WithExpectedBodyNotContains(`"X-Req-Removed": "remove"`),
				},
			})
		})

		It("HTTPRoute ResponseHeaderModifier", func() {
			By("create HTTPRoute")
			s.ResourceApplied("HTTPRoute", "httpbin", respHeaderModifyByHeaders, 1)

			By("access daataplane to check the HTTPRoute")
			s.RequestAssert(&scaffold.RequestAssert{
				Method: "GET",
				Path:   "/headers",
				Host:   "httpbin.example",
				Checks: []scaffold.ResponseCheckFunc{
					scaffold.WithExpectedStatus(http.StatusOK),
					scaffold.WithExpectedHeaders(map[string]string{
						"X-Resp-Add": "add",
						"X-Resp-Set": "set",
						"Server":     "",
					}),
					scaffold.WithExpectedBodyNotContains(`"X-Resp-Add": "add"`, `"X-Resp-Set": "set"`, `"Server"`),
				},
			})
		})

		It("HTTPRoute RequestRedirect", func() {
			By("create HTTPRoute")
			s.ResourceApplied("HTTPRoute", "httpbin", httpsRedirectByHeaders, 1)

			s.RequestAssert(&scaffold.RequestAssert{
				Method: "GET",
				Path:   "/headers",
				Host:   "httpbin.example",
				Checks: []scaffold.ResponseCheckFunc{
					scaffold.WithExpectedStatus(http.StatusFound),
					scaffold.WithExpectedHeader("Location", "https://httpbin.example:9443/headers"),
				},
			})

			By("update HTTPRoute")
			s.ResourceApplied("HTTPRoute", "httpbin", hostnameRedirectByHeaders, 2)

			s.RequestAssert(&scaffold.RequestAssert{
				Method: "GET",
				Path:   "/headers",
				Host:   "httpbin.example",
				Checks: []scaffold.ResponseCheckFunc{
					scaffold.WithExpectedStatus(http.StatusMovedPermanently),
					scaffold.WithExpectedHeader("Location", "http://httpbin.org/headers"),
				},
			})
		})

		It("HTTPRoute RequestMirror", func() {
			echoRoute := `
apiVersion: apps/v1
kind: Deployment
metadata:
  name: echo
spec:
  selector:
    matchLabels:
      app: echo
  replicas: 1
  template:
    metadata:
      labels:
        app: echo
    spec:
      containers:
      - name: echo
        image: jmalloc/echo-server:latest
        ports:
        - containerPort: 8080
---
apiVersion: v1
kind: Service
metadata:
  name: echo-service
spec:
  selector:
    app: echo
  ports:
  - name: http
    port: 80
    protocol: TCP
    targetPort: 8080
---
apiVersion: gateway.networking.k8s.io/v1
kind: HTTPRoute
metadata:
  name: httpbin
spec:
  parentRefs:
  - name: apisix
  hostnames:
  - httpbin.example
  rules:
  - matches:
    - path:
        type: Exact
        value: /headers
    filters:
    - type: RequestMirror
      requestMirror:
        backendRef:
          name: echo-service
          port: 80
    backendRefs:
    - name: httpbin-service-e2e-test
      port: 80
`
			s.ResourceApplied("HTTPRoute", "httpbin", echoRoute, 1)

			s.RetryAssertion(func() string {
				resp := s.NewAPISIXClient().GET("/headers").WithHost("httpbin.example").Expect().Raw()
				if resp.StatusCode != http.StatusOK {
					return fmt.Sprintf("expected status OK, got %d", resp.StatusCode)
				}
				return s.GetDeploymentLogs("echo")
			}).WithTimeout(2 * time.Minute).Should(ContainSubstring("GET /headers"))
		})

		It("HTTPRoute URLRewrite with ReplaceFullPath And Hostname", func() {
			By("create HTTPRoute")
			s.ResourceApplied("HTTPRoute", "httpbin", replaceFullPathAndHost, 1)

			By("/replace/201 should be rewritten to /headers")
			s.RequestAssert(&scaffold.RequestAssert{
				Method: "GET",
				Path:   "/replace/201",
				Host:   "httpbin.example",
				Checks: []scaffold.ResponseCheckFunc{
					scaffold.WithExpectedStatus(http.StatusOK),
					scaffold.WithExpectedBodyContains("replace.example.org"),
				},
			})

			By("/replace/500 should be rewritten to /headers")
			s.RequestAssert(&scaffold.RequestAssert{
				Method: "GET",
				Path:   "/replace/500",
				Host:   "httpbin.example",
				Checks: []scaffold.ResponseCheckFunc{
					scaffold.WithExpectedStatus(http.StatusOK),
					scaffold.WithExpectedBodyContains("replace.example.org"),
				},
			})
		})

		It("HTTPRoute URLRewrite with ReplacePrefixMatch", func() {
			By("create HTTPRoute")
			s.ResourceApplied("HTTPRoute", "httpbin", replacePrefixMatch, 1)

			By("/replace/201 should be rewritten to /status/201")
			s.RequestAssert(&scaffold.RequestAssert{
				Method: "GET",
				Path:   "/replace/201",
				Host:   "httpbin.example",
				Check:  scaffold.WithExpectedStatus(http.StatusCreated),
			})

			By("/replace/500 should be rewritten to /status/500")
			s.RequestAssert(&scaffold.RequestAssert{
				Method: "GET",
				Path:   "/replace/500",
				Host:   "httpbin.example",
				Checks: []scaffold.ResponseCheckFunc{
					scaffold.WithExpectedStatus(http.StatusInternalServerError),
				},
			})
		})

		It("HTTPRoute ExtensionRef", func() {
			By("create HTTPRoute")
			Expect(s.CreateResourceFromString(echoPlugin)).
				NotTo(HaveOccurred(), "creating PluginConfig")
			s.ResourceApplied("HTTPRoute", "httpbin", extensionRefEchoPlugin, 1)

			s.RequestAssert(&scaffold.RequestAssert{
				Method: "GET",
				Path:   "/get",
				Host:   "httpbin.example",
				Check:  scaffold.WithExpectedBodyContains("Hello, World!!"),
			})

			Expect(s.CreateResourceFromString(echoPluginUpdated)).
				NotTo(HaveOccurred(), "updating PluginConfig")

			s.RequestAssert(&scaffold.RequestAssert{
				Method: "GET",
				Path:   "/get",
				Host:   "httpbin.example",
				Check:  scaffold.WithExpectedBodyContains("Updated"),
			})
		})
	})

	Context("HTTPRoute Multiple Backend", func() {
		var sameWeiht = `
apiVersion: gateway.networking.k8s.io/v1
kind: HTTPRoute
metadata:
  name: httpbin
spec:
  parentRefs:
  - name: apisix
  hostnames:
  - httpbin.example
  rules:
  - matches:
    - path:
        type: Exact
        value: /get
    backendRefs:
    - name: httpbin-service-e2e-test
      port: 80
      weight: 50
    - name: nginx
      port: 80
      weight: 50
 `
		var oneWeiht = `
apiVersion: gateway.networking.k8s.io/v1
kind: HTTPRoute
metadata:
  name: httpbin
spec:
  parentRefs:
  - name: apisix
  hostnames:
  - httpbin.example
  rules:
  - matches:
    - path:
        type: Exact
        value: /get
    backendRefs:
    - name: httpbin-service-e2e-test
      port: 80
      weight: 100
    - name: nginx
      port: 80
      weight: 0
 `

		BeforeEach(func() {
			beforeEachHTTP()
			s.DeployNginx(framework.NginxOptions{
				Namespace: s.Namespace(),
			})
		})
		It("HTTPRoute Canary", func() {
			s.ResourceApplied("HTTPRoute", "httpbin", sameWeiht, 1)
			time.Sleep(5 * time.Second)

			s.RetryAssertion(func() int {
				var (
					hitNginxCnt   = 0
					hitHttpbinCnt = 0
				)
				for i := 0; i < 20; i++ {
					resp := s.NewAPISIXClient().GET("/get").
						WithHeader("Host", "httpbin.example").
						Expect()
					body := resp.Body().Raw()
					status := resp.Raw().StatusCode
					if status != http.StatusOK {
						return -100
					}

					if strings.Contains(body, "Hello") {
						hitNginxCnt++
					} else {
						hitHttpbinCnt++
					}
				}
				return hitNginxCnt - hitHttpbinCnt
			}).WithTimeout(2 * time.Minute).Should(BeNumerically("~", 0, 2))

			s.ResourceApplied("HTTPRoute", "httpbin", oneWeiht, 2)

			s.RetryAssertion(func() int {
				var (
					hitNginxCnt   = 0
					hitHttpbinCnt = 0
				)
				for i := 0; i < 20; i++ {
					resp := s.NewAPISIXClient().GET("/get").
						WithHeader("Host", "httpbin.example").
						Expect()
					body := resp.Body().Raw()
					status := resp.Raw().StatusCode
					if status != http.StatusOK {
						return -100
					}

					if strings.Contains(body, "Hello") {
						hitNginxCnt++
					} else {
						hitHttpbinCnt++
					}
				}
				return hitHttpbinCnt - hitNginxCnt
			}).WithTimeout(2 * time.Minute).Should(Equal(20))
		})
	})

	Context("HTTPRoute with GatewayProxy Update", func() {
		var additionalGatewayGroupID string

		var exactRouteByGet = `
apiVersion: gateway.networking.k8s.io/v1
kind: HTTPRoute
metadata:
  name: httpbin
spec:
  parentRefs:
  - name: apisix
  hostnames:
  - httpbin.example
  rules:
  - matches: 
    - path:
        type: Exact
        value: /get
    backendRefs:
    - name: httpbin-service-e2e-test
      port: 80
`

		var updatedGatewayProxy = `
apiVersion: apisix.apache.org/v1alpha1
kind: GatewayProxy
metadata:
  name: apisix-proxy-config
spec:
  provider:
    type: ControlPlane
    controlPlane:
      endpoints:
      - %s
      auth:
        type: AdminKey
        adminKey:
          value: "%s"
`

		BeforeEach(beforeEachHTTP)

		It("Should sync HTTPRoute when GatewayProxy is updated", func() {
			By("create HTTPRoute")
			s.ResourceApplied("HTTPRoute", "httpbin", exactRouteByGet, 1)

			By("verify HTTPRoute works")
			s.RequestAssert(&scaffold.RequestAssert{
				Method: "GET",
				Path:   "/get",
				Host:   "httpbin.example",
				Check:  scaffold.WithExpectedStatus(http.StatusOK),
			})

			By("create additional gateway group to get new admin key")
			var err error
			additionalGatewayGroupID, _, err = s.Deployer.CreateAdditionalGateway("gateway-proxy-update")
			Expect(err).NotTo(HaveOccurred(), "creating additional gateway group")

			resources, exists := s.GetAdditionalGateway(additionalGatewayGroupID)
			Expect(exists).To(BeTrue(), "additional gateway group should exist")

			client, err := s.NewAPISIXClientForGateway(additionalGatewayGroupID)
			Expect(err).NotTo(HaveOccurred(), "creating APISIX client for additional gateway group")

			By("HTTPRoute not found for additional gateway group")
			s.RequestAssert(&scaffold.RequestAssert{
				Client: client,
				Method: "GET",
				Path:   "/get",
				Host:   "httpbin.example",
				Check:  scaffold.WithExpectedStatus(http.StatusNotFound),
			})

			By("update GatewayProxy with new admin key")
			updatedProxy := fmt.Sprintf(updatedGatewayProxy, s.Deployer.GetAdminEndpoint(resources.DataplaneService), resources.AdminAPIKey)
			err = s.CreateResourceFromString(updatedProxy)
			Expect(err).NotTo(HaveOccurred(), "updating GatewayProxy")

			By("verify HTTPRoute works for additional gateway group")
			s.RequestAssert(&scaffold.RequestAssert{
				Client: client,
				Method: "GET",
				Path:   "/get",
				Host:   "httpbin.example",
				Check:  scaffold.WithExpectedStatus(http.StatusOK),
			})
		})
	})
<<<<<<< HEAD
=======

	Context("Test HTTPRoute Load Balancing", func() {
		BeforeEach(beforeEachHTTP)
		It("Test load balancing with ExternalName services", func() {
			const servicesSpec = `
apiVersion: v1
kind: Service
metadata:
  name: httpbin-external-domain
spec:
  type: ExternalName
  externalName: httpbin.org
---
apiVersion: v1
kind: Service
metadata:
  name: mockapi7-external-domain
spec:
  type: ExternalName
  externalName: mock.api7.ai
---
apiVersion: apisix.apache.org/v1alpha1
kind: BackendTrafficPolicy
metadata:
  name: passhost-node
spec:
  targetRefs:
  - name: httpbin-external-domain
    kind: Service
    group: ""
  - name: mockapi7-external-domain
    kind: Service
    group: ""
  passHost: node
  scheme: https
---
apiVersion: gateway.networking.k8s.io/v1
kind: HTTPRoute
metadata:
  name: lb-route
spec:
  parentRefs:
  - name: apisix
  rules:
  - matches:
    - path:
        type: Exact
        value: /headers
    backendRefs:
    - name: httpbin-external-domain
      port: 443
      weight: 1
    - name: mockapi7-external-domain
      port: 443
      weight: 1
`

			By("apply services and HTTPRoute")
			err := s.CreateResourceFromString(servicesSpec)
			Expect(err).ShouldNot(HaveOccurred(), "apply services and HTTPRoute")
			time.Sleep(5 * time.Second)

			By("verify load balancing works")
			// Test multiple requests to verify load balancing
			upstreamHosts := make(map[string]int)
			totalRequests := 20

			for i := 0; i < totalRequests; i++ {
				resp := s.NewAPISIXClient().GET("/headers").Expect().Status(http.StatusOK)

				// Parse JSON response to get the Host header
				var responseBody map[string]any
				resp.JSON().Decode(&responseBody)

				if headers, ok := responseBody["headers"].(map[string]any); ok {
					var host string
					if host, ok = headers["Host"].(string); !ok {
						host, ok = headers["host"].(string)
					}
					if ok && host != "" {
						upstreamHosts[host]++
					}
					Expect(ok).To(BeTrue(), "Host header should be present")
					Expect(host).Should(Or(Equal("httpbin.org"), Equal("mock.api7.ai")))
				}
				time.Sleep(100 * time.Millisecond) // Small delay between requests
			}

			By("verify both upstreams received requests")
			Expect(upstreamHosts).Should(HaveLen(2))

			for host, count := range upstreamHosts {
				Expect(count).Should(BeNumerically(">", 0), fmt.Sprintf("upstream %s should receive requests", host))
			}
		})
	})

	/*
		Context("HTTPRoute Status Updated", func() {
		})

		Context("HTTPRoute ParentRefs With Multiple Gateway", func() {
		})


		Context("HTTPRoute BackendRefs Discovery", func() {
		})
	*/
>>>>>>> 2b9b787a
})<|MERGE_RESOLUTION|>--- conflicted
+++ resolved
@@ -1812,8 +1812,6 @@
 			})
 		})
 	})
-<<<<<<< HEAD
-=======
 
 	Context("Test HTTPRoute Load Balancing", func() {
 		BeforeEach(beforeEachHTTP)
@@ -1910,17 +1908,4 @@
 			}
 		})
 	})
-
-	/*
-		Context("HTTPRoute Status Updated", func() {
-		})
-
-		Context("HTTPRoute ParentRefs With Multiple Gateway", func() {
-		})
-
-
-		Context("HTTPRoute BackendRefs Discovery", func() {
-		})
-	*/
->>>>>>> 2b9b787a
 })