// Licensed to the Apache Software Foundation (ASF) under one
// or more contributor license agreements.  See the NOTICE file
// distributed with this work for additional information
// regarding copyright ownership.  The ASF licenses this file
// to you under the Apache License, Version 2.0 (the
// "License"); you may not use this file except in compliance
// with the License.  You may obtain a copy of the License at
//
//   http://www.apache.org/licenses/LICENSE-2.0
//
// Unless required by applicable law or agreed to in writing,
// software distributed under the License is distributed on an
// "AS IS" BASIS, WITHOUT WARRANTIES OR CONDITIONS OF ANY
// KIND, either express or implied.  See the License for the
// specific language governing permissions and limitations
// under the License.

package gatewayapi

import (
	"context"
	"fmt"
	"net/http"
	"strings"
	"time"

	. "github.com/onsi/ginkgo/v2"
	. "github.com/onsi/gomega"
	"github.com/pkg/errors"
	corev1 "k8s.io/api/core/v1"
	metav1 "k8s.io/apimachinery/pkg/apis/meta/v1"
	"k8s.io/apimachinery/pkg/types"
	"sigs.k8s.io/gateway-api/apis/v1alpha2"

	"github.com/apache/apisix-ingress-controller/api/v1alpha1"
	"github.com/apache/apisix-ingress-controller/test/e2e/framework"
	"github.com/apache/apisix-ingress-controller/test/e2e/scaffold"
)

var _ = Describe("Test HTTPRoute", Label("networking.k8s.io", "httproute"), func() {
	s := scaffold.NewDefaultScaffold()

	var gatewayProxyYaml = `
apiVersion: apisix.apache.org/v1alpha1
kind: GatewayProxy
metadata:
  name: apisix-proxy-config
spec:
  provider:
    type: ControlPlane
    controlPlane:
      service:
        name: %s
        port: 9180
      auth:
        type: AdminKey
        adminKey:
          value: "%s"
`
	getGatewayProxySpec := func() string {
		return fmt.Sprintf(gatewayProxyYaml, framework.ProviderType, s.AdminKey())
	}

	var gatewayClassYaml = `
apiVersion: gateway.networking.k8s.io/v1
kind: GatewayClass
metadata:
  name: %s
spec:
  controllerName: %s
`

	var defaultGateway = `
apiVersion: gateway.networking.k8s.io/v1
kind: Gateway
metadata:
  name: apisix
spec:
  gatewayClassName: %s
  listeners:
    - name: http1
      protocol: HTTP
      port: 80
  infrastructure:
    parametersRef:
      group: apisix.apache.org
      kind: GatewayProxy
      name: apisix-proxy-config
`
	var defaultGatewayHTTPS = `
apiVersion: gateway.networking.k8s.io/v1
kind: Gateway
metadata:
  name: apisix
spec:
  gatewayClassName: %s
  listeners:
    - name: http1
      protocol: HTTPS
      port: 443
      hostname: api6.com
      tls:
        certificateRefs:
        - kind: Secret
          group: ""
          name: test-apisix-tls
  infrastructure:
    parametersRef:
      group: apisix.apache.org
      kind: GatewayProxy
      name: apisix-proxy-config
`

	var beforeEachHTTP = func() {
		Expect(s.CreateResourceFromString(getGatewayProxySpec())).
			NotTo(HaveOccurred(), "creating GatewayProxy")

		gatewayClassName := fmt.Sprintf("apisix-%d", time.Now().Nanosecond())
		Expect(s.CreateResourceFromStringWithNamespace(fmt.Sprintf(gatewayClassYaml, gatewayClassName, s.GetControllerName()), "")).
			NotTo(HaveOccurred(), "creating GatewayClass")

		s.RetryAssertion(func() string {
			gcyaml, _ := s.GetResourceYaml("GatewayClass", gatewayClassName)
			return gcyaml
		}).Should(
			And(
				ContainSubstring(`status: "True"`),
				ContainSubstring("message: the gatewayclass has been accepted by the apisix-ingress-controller"),
			),
			"check GatewayClass condition",
		)

		Expect(s.CreateResourceFromStringWithNamespace(fmt.Sprintf(defaultGateway, gatewayClassName), s.Namespace())).
			NotTo(HaveOccurred(), "creating Gateway")

		s.RetryAssertion(func() string {
			gcyaml, _ := s.GetResourceYaml("Gateway", "apisix")
			return gcyaml
		}).Should(
			And(
				ContainSubstring(`status: "True"`),
				ContainSubstring("message: the gateway has been accepted by the apisix-ingress-controlle"),
			),
			"check Gateway condition status",
		)
	}

	var beforeEachHTTPS = func() {
		By("create GatewayProxy")
		err := s.CreateResourceFromString(getGatewayProxySpec())
		Expect(err).NotTo(HaveOccurred(), "creating GatewayProxy")

		secretName := _secretName
		createSecret(s, secretName)

		By("create GatewayClass")
		gatewayClassName := fmt.Sprintf("apisix-%d", time.Now().Nanosecond())
		Expect(s.CreateResourceFromStringWithNamespace(fmt.Sprintf(gatewayClassYaml, gatewayClassName, s.GetControllerName()), "")).
			NotTo(HaveOccurred(), "creating GatewayClass")

		s.RetryAssertion(func() string {
			gcyaml, _ := s.GetResourceYaml("GatewayClass", gatewayClassName)
			return gcyaml
		}).Should(
			And(
				ContainSubstring(`status: "True"`),
				ContainSubstring("message: the gatewayclass has been accepted by the apisix-ingress-controller"),
			),
			"check GatewayClass condition",
		)

		By("create Gateway")
		err = s.CreateResourceFromStringWithNamespace(fmt.Sprintf(defaultGatewayHTTPS, gatewayClassName), s.Namespace())
		Expect(err).NotTo(HaveOccurred(), "creating Gateway")

		s.RetryAssertion(func() string {
			gcyaml, _ := s.GetResourceYaml("Gateway", "apisix")
			return gcyaml
		}).Should(
			And(
				ContainSubstring(`status: "True"`),
				ContainSubstring("message: the gateway has been accepted by the apisix-ingress-controlle"),
			),
			"check Gateway condition status",
		)
	}

	Context("HTTPRoute with HTTPS Gateway", func() {
		var exactRouteByGet = `
apiVersion: gateway.networking.k8s.io/v1
kind: HTTPRoute
metadata:
  name: httpbin
spec:
  parentRefs:
  - name: apisix
  hostnames:
  - api6.com
  rules:
  - matches: 
    - path:
        type: Exact
        value: /get
    backendRefs:
    - name: httpbin-service-e2e-test
      port: 80
`

		BeforeEach(beforeEachHTTPS)

		It("Create/Updtea/Delete HTTPRoute", func() {
			By("create HTTPRoute")
			s.ResourceApplied("HTTPRoute", "httpbin", exactRouteByGet, 1)

			By("access dataplane to check the HTTPRoute")
			s.RequestAssert(&scaffold.RequestAssert{
				Method: "GET",
				Path:   "/get",
				Host:   "api6.com",
				Check:  scaffold.WithExpectedStatus(200),
			})

			By("delete HTTPRoute")
			err := s.DeleteResourceFromString(exactRouteByGet)
			Expect(err).NotTo(HaveOccurred(), "deleting HTTPRoute")

			s.RequestAssert(&scaffold.RequestAssert{
				Method: "GET",
				Path:   "/get",
				Host:   "api6.com",
				Check:  scaffold.WithExpectedStatus(404),
			})
		})
	})

	Context("HTTPRoute with Multiple Gateway", func() {
		var additionalGatewayGroupID string
		var additionalSvc *corev1.Service
		var additionalGatewayClassName string

		var additionalGatewayProxyYaml = `
apiVersion: apisix.apache.org/v1alpha1
kind: GatewayProxy
metadata:
  name: additional-proxy-config
spec:
  provider:
    type: ControlPlane
    controlPlane:
      endpoints:
      - %s
      auth:
        type: AdminKey
        adminKey:
          value: "%s"
`

		var additionalGateway = `
apiVersion: gateway.networking.k8s.io/v1
kind: Gateway
metadata:
  name: additional-gateway
spec:
  gatewayClassName: %s
  listeners:
    - name: http-additional
      protocol: HTTP
      port: 80
      allowedRoutes:
        namespaces:
          from: All
  infrastructure:
    parametersRef:
      group: apisix.apache.org
      kind: GatewayProxy
      name: additional-proxy-config
`

		// HTTPRoute that references both gateways
		var multiGatewayHTTPRoute = `
apiVersion: gateway.networking.k8s.io/v1
kind: HTTPRoute
metadata:
  name: multi-gateway-route
spec:
  parentRefs:
  - name: apisix
    namespace: %s
  - name: additional-gateway
    namespace: %s
  hostnames:
  - httpbin.example
  - httpbin-additional.example
  rules:
  - matches: 
    - path:
        type: Exact
        value: /get
    backendRefs:
    - name: httpbin-service-e2e-test
      port: 80
`

		BeforeEach(func() {
			beforeEachHTTP()

			By("Create additional gateway group")
			var err error
			additionalGatewayGroupID, additionalSvc, err = s.Deployer.CreateAdditionalGateway("multi-gw")
			Expect(err).NotTo(HaveOccurred(), "creating additional gateway group")

			By("Create additional GatewayProxy")
			// Get admin key for the additional gateway group
			resources, exists := s.GetAdditionalGateway(additionalGatewayGroupID)
			Expect(exists).To(BeTrue(), "additional gateway group should exist")

			By("Create additional GatewayClass")
			additionalGatewayClassName = fmt.Sprintf("apisix-%d", time.Now().Unix())
			err = s.CreateResourceFromStringWithNamespace(fmt.Sprintf(gatewayClassYaml, additionalGatewayClassName, s.GetControllerName()), "")
			Expect(err).NotTo(HaveOccurred(), "creating additional GatewayClass")

			By("Check additional GatewayClass condition")
			s.RetryAssertion(func() string {
				gcyaml, _ := s.GetResourceYaml("GatewayClass", additionalGatewayClassName)
				return gcyaml
			}).Should(
				And(
					ContainSubstring(`status: "True"`),
					ContainSubstring("message: the gatewayclass has been accepted by the apisix-ingress-controller"),
				),
			)

			additionalGatewayProxy := fmt.Sprintf(additionalGatewayProxyYaml, s.Deployer.GetAdminEndpoint(resources.DataplaneService), resources.AdminAPIKey)
			err = s.CreateResourceFromStringWithNamespace(additionalGatewayProxy, resources.DataplaneService.Namespace)
			Expect(err).NotTo(HaveOccurred(), "creating additional GatewayProxy")

			By("Create additional Gateway")
			err = s.CreateResourceFromStringWithNamespace(
				fmt.Sprintf(additionalGateway, additionalGatewayClassName),
				additionalSvc.Namespace,
			)
			Expect(err).NotTo(HaveOccurred(), "creating additional Gateway")
		})

		It("HTTPRoute should be accessible through both gateways", func() {
			By("Create HTTPRoute referencing both gateways")
			multiGatewayRoute := fmt.Sprintf(multiGatewayHTTPRoute, s.Namespace(), additionalSvc.Namespace)
			s.ResourceApplied("HTTPRoute", "multi-gateway-route", multiGatewayRoute, 1)

			By("Access through default gateway")
			s.RequestAssert(&scaffold.RequestAssert{
				Method: "GET",
				Path:   "/get",
				Host:   "httpbin.example",
				Check:  scaffold.WithExpectedStatus(http.StatusOK),
			})

			By("Access through additional gateway")
			client, err := s.NewAPISIXClientForGateway(additionalGatewayGroupID)
			Expect(err).NotTo(HaveOccurred(), "creating client for additional gateway")

			s.RequestAssert(&scaffold.RequestAssert{
				Client: client,
				Method: "GET",
				Path:   "/get",
				Host:   "httpbin-additional.example",
				Check:  scaffold.WithExpectedStatus(http.StatusOK),
			})

			By("Delete Additional Gateway")
			err = s.DeleteResourceFromStringWithNamespace(fmt.Sprintf(additionalGateway, additionalGatewayClassName), additionalSvc.Namespace)
			Expect(err).NotTo(HaveOccurred(), "deleting additional Gateway")

			By("HTTPRoute should still be accessible through default gateway")
			s.RequestAssert(&scaffold.RequestAssert{
				Method: "GET",
				Path:   "/get",
				Host:   "httpbin.example",
				Check:  scaffold.WithExpectedStatus(http.StatusOK),
			})

			By("HTTPRoute should not be accessible through additional gateway")
			client, err = s.NewAPISIXClientForGateway(additionalGatewayGroupID)
			Expect(err).NotTo(HaveOccurred(), "creating client for additional gateway")

			s.RequestAssert(&scaffold.RequestAssert{
				Client: client,
				Method: "GET",
				Path:   "/get",
				Host:   "httpbin-additional.example",
				Check:  scaffold.WithExpectedStatus(http.StatusNotFound),
			})
		})
	})

	Context("HTTPRoute Base", func() {
		var httprouteWithExternalName = `
apiVersion: v1
kind: Service
metadata:
  name: httpbin-external-domain
spec:
  type: ExternalName
  externalName: httpbin-service-e2e-test
---
apiVersion: gateway.networking.k8s.io/v1
kind: HTTPRoute
metadata:
  name: httpbin
spec:
  parentRefs:
  - name: apisix
  hostnames:
  - httpbin.external
  rules:
  - matches: 
    - path:
        type: Exact
        value: /get
    backendRefs:
    - name: httpbin-external-domain
      port: 80
`
		var exactRouteByGet = `
apiVersion: gateway.networking.k8s.io/v1
kind: HTTPRoute
metadata:
  name: httpbin
spec:
  parentRefs:
  - name: apisix
  hostnames:
  - httpbin.example
  rules:
  - matches: 
    - path:
        type: Exact
        value: /get
    backendRefs:
    - name: httpbin-service-e2e-test
      port: 80
`
		var exactRouteByGet2 = `
apiVersion: gateway.networking.k8s.io/v1
kind: HTTPRoute
metadata:
  name: httpbin2
spec:
  parentRefs:
  - name: apisix
  hostnames:
  - httpbin2.example
  rules:
  - matches: 
    - path:
        type: Exact
        value: /get
    backendRefs:
    - name: httpbin-service-e2e-test
      port: 80
`
		var invalidBackendPort = `
apiVersion: v1
kind: Service
metadata:
  name: httpbin-multiple-port
spec:
  selector:
    app: httpbin-deployment-e2e-test
  ports:
    - name: http
      port: 80
      protocol: TCP
      targetPort: 80
    - name: invalid
      port: 10031
      protocol: TCP
      targetPort: 10031
    - name: http2
      port: 8080
      protocol: TCP
      targetPort: 80
  type: ClusterIP
---
apiVersion: gateway.networking.k8s.io/v1
kind: HTTPRoute
metadata:
  name: httpbin
spec:
  parentRefs:
  - name: apisix
  hostnames:
  - httpbin.example
  rules:
  - matches: 
    - path:
        type: Exact
        value: /get
    backendRefs:
    - name: httpbin-multiple-port
      port: 80
`

		BeforeEach(beforeEachHTTP)

		It("Create/Update/Delete HTTPRoute", func() {
			By("create HTTPRoute")
			s.ResourceApplied("HTTPRoute", "httpbin", exactRouteByGet, 1)

			By("access dataplane to check the HTTPRoute")
			s.RequestAssert(&scaffold.RequestAssert{
				Method: "GET",
				Path:   "/get",
				Check:  scaffold.WithExpectedStatus(http.StatusNotFound),
			})

			s.RequestAssert(&scaffold.RequestAssert{
				Method: "GET",
				Path:   "/get",
				Host:   "httpbin.example",
				Check:  scaffold.WithExpectedStatus(http.StatusOK),
			})

			Expect(s.DeleteResourceFromString(exactRouteByGet)).
				NotTo(HaveOccurred(), "deleting HTTPRoute")

			s.RequestAssert(&scaffold.RequestAssert{
				Method: "GET",
				Path:   "/get",
				Host:   "httpbin.example",
				Check:  scaffold.WithExpectedStatus(http.StatusNotFound),
			})
		})

		It("Delete Gateway after apply HTTPRoute", func() {
			By("create HTTPRoute")
			s.ResourceApplied("HTTPRoute", "httpbin", exactRouteByGet, 1)

			By("access dataplane to check the HTTPRoute")
			s.RequestAssert(&scaffold.RequestAssert{
				Method: "GET",
				Path:   "/get",
				Host:   "httpbin.example",
				Check:  scaffold.WithExpectedStatus(http.StatusOK),
			})

			Expect(s.DeleteResource("Gateway", "apisix")).
				NotTo(HaveOccurred(), "deleting Gateway")

			s.RequestAssert(&scaffold.RequestAssert{
				Method: "GET",
				Path:   "/get",
				Host:   "httpbin.example",
				Check:  scaffold.WithExpectedStatus(http.StatusNotFound),
			})
		})

		It("Proxy External Service", func() {
			By("create HTTPRoute")
			s.ResourceApplied("HTTPRoute", "httpbin", httprouteWithExternalName, 1)

			By("checking the external service response")
<<<<<<< HEAD
			s.RequestAssert(&scaffold.RequestAssert{
				Method: "GET",
				Path:   "/get",
				Host:   "httpbin.external",
				Check:  scaffold.WithExpectedStatus(http.StatusOK),
			})
=======
			s.NewAPISIXClient().
				GET("/get").
				WithHost("httpbin.external").
				Expect().
				Status(http.StatusOK)
>>>>>>> 8b62e98a
		})

		It("Match Port", func() {
			By("create HTTPRoute")
			s.ResourceApplied("HTTPRoute", "httpbin", invalidBackendPort, 1)

			s.RetryAssertion(func() error {
				serviceResources, err := s.DefaultDataplaneResource().Service().List(context.Background())
				if err != nil {
					return errors.Wrap(err, "listing services")
				}
				if len(serviceResources) != 1 {
					return fmt.Errorf("expected 1 service, got %d", len(serviceResources))
				}

				serviceResource := serviceResources[0]
				nodes := serviceResource.Upstream.Nodes
				if len(nodes) != 1 {
					return fmt.Errorf("expected 1 node, got %d", len(nodes))
				}
				if nodes[0].Port != 80 {
					return fmt.Errorf("expected node port 80, got %d", nodes[0].Port)
				}
				return nil
			}).Should(Succeed(), "checking service port")
		})

		It("Delete HTTPRoute during restart", func() {
			By("create HTTPRoute httpbin")
			s.ResourceApplied("HTTPRoute", "httpbin", exactRouteByGet, 1)

			By("create HTTPRoute httpbin2")
			s.ResourceApplied("HTTPRoute", "httpbin2", exactRouteByGet2, 1)

			s.RequestAssert(&scaffold.RequestAssert{
				Method: "GET",
				Path:   "/get",
				Host:   "httpbin.example",
				Check:  scaffold.WithExpectedStatus(http.StatusOK),
			})

			s.RequestAssert(&scaffold.RequestAssert{
				Method: "GET",
				Path:   "/get",
				Host:   "httpbin2.example",
				Check:  scaffold.WithExpectedStatus(http.StatusOK),
			})

			s.Deployer.ScaleIngress(0)

			Expect(s.DeleteResource("HTTPRoute", "httpbin2")).
				NotTo(HaveOccurred(), "deleting HTTPRoute httpbin2")

			s.Deployer.ScaleIngress(1)

			s.RequestAssert(&scaffold.RequestAssert{
				Method:  "GET",
				Path:    "/get",
				Host:    "httpbin.example",
				Timeout: 1 * time.Minute,
				Check:   scaffold.WithExpectedStatus(http.StatusOK),
			})

			s.RequestAssert(&scaffold.RequestAssert{
				Method: "GET",
				Path:   "/get",
				Host:   "httpbin2.example",
				Check:  scaffold.WithExpectedStatus(http.StatusNotFound),
			})
		})
	})

	Context("HTTPRoute Rule Match", func() {
		var exactRouteByGet = `
apiVersion: gateway.networking.k8s.io/v1
kind: HTTPRoute
metadata:
  name: httpbin
spec:
  parentRefs:
  - name: apisix
  hostnames:
  - httpbin.example
  rules:
  - matches: 
    - path:
        type: Exact
        value: /get
    backendRefs:
    - name: httpbin-service-e2e-test
      port: 80
`
		var varsRoute = `
apiVersion: gateway.networking.k8s.io/v1
kind: HTTPRoute
metadata:
  name: httpbin
spec:
  parentRefs:
  - name: apisix
  hostnames:
  - httpbin.example
  rules:
  - matches: 
    - path:
        type: Exact
        value: /get
      headers:
        - type: Exact
          name: X-Route-Name
          value: httpbin
    # name: get
    backendRefs:
    - name: httpbin-service-e2e-test
      port: 80
`
		const httpRoutePolicy = `
apiVersion: apisix.apache.org/v1alpha1
kind: HTTPRoutePolicy
metadata:
  name: http-route-policy-0
spec:
  targetRefs:
  - group: gateway.networking.k8s.io
    kind: HTTPRoute
    name: httpbin
    # sectionName: get
  - group: gateway.networking.k8s.io
    kind: HTTPRoute
    name: httpbin-1
    sectionName: get
  priority: 10
  vars:
  - - http_x_hrp_name
    - ==
    - http-route-policy-0
  - - arg_hrp_name
    - ==
    - http-route-policy-0
`

		var prefixRouteByStatus = `
apiVersion: gateway.networking.k8s.io/v1
kind: HTTPRoute
metadata:
  name: httpbin
spec:
  parentRefs:
  - name: apisix
  hostnames:
  - httpbin.example
  rules:
  - matches: 
    - path:
        type: PathPrefix
        value: /status
    backendRefs:
    - name: httpbin-service-e2e-test
      port: 80
`

		var methodRouteGETAndDELETEByAnything = `
apiVersion: gateway.networking.k8s.io/v1
kind: HTTPRoute
metadata:
  name: httpbin
spec:
  parentRefs:
  - name: apisix
  hostnames:
  - httpbin.example
  rules:
  - matches: 
    - path:
        type: Exact
        value: /anything
      method: GET
    - path:
        type: Exact
        value: /anything
      method: DELETE
    backendRefs:
    - name: httpbin-service-e2e-test
      port: 80
`
		BeforeEach(beforeEachHTTP)

		It("HTTPRoute Exact Match", func() {
			By("create HTTPRoute")
			s.ResourceApplied("HTTPRoute", "httpbin", exactRouteByGet, 1)

			By("access daataplane to check the HTTPRoute")
			s.RequestAssert(&scaffold.RequestAssert{
				Method: "GET",
				Path:   "/get",
				Host:   "httpbin.example",
				Check:  scaffold.WithExpectedStatus(http.StatusOK),
			})

			s.RequestAssert(&scaffold.RequestAssert{
				Method: "GET",
				Path:   "/get/xxx",
				Host:   "httpbin.example",
				Check:  scaffold.WithExpectedStatus(http.StatusNotFound),
			})
		})

		It("HTTPRoute Prefix Match", func() {
			By("create HTTPRoute")
			s.ResourceApplied("HTTPRoute", "httpbin", prefixRouteByStatus, 1)

			By("access daataplane to check the HTTPRoute")
			s.RequestAssert(&scaffold.RequestAssert{
				Method: "GET",
				Path:   "/status/200",
				Host:   "httpbin.example",
				Check:  scaffold.WithExpectedStatus(http.StatusOK),
			})

			s.RequestAssert(&scaffold.RequestAssert{
				Method: "GET",
				Path:   "/status/201",
				Host:   "httpbin.example",
				Check:  scaffold.WithExpectedStatus(http.StatusCreated),
			})
		})

		It("HTTPRoute Method Match", func() {
			By("create HTTPRoute")
			s.ResourceApplied("HTTPRoute", "httpbin", methodRouteGETAndDELETEByAnything, 1)

			By("access daataplane to check the HTTPRoute")
			s.RequestAssert(&scaffold.RequestAssert{
				Method: "GET",
				Path:   "/anything",
				Host:   "httpbin.example",
				Check:  scaffold.WithExpectedStatus(http.StatusOK),
			})

			s.RequestAssert(&scaffold.RequestAssert{
				Method: "DELETE",
				Path:   "/anything",
				Host:   "httpbin.example",
				Check:  scaffold.WithExpectedStatus(http.StatusOK),
			})

			s.RequestAssert(&scaffold.RequestAssert{
				Method: "POST",
				Path:   "/anything",
				Host:   "httpbin.example",
				Check:  scaffold.WithExpectedStatus(http.StatusNotFound),
			})
		})

		It("HTTPRoute Vars Match", func() {
			By("create HTTPRoute")
			s.ResourceApplied("HTTPRoute", "httpbin", varsRoute, 1)

			By("access dataplane to check the HTTPRoute")
			s.RequestAssert(&scaffold.RequestAssert{
				Method: "GET",
				Path:   "/get",
				Host:   "httpbin.example",
				Check:  scaffold.WithExpectedStatus(http.StatusNotFound),
			})

			s.RequestAssert(&scaffold.RequestAssert{
				Method: "GET",
				Path:   "/get",
				Host:   "httpbin.example",
				Headers: map[string]string{
					"X-Route-Name": "httpbin",
				},
				Check: scaffold.WithExpectedStatus(http.StatusOK),
			})
		})

		It("HTTPRoutePolicy in effect", func() {
			By("create HTTPRoute")
			s.ApplyHTTPRoute(types.NamespacedName{Namespace: s.Namespace(), Name: "httpbin"}, varsRoute)
			s.RequestAssert(&scaffold.RequestAssert{
				Method: "GET",
				Path:   "/get",
				Host:   "httpbin.example",
				Headers: map[string]string{
					"X-Route-Name": "httpbin",
				},
				Check: scaffold.WithExpectedStatus(http.StatusOK),
			})

			By("create HTTPRoutePolicy")
			s.ApplyHTTPRoutePolicy(
				types.NamespacedName{Name: "apisix"},
				types.NamespacedName{Namespace: s.Namespace(), Name: "http-route-policy-0"},
				httpRoutePolicy,
			)

			By("access dataplane to check the HTTPRoutePolicy")
			s.RequestAssert(&scaffold.RequestAssert{
				Method: "GET",
				Path:   "/get",
				Host:   "httpbin.example",
				Headers: map[string]string{
					"X-Route-Name": "httpbin",
				},
				Check: scaffold.WithExpectedStatus(http.StatusNotFound),
			})

			s.RequestAssert(&scaffold.RequestAssert{
				Method: "GET",
				Path:   "/get",
				Host:   "httpbin.example",
				Query: map[string]any{
					"hrp_name": "http-route-policy-0",
				},
				Headers: map[string]string{
					"X-Route-Name": "httpbin",
					"X-HRP-Name":   "http-route-policy-0",
				},
				Check: scaffold.WithExpectedStatus(http.StatusOK),
			})

			By("update HTTPRoutePolicy")
			const changedHTTPRoutePolicy = `
apiVersion: apisix.apache.org/v1alpha1
kind: HTTPRoutePolicy
metadata:
  name: http-route-policy-0
spec:
  targetRefs:
  - group: gateway.networking.k8s.io
    kind: HTTPRoute
    name: httpbin
    # sectionName: get
  priority: 10
  vars:
  - - http_x_hrp_name
    - ==
    - new-hrp-name
`
			s.ApplyHTTPRoutePolicy(
				types.NamespacedName{Name: "apisix"},
				types.NamespacedName{Namespace: s.Namespace(), Name: "http-route-policy-0"},
				changedHTTPRoutePolicy,
			)

			// use the old vars cannot match any route
			s.RequestAssert(&scaffold.RequestAssert{
				Method: "GET",
				Path:   "/get",
				Host:   "httpbin.example",
				Query: map[string]any{
					"hrp_name": "http-route-policy-0",
				},
				Headers: map[string]string{
					"X-Route-Name": "httpbin",
					"X-HRP-Name":   "http-route-policy-0",
				},
				Check: scaffold.WithExpectedStatus(http.StatusNotFound),
			})

			// use the new vars can match the route
			s.RequestAssert(&scaffold.RequestAssert{
				Method: "GET",
				Path:   "/get",
				Host:   "httpbin.example",
				Headers: map[string]string{
					"X-Route-Name": "httpbin",
					"X-HRP-Name":   "new-hrp-name",
				},
				Check: scaffold.WithExpectedStatus(http.StatusOK),
			})

			By("delete the HTTPRoutePolicy")
			err := s.DeleteResource("HTTPRoutePolicy", "http-route-policy-0")
			Expect(err).NotTo(HaveOccurred(), "deleting HTTPRoutePolicy")
			Eventually(func() string {
				_, err := s.GetResourceYaml("HTTPRoutePolicy", "http-route-policy-0")
				return err.Error()
			}).WithTimeout(8 * time.Second).ProbeEvery(time.Second).Should(ContainSubstring(`httproutepolicies.apisix.apache.org "http-route-policy-0" not found`))
			// access the route without additional vars should be OK
			s.RequestAssert(&scaffold.RequestAssert{
				Method: "GET",
				Path:   "/get",
				Host:   "httpbin.example",
				Headers: map[string]string{
					"X-Route-Name": "httpbin",
				},
				Check: scaffold.WithExpectedStatus(http.StatusOK),
			})
		})

		It("HTTPRoutePolicy conflicts", func() {
			const httpRoutePolicy0 = `
apiVersion: apisix.apache.org/v1alpha1
kind: HTTPRoutePolicy
metadata:
  name: http-route-policy-0
spec:
  targetRefs:
  - group: gateway.networking.k8s.io
    kind: HTTPRoute
    name: httpbin
  priority: 10
  vars:
  - - http_x_hrp_name
    - ==
    - http-route-policy-0
`
			const httpRoutePolicy1 = `
apiVersion: apisix.apache.org/v1alpha1
kind: HTTPRoutePolicy
metadata:
  name: http-route-policy-1
spec:
  targetRefs:
  - group: gateway.networking.k8s.io
    kind: HTTPRoute
    name: httpbin
  priority: 10
  vars:
  - - http_x_hrp_name
    - ==
    - http-route-policy-0
`
			const httpRoutePolicy1Priority20 = `
apiVersion: apisix.apache.org/v1alpha1
kind: HTTPRoutePolicy
metadata:
  name: http-route-policy-1
spec:
  targetRefs:
  - group: gateway.networking.k8s.io
    kind: HTTPRoute
    name: httpbin
  priority: 20
  vars:
  - - http_x_hrp_name
    - ==
    - http-route-policy-0
`
			const httpRoutePolicy2 = `
apiVersion: apisix.apache.org/v1alpha1
kind: HTTPRoutePolicy
metadata:
  name: http-route-policy-2
spec:
  targetRefs:
  - group: gateway.networking.k8s.io
    kind: HTTPRoute
    name: httpbin
  - group: gateway.networking.k8s.io
    kind: HTTPRoute
    name: httpbin-1
  priority: 30
  vars:
  - - http_x_hrp_name
    - ==
    - http-route-policy-0
`
			By("create HTTPRoute")
			s.ApplyHTTPRoute(types.NamespacedName{Namespace: s.Namespace(), Name: "httpbin"}, varsRoute)

			By("create HTTPRoutePolices")
			for name, spec := range map[string]string{
				"http-route-policy-0": httpRoutePolicy0,
				"http-route-policy-1": httpRoutePolicy1,
				"http-route-policy-2": httpRoutePolicy2,
			} {
				s.ApplyHTTPRoutePolicy(
					types.NamespacedName{Namespace: s.Namespace(), Name: "apisix"},
					types.NamespacedName{Namespace: s.Namespace(), Name: name},
					spec,
					metav1.Condition{
						Type: string(v1alpha2.PolicyConditionAccepted),
					},
				)
			}
			for _, name := range []string{"http-route-policy-0", "http-route-policy-1", "http-route-policy-2"} {
				framework.HTTPRoutePolicyMustHaveCondition(s.GinkgoT, s.K8sClient, 10*time.Second,
					types.NamespacedName{Namespace: s.Namespace(), Name: "apisix"},
					types.NamespacedName{Namespace: s.Namespace(), Name: name},
					metav1.Condition{
						Type:   string(v1alpha2.PolicyConditionAccepted),
						Status: metav1.ConditionFalse,
						Reason: string(v1alpha2.PolicyReasonConflicted),
					},
				)
			}

			// assert that conflict policies are not in effect
			s.RequestAssert(&scaffold.RequestAssert{
				Method: "GET",
				Path:   "/get",
				Host:   "httpbin.example",
				Headers: map[string]string{
					"X-Route-Name": "httpbin",
				},
				Check: scaffold.WithExpectedStatus(http.StatusOK),
			})

			By("delete HTTPRoutePolicies")
			err := s.DeleteResource("HTTPRoutePolicy", "http-route-policy-2")
			Expect(err).NotTo(HaveOccurred(), "deleting HTTPRoutePolicy %s", "http-route-policy-2")
			for _, name := range []string{"http-route-policy-0", "http-route-policy-1"} {
				framework.HTTPRoutePolicyMustHaveCondition(s.GinkgoT, s.K8sClient, 10*time.Second,
					types.NamespacedName{Namespace: s.Namespace(), Name: "apisix"},
					types.NamespacedName{Namespace: s.Namespace(), Name: name},
					metav1.Condition{
						Type:   string(v1alpha2.PolicyConditionAccepted),
						Status: metav1.ConditionTrue,
						Reason: string(v1alpha2.PolicyReasonAccepted),
					},
				)
			}
			s.RequestAssert(&scaffold.RequestAssert{
				Method: "GET",
				Path:   "/get",
				Host:   "httpbin.example",
				Headers: map[string]string{
					"X-Route-Name": "httpbin",
				},
				Check: scaffold.WithExpectedStatus(http.StatusNotFound),
			})

			By("update HTTPRoutePolicy")
			err = s.CreateResourceFromString(httpRoutePolicy1Priority20)
			Expect(err).NotTo(HaveOccurred(), "update HTTPRoutePolicy's priority to 20")
			framework.HTTPRoutePolicyMustHaveCondition(s.GinkgoT, s.K8sClient, 10*time.Second,
				types.NamespacedName{Namespace: s.Namespace(), Name: "apisix"},
				types.NamespacedName{Namespace: s.Namespace(), Name: "http-route-policy-1"},
				metav1.Condition{
					Type: string(v1alpha2.PolicyConditionAccepted),
				},
			)
			for _, name := range []string{"http-route-policy-0", "http-route-policy-1"} {
				framework.HTTPRoutePolicyMustHaveCondition(s.GinkgoT, s.K8sClient, 10*time.Second,
					types.NamespacedName{Namespace: s.Namespace(), Name: "apisix"},
					types.NamespacedName{Namespace: s.Namespace(), Name: name},
					metav1.Condition{
						Type:   string(v1alpha2.PolicyConditionAccepted),
						Status: metav1.ConditionFalse,
						Reason: string(v1alpha2.PolicyReasonConflicted),
					},
				)
			}

			s.RequestAssert(&scaffold.RequestAssert{
				Method: "GET",
				Path:   "/get",
				Host:   "httpbin.example",
				Headers: map[string]string{
					"X-Route-Name": "httpbin",
				},
				Check: scaffold.WithExpectedStatus(http.StatusOK),
			})
		})

		It("HTTPRoutePolicy status changes on HTTPRoute deleting", func() {
			By("create HTTPRoute")
			s.ApplyHTTPRoute(types.NamespacedName{Namespace: s.Namespace(), Name: "httpbin"}, varsRoute)

			By("create HTTPRoutePolicy")
			s.ApplyHTTPRoutePolicy(
				types.NamespacedName{Name: "apisix"},
				types.NamespacedName{Namespace: s.Namespace(), Name: "http-route-policy-0"},
				httpRoutePolicy,
			)

			By("access dataplane to check the HTTPRoutePolicy")
			s.RequestAssert(&scaffold.RequestAssert{
				Method: "GET",
				Path:   "/get",
				Host:   "httpbin.example",
				Headers: map[string]string{
					"X-Route-Name": "httpbin",
				},
				Check: scaffold.WithExpectedStatus(http.StatusNotFound),
			})

			s.RequestAssert(&scaffold.RequestAssert{
				Method: "GET",
				Path:   "/get",
				Host:   "httpbin.example",
				Query: map[string]any{
					"hrp_name": "http-route-policy-0",
				},
				Headers: map[string]string{
					"X-Route-Name": "httpbin",
					"X-HRP-Name":   "http-route-policy-0",
				},
				Check: scaffold.WithExpectedStatus(http.StatusOK),
			})

			By("delete the HTTPRoute, assert the HTTPRoutePolicy's status will be changed")
			Expect(s.DeleteResource("HTTPRoute", "httpbin")).
				NotTo(HaveOccurred(), "deleting HTTPRoute")

			s.RequestAssert(&scaffold.RequestAssert{
				Method: "GET",
				Path:   "/get",
				Host:   "httpbin.example",
				Query: map[string]any{
					"hrp_name": "http-route-policy-0",
				},
				Headers: map[string]string{
					"X-Route-Name": "httpbin",
					"X-HRP-Name":   "http-route-policy-0",
				},
				Check: scaffold.WithExpectedStatus(http.StatusNotFound),
			})

			err := framework.PollUntilHTTPRoutePolicyHaveStatus(s.K8sClient, 8*time.Second, types.NamespacedName{Namespace: s.Namespace(), Name: "http-route-policy-0"},
				func(hrp *v1alpha1.HTTPRoutePolicy) bool {
					return len(hrp.Status.Ancestors) == 0
				},
			)
			Expect(err).NotTo(HaveOccurred(), "HTPRoutePolicy.Status should has no ancestor")
		})
	})

	Context("HTTPRoute Filters", func() {
		var reqHeaderModifyByHeaders = `
apiVersion: gateway.networking.k8s.io/v1
kind: HTTPRoute
metadata:
  name: httpbin
spec:
  parentRefs:
  - name: apisix
  hostnames:
  - httpbin.example
  rules:
  - matches: 
    - path:
        type: Exact
        value: /headers
    filters:
    - type: RequestHeaderModifier
      requestHeaderModifier:
        add:
        - name: X-Req-Add
          value: "add"
        set:
        - name: X-Req-Set
          value: "set"
        remove:
        - X-Req-Removed
    backendRefs:
    - name: httpbin-service-e2e-test
      port: 80
`

		var respHeaderModifyByHeaders = `
apiVersion: gateway.networking.k8s.io/v1
kind: HTTPRoute
metadata:
  name: httpbin
spec:
  parentRefs:
  - name: apisix
  hostnames:
  - httpbin.example
  rules:
  - matches: 
    - path:
        type: Exact
        value: /headers
    filters:
    - type: ResponseHeaderModifier
      responseHeaderModifier:
        add:
        - name: X-Resp-Add
          value: "add"
        set:
        - name: X-Resp-Set
          value: "set"
        remove:
        - Server
    backendRefs:
    - name: httpbin-service-e2e-test
      port: 80
`

		var httpsRedirectByHeaders = `
apiVersion: gateway.networking.k8s.io/v1
kind: HTTPRoute
metadata:
  name: httpbin
spec:
  parentRefs:
  - name: apisix
  hostnames:
  - httpbin.example
  rules:
  - matches: 
    - path:
        type: Exact
        value: /headers
    filters:
    - type: RequestRedirect
      requestRedirect:
        scheme: https
        port: 9443
`

		var hostnameRedirectByHeaders = `
apiVersion: gateway.networking.k8s.io/v1
kind: HTTPRoute
metadata:
  name: httpbin
spec:
  parentRefs:
  - name: apisix
  hostnames:
  - httpbin.example
  rules:
  - matches: 
    - path:
        type: Exact
        value: /headers
    filters:
    - type: RequestRedirect
      requestRedirect:
        hostname: httpbin.org
        statusCode: 301
`

		var replacePrefixMatch = `
apiVersion: gateway.networking.k8s.io/v1
kind: HTTPRoute
metadata:
  name: httpbin
spec:
  parentRefs:
  - name: apisix
  hostnames:
  - httpbin.example
  rules:
  - matches: 
    - path:
        type: PathPrefix
        value: /replace
    filters:
    - type: URLRewrite
      urlRewrite:
        path:
          type: ReplacePrefixMatch
          replacePrefixMatch: /status
    backendRefs:
    - name: httpbin-service-e2e-test
      port: 80
`

		var replaceFullPathAndHost = `
apiVersion: gateway.networking.k8s.io/v1
kind: HTTPRoute
metadata:
  name: httpbin
spec:
  parentRefs:
  - name: apisix
  hostnames:
  - httpbin.example
  rules:
  - matches: 
    - path:
        type: PathPrefix
        value: /replace
    filters:
    - type: URLRewrite
      urlRewrite:
        hostname: replace.example.org
        path:
          type: ReplaceFullPath
          replaceFullPath: /headers
    backendRefs:
    - name: httpbin-service-e2e-test
      port: 80
`

		var echoPlugin = `
apiVersion: apisix.apache.org/v1alpha1
kind: PluginConfig
metadata:
  name: example-plugin-config
spec:
  plugins:
  - name: echo
    config:
      body: "Hello, World!!"
`
		var echoPluginUpdated = `
apiVersion: apisix.apache.org/v1alpha1
kind: PluginConfig
metadata:
  name: example-plugin-config
spec:
  plugins:
  - name: echo
    config:
      body: "Updated"
`
		var extensionRefEchoPlugin = `
apiVersion: gateway.networking.k8s.io/v1
kind: HTTPRoute
metadata:
  name: httpbin
spec:
  parentRefs:
  - name: apisix
  hostnames:
  - httpbin.example
  rules:
  - matches: 
    - path:
        type: Exact
        value: /get
    filters:
    - type: ExtensionRef
      extensionRef:
        group: apisix.apache.org
        kind: PluginConfig
        name: example-plugin-config
    backendRefs:
    - name: httpbin-service-e2e-test
      port: 80
`

		BeforeEach(beforeEachHTTP)

		It("HTTPRoute RequestHeaderModifier", func() {
			By("create HTTPRoute")
			s.ResourceApplied("HTTPRoute", "httpbin", reqHeaderModifyByHeaders, 1)

			By("access daataplane to check the HTTPRoute")
			s.RequestAssert(&scaffold.RequestAssert{
				Method: "GET",
				Path:   "/headers",
				Host:   "httpbin.example",
				Headers: map[string]string{
					"X-Req-Add":     "test",
					"X-Req-Removed": "test",
					"X-Req-Set":     "test",
				},
				Checks: []scaffold.ResponseCheckFunc{
					scaffold.WithExpectedStatus(http.StatusOK),
					scaffold.WithExpectedBodyContains(`"X-Req-Add": "test,add"`, `"X-Req-Set": "set"`),
					scaffold.WithExpectedBodyNotContains(`"X-Req-Removed": "remove"`),
				},
			})
		})

		It("HTTPRoute ResponseHeaderModifier", func() {
			By("create HTTPRoute")
			s.ResourceApplied("HTTPRoute", "httpbin", respHeaderModifyByHeaders, 1)

			By("access daataplane to check the HTTPRoute")
			s.RequestAssert(&scaffold.RequestAssert{
				Method: "GET",
				Path:   "/headers",
				Host:   "httpbin.example",
				Checks: []scaffold.ResponseCheckFunc{
					scaffold.WithExpectedStatus(http.StatusOK),
					scaffold.WithExpectedHeaders(map[string]string{
						"X-Resp-Add": "add",
						"X-Resp-Set": "set",
						"Server":     "",
					}),
					scaffold.WithExpectedBodyNotContains(`"X-Resp-Add": "add"`, `"X-Resp-Set": "set"`, `"Server"`),
				},
			})
		})

		It("HTTPRoute RequestRedirect", func() {
			By("create HTTPRoute")
			s.ResourceApplied("HTTPRoute", "httpbin", httpsRedirectByHeaders, 1)

			s.RequestAssert(&scaffold.RequestAssert{
				Method: "GET",
				Path:   "/headers",
				Host:   "httpbin.example",
				Checks: []scaffold.ResponseCheckFunc{
					scaffold.WithExpectedStatus(http.StatusFound),
					scaffold.WithExpectedHeader("Location", "https://httpbin.example:9443/headers"),
				},
			})

			By("update HTTPRoute")
			s.ResourceApplied("HTTPRoute", "httpbin", hostnameRedirectByHeaders, 2)

			s.RequestAssert(&scaffold.RequestAssert{
				Method: "GET",
				Path:   "/headers",
				Host:   "httpbin.example",
				Checks: []scaffold.ResponseCheckFunc{
					scaffold.WithExpectedStatus(http.StatusOK),
					scaffold.WithExpectedHeader("Location", "http://httpbin.org/headers"),
				},
			})
		})

		It("HTTPRoute RequestMirror", func() {
			echoRoute := `
apiVersion: apps/v1
kind: Deployment
metadata:
  name: echo
spec:
  selector:
    matchLabels:
      app: echo
  replicas: 1
  template:
    metadata:
      labels:
        app: echo
    spec:
      containers:
      - name: echo
        image: jmalloc/echo-server:latest
        ports:
        - containerPort: 8080
---
apiVersion: v1
kind: Service
metadata:
  name: echo-service
spec:
  selector:
    app: echo
  ports:
  - name: http
    port: 80
    protocol: TCP
    targetPort: 8080
---
apiVersion: gateway.networking.k8s.io/v1
kind: HTTPRoute
metadata:
  name: httpbin
spec:
  parentRefs:
  - name: apisix
  hostnames:
  - httpbin.example
  rules:
  - matches:
    - path:
        type: Exact
        value: /headers
    filters:
    - type: RequestMirror
      requestMirror:
        backendRef:
          name: echo-service
          port: 80
    backendRefs:
    - name: httpbin-service-e2e-test
      port: 80
`
			s.ResourceApplied("HTTPRoute", "httpbin", echoRoute, 1)

			s.RetryAssertion(func() string {
				resp := s.NewAPISIXClient().GET("/headers").WithHost("httpbin.example").Expect().Raw()
				if resp.StatusCode != http.StatusOK {
					return fmt.Sprintf("expected status OK, got %d", resp.StatusCode)
				}
				return s.GetDeploymentLogs("echo")
			}).WithTimeout(2 * time.Minute).Should(ContainSubstring("GET /headers"))
		})

		It("HTTPRoute URLRewrite with ReplaceFullPath And Hostname", func() {
			By("create HTTPRoute")
			s.ResourceApplied("HTTPRoute", "httpbin", replaceFullPathAndHost, 1)

			By("/replace/201 should be rewritten to /headers")
			s.RequestAssert(&scaffold.RequestAssert{
				Method: "GET",
				Path:   "/replace/201",
				Host:   "httpbin.example",
				Checks: []scaffold.ResponseCheckFunc{
					scaffold.WithExpectedStatus(http.StatusOK),
					scaffold.WithExpectedBodyContains("replace.example.org"),
				},
			})

			By("/replace/500 should be rewritten to /headers")
			s.RequestAssert(&scaffold.RequestAssert{
				Method: "GET",
				Path:   "/replace/500",
				Host:   "httpbin.example",
				Checks: []scaffold.ResponseCheckFunc{
					scaffold.WithExpectedStatus(http.StatusOK),
					scaffold.WithExpectedBodyContains("replace.example.org"),
				},
			})
		})

		It("HTTPRoute URLRewrite with ReplacePrefixMatch", func() {
			By("create HTTPRoute")
			s.ResourceApplied("HTTPRoute", "httpbin", replacePrefixMatch, 1)

			By("/replace/201 should be rewritten to /status/201")
			s.RequestAssert(&scaffold.RequestAssert{
				Method: "GET",
				Path:   "/replace/201",
				Host:   "httpbin.example",
				Check:  scaffold.WithExpectedStatus(http.StatusCreated),
			})

			By("/replace/500 should be rewritten to /status/500")
			s.RequestAssert(&scaffold.RequestAssert{
				Method: "GET",
				Path:   "/replace/500",
				Host:   "httpbin.example",
				Checks: []scaffold.ResponseCheckFunc{
					scaffold.WithExpectedStatus(http.StatusInternalServerError),
				},
			})
		})

		It("HTTPRoute ExtensionRef", func() {
			By("create HTTPRoute")
			Expect(s.CreateResourceFromString(echoPlugin)).
				NotTo(HaveOccurred(), "creating PluginConfig")
			s.ResourceApplied("HTTPRoute", "httpbin", extensionRefEchoPlugin, 1)

			s.RequestAssert(&scaffold.RequestAssert{
				Method: "GET",
				Path:   "/get",
				Host:   "httpbin.example",
				Check:  scaffold.WithExpectedBodyContains("Hello, World!!"),
			})

			Expect(s.CreateResourceFromString(echoPluginUpdated)).
				NotTo(HaveOccurred(), "updating PluginConfig")

			s.RequestAssert(&scaffold.RequestAssert{
				Method: "GET",
				Path:   "/get",
				Host:   "httpbin.example",
				Check:  scaffold.WithExpectedBodyContains("Updated"),
			})
		})
	})

	Context("HTTPRoute Multiple Backend", func() {
		var sameWeiht = `
apiVersion: gateway.networking.k8s.io/v1
kind: HTTPRoute
metadata:
  name: httpbin
spec:
  parentRefs:
  - name: apisix
  hostnames:
  - httpbin.example
  rules:
  - matches:
    - path:
        type: Exact
        value: /get
    backendRefs:
    - name: httpbin-service-e2e-test
      port: 80
      weight: 50
    - name: nginx
      port: 80
      weight: 50
 `
		var oneWeiht = `
apiVersion: gateway.networking.k8s.io/v1
kind: HTTPRoute
metadata:
  name: httpbin
spec:
  parentRefs:
  - name: apisix
  hostnames:
  - httpbin.example
  rules:
  - matches:
    - path:
        type: Exact
        value: /get
    backendRefs:
    - name: httpbin-service-e2e-test
      port: 80
      weight: 100
    - name: nginx
      port: 80
      weight: 0
 `

		BeforeEach(func() {
			beforeEachHTTP()
			s.DeployNginx(framework.NginxOptions{
				Namespace: s.Namespace(),
			})
		})
		It("HTTPRoute Canary", func() {
			s.ResourceApplied("HTTPRoute", "httpbin", sameWeiht, 1)
			time.Sleep(5 * time.Second)

			s.RetryAssertion(func() int {
				var (
					hitNginxCnt   = 0
					hitHttpbinCnt = 0
				)
				for i := 0; i < 20; i++ {
					resp := s.NewAPISIXClient().GET("/get").
						WithHeader("Host", "httpbin.example").
						Expect()
					body := resp.Body().Raw()
					status := resp.Raw().StatusCode
					if status != http.StatusOK {
						return -100
					}

					if strings.Contains(body, "Hello") {
						hitNginxCnt++
					} else {
						hitHttpbinCnt++
					}
				}
				return hitNginxCnt - hitHttpbinCnt
			}).WithTimeout(2 * time.Minute).Should(BeNumerically("~", 0, 2))

			s.ResourceApplied("HTTPRoute", "httpbin", oneWeiht, 2)

			s.RetryAssertion(func() int {
				var (
					hitNginxCnt   = 0
					hitHttpbinCnt = 0
				)
				for i := 0; i < 20; i++ {
					resp := s.NewAPISIXClient().GET("/get").
						WithHeader("Host", "httpbin.example").
						Expect()
					body := resp.Body().Raw()
					status := resp.Raw().StatusCode
					if status != http.StatusOK {
						return -100
					}

					if strings.Contains(body, "Hello") {
						hitNginxCnt++
					} else {
						hitHttpbinCnt++
					}
				}
				return hitHttpbinCnt - hitNginxCnt
			}).WithTimeout(2 * time.Minute).Should(Equal(20))
		})
	})

	Context("HTTPRoute with GatewayProxy Update", func() {
		var additionalGatewayGroupID string

		var exactRouteByGet = `
apiVersion: gateway.networking.k8s.io/v1
kind: HTTPRoute
metadata:
  name: httpbin
spec:
  parentRefs:
  - name: apisix
  hostnames:
  - httpbin.example
  rules:
  - matches: 
    - path:
        type: Exact
        value: /get
    backendRefs:
    - name: httpbin-service-e2e-test
      port: 80
`

		var updatedGatewayProxy = `
apiVersion: apisix.apache.org/v1alpha1
kind: GatewayProxy
metadata:
  name: apisix-proxy-config
spec:
  provider:
    type: ControlPlane
    controlPlane:
      endpoints:
      - %s
      auth:
        type: AdminKey
        adminKey:
          value: "%s"
`

		BeforeEach(beforeEachHTTP)

		It("Should sync HTTPRoute when GatewayProxy is updated", func() {
			By("create HTTPRoute")
			s.ResourceApplied("HTTPRoute", "httpbin", exactRouteByGet, 1)

			By("verify HTTPRoute works")
			s.RequestAssert(&scaffold.RequestAssert{
				Method: "GET",
				Path:   "/get",
				Host:   "httpbin.example",
				Check:  scaffold.WithExpectedStatus(http.StatusOK),
			})

			By("create additional gateway group to get new admin key")
			var err error
			additionalGatewayGroupID, _, err = s.Deployer.CreateAdditionalGateway("gateway-proxy-update")
			Expect(err).NotTo(HaveOccurred(), "creating additional gateway group")

			resources, exists := s.GetAdditionalGateway(additionalGatewayGroupID)
			Expect(exists).To(BeTrue(), "additional gateway group should exist")

			client, err := s.NewAPISIXClientForGateway(additionalGatewayGroupID)
			Expect(err).NotTo(HaveOccurred(), "creating APISIX client for additional gateway group")

			By("HTTPRoute not found for additional gateway group")
			s.RequestAssert(&scaffold.RequestAssert{
				Client: client,
				Method: "GET",
				Path:   "/get",
				Host:   "httpbin.example",
				Check:  scaffold.WithExpectedStatus(http.StatusNotFound),
			})

			By("update GatewayProxy with new admin key")
			updatedProxy := fmt.Sprintf(updatedGatewayProxy, s.Deployer.GetAdminEndpoint(resources.DataplaneService), resources.AdminAPIKey)
			err = s.CreateResourceFromString(updatedProxy)
			Expect(err).NotTo(HaveOccurred(), "updating GatewayProxy")

			By("verify HTTPRoute works for additional gateway group")
			s.RequestAssert(&scaffold.RequestAssert{
				Client: client,
				Method: "GET",
				Path:   "/get",
				Host:   "httpbin.example",
				Check:  scaffold.WithExpectedStatus(http.StatusOK),
			})
		})
	})

	Context("Test HTTPRoute Load Balancing", func() {
		BeforeEach(beforeEachHTTP)
		It("Test load balancing with ExternalName services", func() {
			const servicesSpec = `
apiVersion: v1
kind: Service
metadata:
  name: httpbin-external-domain
spec:
  type: ExternalName
  externalName: httpbin.org
---
apiVersion: v1
kind: Service
metadata:
  name: mockapi7-external-domain
spec:
  type: ExternalName
  externalName: mock.api7.ai
---
apiVersion: apisix.apache.org/v1alpha1
kind: BackendTrafficPolicy
metadata:
  name: passhost-node
spec:
  targetRefs:
  - name: httpbin-external-domain
    kind: Service
    group: ""
  - name: mockapi7-external-domain
    kind: Service
    group: ""
  passHost: node
  scheme: https
---
apiVersion: gateway.networking.k8s.io/v1
kind: HTTPRoute
metadata:
  name: lb-route
spec:
  parentRefs:
  - name: apisix
  rules:
  - matches:
    - path:
        type: Exact
        value: /headers
    backendRefs:
    - name: httpbin-external-domain
      port: 443
      weight: 1
    - name: mockapi7-external-domain
      port: 443
      weight: 1
`

			By("apply services and HTTPRoute")
			err := s.CreateResourceFromString(servicesSpec)
			Expect(err).ShouldNot(HaveOccurred(), "apply services and HTTPRoute")
			time.Sleep(5 * time.Second)

			By("verify load balancing works")
			// Test multiple requests to verify load balancing
			upstreamHosts := make(map[string]int)
			totalRequests := 20

			for i := 0; i < totalRequests; i++ {
				resp := s.NewAPISIXClient().GET("/headers").Expect().Status(http.StatusOK)

				// Parse JSON response to get the Host header
				var responseBody map[string]any
				resp.JSON().Decode(&responseBody)

				if headers, ok := responseBody["headers"].(map[string]any); ok {
					var host string
					if host, ok = headers["Host"].(string); !ok {
						host, ok = headers["host"].(string)
					}
					if ok && host != "" {
						upstreamHosts[host]++
					}
					Expect(ok).To(BeTrue(), "Host header should be present")
					Expect(host).Should(Or(Equal("httpbin.org"), Equal("mock.api7.ai")))
				}
				time.Sleep(100 * time.Millisecond) // Small delay between requests
			}

			By("verify both upstreams received requests")
			Expect(upstreamHosts).Should(HaveLen(2))

			for host, count := range upstreamHosts {
				Expect(count).Should(BeNumerically(">", 0), fmt.Sprintf("upstream %s should receive requests", host))
			}
		})
	})
})<|MERGE_RESOLUTION|>--- conflicted
+++ resolved
@@ -560,20 +560,12 @@
 			s.ResourceApplied("HTTPRoute", "httpbin", httprouteWithExternalName, 1)
 
 			By("checking the external service response")
-<<<<<<< HEAD
 			s.RequestAssert(&scaffold.RequestAssert{
 				Method: "GET",
 				Path:   "/get",
 				Host:   "httpbin.external",
 				Check:  scaffold.WithExpectedStatus(http.StatusOK),
 			})
-=======
-			s.NewAPISIXClient().
-				GET("/get").
-				WithHost("httpbin.external").
-				Expect().
-				Status(http.StatusOK)
->>>>>>> 8b62e98a
 		})
 
 		It("Match Port", func() {
