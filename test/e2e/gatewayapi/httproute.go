--- conflicted
+++ resolved
@@ -560,20 +560,12 @@
 			s.ResourceApplied("HTTPRoute", "httpbin", httprouteWithExternalName, 1)
 
 			By("checking the external service response")
-<<<<<<< HEAD
-			s.NewAPISIXClient().
-				GET("/get").
-				WithHost("httpbin.external").
-				Expect().
-				Status(http.StatusOK)
-=======
 			s.RequestAssert(&scaffold.RequestAssert{
 				Method: "GET",
 				Path:   "/get",
 				Host:   "httpbin.external",
 				Check:  scaffold.WithExpectedStatus(http.StatusOK),
 			})
->>>>>>> f536c26c
 		})
 
 		It("Match Port", func() {
@@ -1144,25 +1136,6 @@
 			)
 
 			By("access dataplane to check the HTTPRoutePolicy")
-<<<<<<< HEAD
-			Eventually(func() int {
-				return s.NewAPISIXClient().
-					GET("/get").
-					WithHost("httpbin.example").
-					WithHeader("X-Route-Name", "httpbin").
-					Expect().Raw().StatusCode
-			}).WithTimeout(8 * time.Second).ProbeEvery(time.Second).Should(Equal(http.StatusNotFound))
-
-			Eventually(func() int {
-				return s.NewAPISIXClient().
-					GET("/get").
-					WithHost("httpbin.example").
-					WithHeader("X-Route-Name", "httpbin").
-					WithHeader("X-HRP-Name", "http-route-policy-0").
-					WithQuery("hrp_name", "http-route-policy-0").
-					Expect().Raw().StatusCode
-			}).WithTimeout(8 * time.Second).ProbeEvery(time.Second).Should(Equal(http.StatusOK))
-=======
 			s.RequestAssert(&scaffold.RequestAssert{
 				Method: "GET",
 				Path:   "/get",
@@ -1186,7 +1159,6 @@
 				},
 				Check: scaffold.WithExpectedStatus(http.StatusOK),
 			})
->>>>>>> f536c26c
 
 			By("delete the HTTPRoute, assert the HTTPRoutePolicy's status will be changed")
 			Expect(s.DeleteResource("HTTPRoute", "httpbin")).
