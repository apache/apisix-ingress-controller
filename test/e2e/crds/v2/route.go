--- conflicted
+++ resolved
@@ -21,17 +21,13 @@
 	"context"
 	"fmt"
 	"io"
-	"math"
 	"net"
 	"net/http"
 	"net/url"
 	"time"
 
-<<<<<<< HEAD
+	"github.com/gorilla/websocket"
 	"github.com/onsi/ginkgo/v2"
-=======
-	"github.com/gorilla/websocket"
->>>>>>> 49ef9d40
 	. "github.com/onsi/ginkgo/v2"
 	. "github.com/onsi/gomega"
 	"github.com/stretchr/testify/assert"
@@ -659,154 +655,6 @@
 		})
 	})
 
-	Context("Test ApisixRoute Traffic Split", func() {
-		It("2:1 traffic split test", func() {
-			const apisixRouteSpec = `
-apiVersion: apisix.apache.org/v2
-kind: ApisixRoute
-metadata:
- name: default
-spec:
- ingressClassName: apisix
- http:
- - name: rule1
-   match:
-     hosts:
-     - httpbin.org
-     paths:
-       - /get
-   backends:
-   - serviceName: httpbin-service-e2e-test
-     servicePort: 80
-     weight: 10
-   - serviceName: %s
-     servicePort: 9180
-     weight: 5
-`
-			By("apply ApisixRoute with traffic split")
-			applier.MustApplyAPIv2(types.NamespacedName{Namespace: s.Namespace(), Name: "default"}, new(apiv2.ApisixRoute),
-				fmt.Sprintf(apisixRouteSpec, s.Deployer.GetAdminServiceName()))
-			verifyRequest := func() int {
-				return s.NewAPISIXClient().GET("/get").WithHost("httpbin.org").Expect().Raw().StatusCode
-			}
-			By("send requests to verify traffic split")
-			var (
-				successCount int
-				failCount    int
-			)
-
-			s.RequestAssert(&scaffold.RequestAssert{
-				Method:  "GET",
-				Path:    "/get",
-				Host:    "httpbin.org",
-				Check:   scaffold.WithExpectedStatus(http.StatusOK),
-				Timeout: 10 * time.Second,
-			})
-			for range 90 {
-				code := verifyRequest()
-				if code == http.StatusOK {
-					successCount++
-				} else {
-					failCount++
-				}
-			}
-
-			By("verify traffic distribution ratio")
-			ratio := float64(successCount) / float64(failCount)
-			expectedRatio := 10.0 / 5.0 // 2:1 ratio
-			deviation := math.Abs(ratio - expectedRatio)
-			Expect(deviation).Should(BeNumerically("<", 0.5),
-				"traffic distribution deviation too large (got %.2f, expected %.2f)", ratio, expectedRatio)
-		})
-
-		It("zero-weight test", func() {
-			const apisixRouteSpec = `
-apiVersion: apisix.apache.org/v2
-kind: ApisixRoute
-metadata:
- name: default
-spec:
- ingressClassName: apisix
- http:
- - name: rule1
-   match:
-     hosts:
-     - httpbin.org
-     paths:
-       - /get
-   backends:
-   - serviceName: httpbin-service-e2e-test
-     servicePort: 80
-     weight: 10
-   - serviceName: %s
-     servicePort: 9180
-     weight: 0
-`
-			By("apply ApisixRoute with zero-weight backend")
-			applier.MustApplyAPIv2(types.NamespacedName{Namespace: s.Namespace(), Name: "default"}, new(apiv2.ApisixRoute),
-				fmt.Sprintf(apisixRouteSpec, s.Deployer.GetAdminServiceName()))
-			verifyRequest := func() int {
-				return s.NewAPISIXClient().GET("/get").WithHost("httpbin.org").Expect().Raw().StatusCode
-			}
-
-			By("wait for route to be ready")
-			s.RequestAssert(&scaffold.RequestAssert{
-				Method:  "GET",
-				Path:    "/get",
-				Host:    "httpbin.org",
-				Check:   scaffold.WithExpectedStatus(http.StatusOK),
-				Timeout: 10 * time.Second,
-			})
-			By("send requests to verify zero-weight behavior")
-			for range 30 {
-				code := verifyRequest()
-				Expect(code).Should(Equal(200))
-			}
-		})
-		It("valid backend is set even if other backend is invalid", func() {
-			const apisixRouteSpec = `
-apiVersion: apisix.apache.org/v2
-kind: ApisixRoute
-metadata:
- name: default
-spec:
- ingressClassName: apisix
- http:
- - name: rule1
-   match:
-     hosts:
-     - httpbin.org
-     paths:
-       - /get
-   backends:
-   - serviceName: httpbin-service-e2e-test
-     servicePort: 80
-     weight: 10
-   - serviceName: invalid-service
-     servicePort: 9180
-     weight: 5
-`
-			By("apply ApisixRoute with traffic split")
-			applier.MustApplyAPIv2(types.NamespacedName{Namespace: s.Namespace(), Name: "default"}, new(apiv2.ApisixRoute), apisixRouteSpec)
-			verifyRequest := func() int {
-				return s.NewAPISIXClient().GET("/get").WithHost("httpbin.org").Expect().Raw().StatusCode
-			}
-
-			By("wait for route to be ready")
-			s.RequestAssert(&scaffold.RequestAssert{
-				Method:  "GET",
-				Path:    "/get",
-				Host:    "httpbin.org",
-				Check:   scaffold.WithExpectedStatus(http.StatusOK),
-				Timeout: 10 * time.Second,
-			})
-			By("send requests to verify all requests routed to valid upstream")
-			for range 30 {
-				code := verifyRequest()
-				Expect(code).Should(Equal(200))
-			}
-		})
-	})
 	Context("Test ApisixRoute sync during startup", func() {
 		const route = `
 apiVersion: apisix.apache.org/v2
@@ -914,7 +762,139 @@
 		})
 	})
 
-<<<<<<< HEAD
+	Context("Test ApisixRoute WebSocket Support", func() {
+		It("basic websocket functionality", func() {
+			const websocketServerResources = `
+apiVersion: v1
+kind: Pod
+metadata:
+  name: websocket-server
+  labels:
+    app: websocket-server
+spec:
+  containers:
+  - name: websocket-server
+    image: jmalloc/echo-server:latest
+    ports:
+    - containerPort: 8080
+---
+apiVersion: v1
+kind: Service
+metadata:
+  name: websocket-server-service
+spec:
+  selector:
+    app: websocket-server
+  ports:
+    - name: ws
+      port: 8080
+      protocol: TCP
+      targetPort: 8080
+`
+			const apisixRouteSpec = `
+apiVersion: apisix.apache.org/v2
+kind: ApisixRoute
+metadata:
+  name: websocket-route
+spec:
+  ingressClassName: apisix
+  http:
+  - name: rule1
+    match:
+      hosts:
+      - httpbin.org
+      paths:
+      - /echo
+    websocket: true
+    backends:
+    - serviceName: websocket-server-service
+      servicePort: 8080
+`
+
+			const apisixRouteSpec2 = `
+apiVersion: apisix.apache.org/v2
+kind: ApisixRoute
+metadata:
+  name: websocket-route
+spec:
+  ingressClassName: apisix
+  http:
+  - name: rule1
+    match:
+      hosts:
+      - httpbin.org
+      paths:
+      - /echo
+    backends:
+    - serviceName: websocket-server-service
+      servicePort: 8080
+`
+
+			By("create WebSocket server resources")
+			err := s.CreateResourceFromString(websocketServerResources)
+			Expect(err).ShouldNot(HaveOccurred(), "creating WebSocket server resources")
+
+			By("create ApisixRoute without WebSocker")
+			var apisixRouteWithoutWS apiv2.ApisixRoute
+			applier.MustApplyAPIv2(
+				types.NamespacedName{Namespace: s.Namespace(), Name: "websocket-route"},
+				&apisixRouteWithoutWS,
+				apisixRouteSpec2,
+			)
+			time.Sleep(8 * time.Second)
+
+			By("verify WebSocket connection fails without WebSocket enabled")
+			u := url.URL{
+				Scheme: "ws",
+				Host:   s.ApisixHTTPEndpoint(),
+				Path:   "/echo",
+			}
+			headers := http.Header{"Host": []string{"httpbin.org"}}
+			_, resp, _ := websocket.DefaultDialer.Dial(u.String(), headers)
+			// should receive 200 instead of 101
+			Expect(resp.StatusCode).Should(Equal(http.StatusOK))
+
+			By("apply ApisixRoute for WebSocket")
+			var apisixRoute apiv2.ApisixRoute
+			applier.MustApplyAPIv2(
+				types.NamespacedName{Namespace: s.Namespace(), Name: "websocket-route"},
+				&apisixRoute,
+				apisixRouteSpec,
+			)
+			By("wait for WebSocket server to be ready")
+			time.Sleep(10 * time.Second)
+			By("verify WebSocket connection")
+			u = url.URL{
+				Scheme: "ws",
+				Host:   s.ApisixHTTPEndpoint(),
+				Path:   "/echo",
+			}
+			headers = http.Header{"Host": []string{"httpbin.org"}}
+
+			conn, resp, err := websocket.DefaultDialer.Dial(u.String(), headers)
+			Expect(err).ShouldNot(HaveOccurred(), "WebSocket handshake")
+			Expect(resp.StatusCode).Should(Equal(http.StatusSwitchingProtocols))
+
+			defer func() {
+				_ = conn.Close()
+			}()
+
+			By("send and receive message through WebSocket")
+			testMessage := "hello, this is APISIX"
+			err = conn.WriteMessage(websocket.TextMessage, []byte(testMessage))
+			Expect(err).ShouldNot(HaveOccurred(), "writing WebSocket message")
+
+			// The echo server sends an identification message first
+			_, _, err = conn.ReadMessage()
+			Expect(err).ShouldNot(HaveOccurred(), "reading identification message")
+
+			// Then our echo
+			_, msg, err := conn.ReadMessage()
+			Expect(err).ShouldNot(HaveOccurred(), "reading echo message")
+			Expect(string(msg)).To(Equal(testMessage), "message content verification")
+		})
+	})
+
 	Context("Test ApisixRoute with External Services", func() {
 		const (
 			externalServiceName = "ext-httpbin"
@@ -964,42 +944,6 @@
 kind: ApisixRoute
 metadata:
   name: %s
-=======
-	Context("Test ApisixRoute WebSocket Support", func() {
-		It("basic websocket functionality", func() {
-			const websocketServerResources = `
-apiVersion: v1
-kind: Pod
-metadata:
-  name: websocket-server
-  labels:
-    app: websocket-server
-spec:
-  containers:
-  - name: websocket-server
-    image: jmalloc/echo-server:latest
-    ports:
-    - containerPort: 8080
----
-apiVersion: v1
-kind: Service
-metadata:
-  name: websocket-server-service
-spec:
-  selector:
-    app: websocket-server
-  ports:
-    - name: ws
-      port: 8080
-      protocol: TCP
-      targetPort: 8080
-`
-			const apisixRouteSpec = `
-apiVersion: apisix.apache.org/v2
-kind: ApisixRoute
-metadata:
-  name: websocket-route
->>>>>>> 49ef9d40
 spec:
   ingressClassName: apisix
   http:
@@ -1008,7 +952,6 @@
       hosts:
       - httpbin.org
       paths:
-<<<<<<< HEAD
       - /ip
     upstreams:
     - name: %s
@@ -1028,20 +971,6 @@
 kind: ApisixRoute
 metadata:
   name: %s
-=======
-      - /echo
-    websocket: true
-    backends:
-    - serviceName: websocket-server-service
-      servicePort: 8080
-`
-
-			const apisixRouteSpec2 = `
-apiVersion: apisix.apache.org/v2
-kind: ApisixRoute
-metadata:
-  name: websocket-route
->>>>>>> 49ef9d40
 spec:
   ingressClassName: apisix
   http:
@@ -1050,7 +979,6 @@
       hosts:
       - httpbin.org
       paths:
-<<<<<<< HEAD
       - /ip
     upstreams:
     - name: %s
@@ -1223,76 +1151,6 @@
 				}
 				assert.True(ginkgo.GinkgoT(), hasEtag && hasNoEtag, "both httpbin and postman should be accessed at least once")
 			})
-=======
-      - /echo
-    backends:
-    - serviceName: websocket-server-service
-      servicePort: 8080
-`
-
-			By("create WebSocket server resources")
-			err := s.CreateResourceFromString(websocketServerResources)
-			Expect(err).ShouldNot(HaveOccurred(), "creating WebSocket server resources")
-
-			By("create ApisixRoute without WebSocker")
-			var apisixRouteWithoutWS apiv2.ApisixRoute
-			applier.MustApplyAPIv2(
-				types.NamespacedName{Namespace: s.Namespace(), Name: "websocket-route"},
-				&apisixRouteWithoutWS,
-				apisixRouteSpec2,
-			)
-			time.Sleep(8 * time.Second)
-
-			By("verify WebSocket connection fails without WebSocket enabled")
-			u := url.URL{
-				Scheme: "ws",
-				Host:   s.ApisixHTTPEndpoint(),
-				Path:   "/echo",
-			}
-			headers := http.Header{"Host": []string{"httpbin.org"}}
-			_, resp, _ := websocket.DefaultDialer.Dial(u.String(), headers)
-			// should receive 200 instead of 101
-			Expect(resp.StatusCode).Should(Equal(http.StatusOK))
-
-			By("apply ApisixRoute for WebSocket")
-			var apisixRoute apiv2.ApisixRoute
-			applier.MustApplyAPIv2(
-				types.NamespacedName{Namespace: s.Namespace(), Name: "websocket-route"},
-				&apisixRoute,
-				apisixRouteSpec,
-			)
-			By("wait for WebSocket server to be ready")
-			time.Sleep(10 * time.Second)
-			By("verify WebSocket connection")
-			u = url.URL{
-				Scheme: "ws",
-				Host:   s.ApisixHTTPEndpoint(),
-				Path:   "/echo",
-			}
-			headers = http.Header{"Host": []string{"httpbin.org"}}
-
-			conn, resp, err := websocket.DefaultDialer.Dial(u.String(), headers)
-			Expect(err).ShouldNot(HaveOccurred(), "WebSocket handshake")
-			Expect(resp.StatusCode).Should(Equal(http.StatusSwitchingProtocols))
-
-			defer func() {
-				_ = conn.Close()
-			}()
-
-			By("send and receive message through WebSocket")
-			testMessage := "hello, this is APISIX"
-			err = conn.WriteMessage(websocket.TextMessage, []byte(testMessage))
-			Expect(err).ShouldNot(HaveOccurred(), "writing WebSocket message")
-
-			// The echo server sends an identification message first
-			_, _, err = conn.ReadMessage()
-			Expect(err).ShouldNot(HaveOccurred(), "reading identification message")
-
-			// Then our echo
-			_, msg, err := conn.ReadMessage()
-			Expect(err).ShouldNot(HaveOccurred(), "reading echo message")
-			Expect(string(msg)).To(Equal(testMessage), "message content verification")
->>>>>>> 49ef9d40
 		})
 	})
 })