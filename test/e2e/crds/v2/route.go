--- conflicted
+++ resolved
@@ -652,7 +652,6 @@
 		})
 	})
 
-<<<<<<< HEAD
 	Context("Test ApisixRoute Traffic Split", func() {
 		It("2:1 traffic split test", func() {
 			const apisixRouteSpec = `
@@ -782,7 +781,6 @@
 				code := verifyRequest()
 				Expect(code).Should(Equal(200))
 			}
-=======
 	Context("Test ApisixRoute sync during startup", func() {
 		const route = `
 apiVersion: apisix.apache.org/v2
@@ -887,7 +885,6 @@
 				Host:   "httpbin3",
 				Check:  scaffold.WithExpectedStatus(http.StatusNotFound),
 			})
->>>>>>> 486cc652
 		})
 	})
 })