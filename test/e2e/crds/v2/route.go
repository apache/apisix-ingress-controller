// Licensed to the Apache Software Foundation (ASF) under one
// or more contributor license agreements.  See the NOTICE file
// distributed with this work for additional information
// regarding copyright ownership.  The ASF licenses this file
// to you under the Apache License, Version 2.0 (the
// "License"); you may not use this file except in compliance
// with the License.  You may obtain a copy of the License at
//
//   http://www.apache.org/licenses/LICENSE-2.0
//
// Unless required by applicable law or agreed to in writing,
// software distributed under the License is distributed on an
// "AS IS" BASIS, WITHOUT WARRANTIES OR CONDITIONS OF ANY
// KIND, either express or implied.  See the License for the
// specific language governing permissions and limitations
// under the License.

package v2

import (
	"context"
	"fmt"
	"io"
	"math"
	"net"
	"net/http"
	"net/url"
	"strings"
	"time"

	"github.com/gorilla/websocket"
	. "github.com/onsi/ginkgo/v2"
	. "github.com/onsi/gomega"
	"github.com/stretchr/testify/assert"
	"k8s.io/apimachinery/pkg/types"
	"k8s.io/apimachinery/pkg/util/wait"

	apiv2 "github.com/apache/apisix-ingress-controller/api/v2"
	"github.com/apache/apisix-ingress-controller/test/e2e/framework"
	"github.com/apache/apisix-ingress-controller/test/e2e/scaffold"
)

var _ = Describe("Test ApisixRoute", Label("apisix.apache.org", "v2", "apisixroute"), func() {
	var (
		s       = scaffold.NewDefaultScaffold()
		applier = framework.NewApplier(s.GinkgoT, s.K8sClient, s.CreateResourceFromString)
	)

	BeforeEach(func() {
		By("create GatewayProxy")
		gatewayProxy := s.GetGatewayProxyYaml()
		err := s.CreateResourceFromString(gatewayProxy)
		Expect(err).NotTo(HaveOccurred(), "creating GatewayProxy")
		time.Sleep(5 * time.Second)

		By("create IngressClass")
		err = s.CreateResourceFromStringWithNamespace(s.GetIngressClassYaml(), "")
		Expect(err).NotTo(HaveOccurred(), "creating IngressClass")
		time.Sleep(5 * time.Second)
	})

	Context("Test ApisixRoute", func() {

		It("Basic tests", func() {
			const apisixRouteSpec = `
apiVersion: apisix.apache.org/v2
kind: ApisixRoute
metadata:
  name: default
  namespace: %s
spec:
  ingressClassName: %s
  http:
  - name: rule0
    match:
      hosts:
      - httpbin
      paths:
      - %s
    backends:
    - serviceName: httpbin-service-e2e-test
      servicePort: 80
`
			request := func(path string) int {
				return s.NewAPISIXClient().GET(path).WithHost("httpbin").Expect().Raw().StatusCode
			}

			By("apply ApisixRoute")
			var apisixRoute apiv2.ApisixRoute
			applier.MustApplyAPIv2(types.NamespacedName{Namespace: s.Namespace(), Name: "default"},
				&apisixRoute, fmt.Sprintf(apisixRouteSpec, s.Namespace(), s.Namespace(), "/get"))

			By("verify ApisixRoute works")
			Eventually(request).WithArguments("/get").WithTimeout(20 * time.Second).ProbeEvery(time.Second).Should(Equal(http.StatusOK))

			By("update ApisixRoute")
			applier.MustApplyAPIv2(types.NamespacedName{Namespace: s.Namespace(), Name: "default"},
				&apisixRoute, fmt.Sprintf(apisixRouteSpec, s.Namespace(), s.Namespace(), "/headers"))
			Eventually(request).WithArguments("/get").WithTimeout(20 * time.Second).ProbeEvery(time.Second).Should(Equal(http.StatusNotFound))
			s.NewAPISIXClient().GET("/headers").WithHost("httpbin").Expect().Status(http.StatusOK)

			By("delete ApisixRoute")
			err := s.DeleteResource("ApisixRoute", "default")
			Expect(err).ShouldNot(HaveOccurred(), "deleting ApisixRoute")
			Eventually(request).WithArguments("/headers").WithTimeout(20 * time.Second).ProbeEvery(time.Second).Should(Equal(http.StatusNotFound))

			By("request /metrics endpoint from controller")

			// Get the metrics service endpoint
			metricsURL := s.GetMetricsEndpoint()

			By("verify metrics content")
			resp, err := http.Get(metricsURL)
			Expect(err).ShouldNot(HaveOccurred(), "request metrics endpoint")
			defer func() {
				_ = resp.Body.Close()
			}()

			Expect(resp.StatusCode).Should(Equal(http.StatusOK))

			body, err := io.ReadAll(resp.Body)
			Expect(err).ShouldNot(HaveOccurred(), "read metrics response")

			bodyStr := string(body)

			// Verify prometheus format
			Expect(resp.Header.Get("Content-Type")).Should(ContainSubstring("text/plain; version=0.0.4; charset=utf-8"))

			// Verify specific metrics from metrics.go exist
			Expect(bodyStr).Should(ContainSubstring("apisix_ingress_adc_sync_duration_seconds"))
			Expect(bodyStr).Should(ContainSubstring("apisix_ingress_adc_sync_total"))
			Expect(bodyStr).Should(ContainSubstring("apisix_ingress_status_update_queue_length"))
			Expect(bodyStr).Should(ContainSubstring("apisix_ingress_file_io_duration_seconds"))

			// Log metrics for debugging
			fmt.Printf("Metrics endpoint response:\n%s\n", bodyStr)
		})

		It("Test plugins in ApisixRoute", func() {
			const apisixRouteSpecPart0 = `
apiVersion: apisix.apache.org/v2
kind: ApisixRoute
metadata:
  name: default
  namespace: %s
spec:
  ingressClassName: %s
  http:
  - name: rule0
    match:
      paths:
      - /*
    backends:
    - serviceName: httpbin-service-e2e-test
      servicePort: 80
`
			const apisixRouteSpecPart1 = ` 
    plugins:
    - name: response-rewrite
      enable: true
      config:
        headers:
          X-Global-Rule: "test-response-rewrite"
          X-Global-Test: "enabled"
`
			By("apply ApisixRoute without plugins")
			var apisixRoute apiv2.ApisixRoute
			applier.MustApplyAPIv2(types.NamespacedName{Namespace: s.Namespace(), Name: "default"},
				&apisixRoute, fmt.Sprintf(apisixRouteSpecPart0, s.Namespace(), s.Namespace()))

			By("verify ApisixRoute works")
			request := func() int {
				return s.NewAPISIXClient().GET("/get").Expect().Raw().StatusCode
			}
			Eventually(request).WithTimeout(20 * time.Second).ProbeEvery(time.Second).Should(Equal(http.StatusOK))

			By("apply ApisixRoute with plugins")
			applier.MustApplyAPIv2(types.NamespacedName{Namespace: s.Namespace(), Name: "default"},
				&apisixRoute, fmt.Sprintf(apisixRouteSpecPart0, s.Namespace(), s.Namespace())+apisixRouteSpecPart1)
			time.Sleep(5 * time.Second)

			By("verify plugin works")
			resp := s.NewAPISIXClient().GET("/get").Expect().Status(http.StatusOK)
			resp.Header("X-Global-Rule").IsEqual("test-response-rewrite")
			resp.Header("X-Global-Test").IsEqual("enabled")

			By("remove plugin")
			applier.MustApplyAPIv2(types.NamespacedName{Namespace: s.Namespace(), Name: "default"},
				&apisixRoute, fmt.Sprintf(apisixRouteSpecPart0, s.Namespace(), s.Namespace()))
			time.Sleep(5 * time.Second)

			By("verify no plugin works")
			s.RequestAssert(&scaffold.RequestAssert{
				Method: "GET",
				Path:   "/get",
				Check:  scaffold.WithExpectedStatus(http.StatusOK),
			})

			resp = s.NewAPISIXClient().GET("/get").Expect().Status(http.StatusOK)
			resp.Header("X-Global-Rule").IsEmpty()
			resp.Header("X-Global-Test").IsEmpty()
		})

		It("Test ApisixRoute match by vars", func() {
			const apisixRouteSpec = `
apiVersion: apisix.apache.org/v2
kind: ApisixRoute
metadata:
  name: default
  namespace: %s
spec:
  ingressClassName: %s
  http:
  - name: rule0
    match:
      paths:
      - /*
      exprs:
      - subject:
          scope: Header
          name: X-Foo
        op: Equal
        value: bar
    backends:
    - serviceName: httpbin-service-e2e-test
      servicePort: 80
`
			By("apply ApisixRoute")
			var apisixRoute apiv2.ApisixRoute
			applier.MustApplyAPIv2(types.NamespacedName{Namespace: s.Namespace(), Name: "default"},
				&apisixRoute, fmt.Sprintf(apisixRouteSpec, s.Namespace(), s.Namespace()))

			By("verify ApisixRoute works")
			request := func() int {
				return s.NewAPISIXClient().GET("/get").
					WithHeader("X-Foo", "bar").
					Expect().Raw().StatusCode
			}
			Eventually(request).WithTimeout(20 * time.Second).ProbeEvery(time.Second).Should(Equal(http.StatusOK))
			s.NewAPISIXClient().GET("/get").Expect().Status(http.StatusNotFound)
		})

		It("Test ApisixRoute filterFunc", func() {
			const apisixRouteSpec = `
apiVersion: apisix.apache.org/v2
kind: ApisixRoute
metadata:
  name: default
  namespace: %s
spec:
  ingressClassName: %s
  http:
  - name: rule0
    match:
      paths:
      - /*
      filter_func: |
        function(vars)
          local core = require ('apisix.core')
          local body, err = core.request.get_body()
          if not body then
              return false
          end
          local data, err = core.json.decode(body)
          if not data then
              return false
          end
          if data['foo'] == 'bar' then
              return true
          end
          return false
        end
    backends:
    - serviceName: httpbin-service-e2e-test
      servicePort: 80
`
			By("apply ApisixRoute")
			var apisixRoute apiv2.ApisixRoute
			applier.MustApplyAPIv2(types.NamespacedName{Namespace: s.Namespace(), Name: "default"},
				&apisixRoute, fmt.Sprintf(apisixRouteSpec, s.Namespace(), s.Namespace()))

			By("verify ApisixRoute works")
			request := func() int {
				return s.NewAPISIXClient().GET("/get").
					WithJSON(map[string]string{"foo": "bar"}).
					Expect().Raw().StatusCode
			}
			Eventually(request).WithTimeout(20 * time.Second).ProbeEvery(time.Second).Should(Equal(http.StatusOK))
			s.NewAPISIXClient().GET("/get").Expect().Status(http.StatusNotFound)
		})

		It("Test ApisixRoute service not found", func() {
			const apisixRouteSpec = `
apiVersion: apisix.apache.org/v2
kind: ApisixRoute
metadata:
  name: default
  namespace: %s
spec:
  ingressClassName: %s
  http:
  - name: rule0
    match:
      hosts:
      - httpbin
      paths:
      - %s
    backends:
    - serviceName: service-not-found
      servicePort: 80
`
			request := func(path string) int {
				return s.NewAPISIXClient().GET(path).WithHost("httpbin").Expect().Raw().StatusCode
			}

			By("apply ApisixRoute")
			var apisixRoute apiv2.ApisixRoute
			applier.MustApplyAPIv2(types.NamespacedName{Namespace: s.Namespace(), Name: "default"},
				&apisixRoute, fmt.Sprintf(apisixRouteSpec, s.Namespace(), s.Namespace(), "/get"))

			Eventually(request).WithArguments("/get").WithTimeout(20 * time.Second).ProbeEvery(time.Second).Should(Equal(http.StatusServiceUnavailable))
		})

		It("Test ApisixRoute resolveGranularity", func() {
			const apisixRouteSpec = `
apiVersion: apisix.apache.org/v2
kind: ApisixRoute
metadata:
  name: default
  namespace: %s
spec:
  ingressClassName: %s
  http:
  - name: rule0
    match:
      paths:
      - /*
    backends:
    - serviceName: httpbin-service-e2e-test
      servicePort: 80
      resolveGranularity: service
    plugins:
    - name: response-rewrite
      enable: true
      config:
        headers:
          set:
            "X-Upstream-IP": "$upstream_addr"
`
			By("apply ApisixRoute")
			var apisixRoute apiv2.ApisixRoute
			applier.MustApplyAPIv2(types.NamespacedName{Namespace: s.Namespace(), Name: "default"},
				&apisixRoute, fmt.Sprintf(apisixRouteSpec, s.Namespace(), s.Namespace()))

			By("verify ApisixRoute works")
			request := func() int {
				return s.NewAPISIXClient().GET("/get").Expect().Raw().StatusCode
			}
			Eventually(request).WithTimeout(20 * time.Second).ProbeEvery(time.Second).Should(Equal(http.StatusOK))

			By("assert that the request is proxied to the Service ClusterIP")
			service, err := s.GetServiceByName("httpbin-service-e2e-test")
			Expect(err).ShouldNot(HaveOccurred(), "get service")
			clusterIP := net.JoinHostPort(service.Spec.ClusterIP, "80")
			s.NewAPISIXClient().GET("/get").Expect().Header("X-Upstream-IP").IsEqual(clusterIP)
		})

		It("Test ApisixRoute subset", func() {
			const apisixRouteSpec = `
apiVersion: apisix.apache.org/v2
kind: ApisixRoute
metadata:
  name: default
  namespace: %s
spec:
  ingressClassName: %s
  http:
  - name: rule0
    match:
      hosts:
      - httpbin
      paths:
      - /*
    backends:
    - serviceName: httpbin-service-e2e-test
      servicePort: 80
      subset: test-subset
`
			const apisixUpstreamSpec0 = `
apiVersion: apisix.apache.org/v2
kind: ApisixUpstream
metadata:
  name: httpbin-service-e2e-test
  namespace: %s
spec:
  ingressClassName: %s
  subsets:
  - name: test-subset
    labels:
      unknown-key: unknown-value
`
			const apisixUpstreamSpec1 = `
apiVersion: apisix.apache.org/v2
kind: ApisixUpstream
metadata:
  name: httpbin-service-e2e-test
  namespace: %s
spec:
  ingressClassName: %s
  subsets:
  - name: test-subset
    labels:
      app: httpbin-deployment-e2e-test
`
			request := func() int {
				return s.NewAPISIXClient().GET("/get").WithHost("httpbin").Expect().Raw().StatusCode
			}
			By("apply ApisixRoute")
			var apisixRoute apiv2.ApisixRoute
			applier.MustApplyAPIv2(types.NamespacedName{Namespace: s.Namespace(), Name: "default"},
				&apisixRoute, fmt.Sprintf(apisixRouteSpec, s.Namespace(), s.Namespace()))
			Eventually(request).WithTimeout(20 * time.Second).ProbeEvery(time.Second).Should(Equal(http.StatusOK))

			// no pod matches the subset label "unknown-key: unknown-value" so there will be no node in the upstream,
			// to request the route will get http.StatusServiceUnavailable
			applier.MustApplyAPIv2(types.NamespacedName{Namespace: s.Namespace(), Name: "httpbin-service-e2e-test"},
				new(apiv2.ApisixUpstream), fmt.Sprintf(apisixUpstreamSpec0, s.Namespace(), s.Namespace()))
			Eventually(request).WithTimeout(20 * time.Second).ProbeEvery(time.Second).Should(Equal(http.StatusServiceUnavailable))

			// the pod matches the subset label "app: httpbin-deployment-e2e-test",
			// to request the route will be OK
			applier.MustApplyAPIv2(types.NamespacedName{Namespace: s.Namespace(), Name: "httpbin-service-e2e-test"},
				new(apiv2.ApisixUpstream), fmt.Sprintf(apisixUpstreamSpec1, s.Namespace(), s.Namespace()))
			Eventually(request).WithTimeout(20 * time.Second).ProbeEvery(time.Second).Should(Equal(http.StatusOK))
		})

		It("Multiple ApisixRoute with same prefix name", func() {
			const apisixRouteSpec = `
apiVersion: apisix.apache.org/v2
kind: ApisixRoute
metadata:
  name: %s
  namespace: %s
spec:
  ingressClassName: %s
  http:
  - name: rule0
    match:
      hosts:
      - %s
      paths:
      - /*
    backends:
    - serviceName: httpbin-service-e2e-test
      servicePort: 80
`
			By("apply ApisixRoute")
			var apisixRoute apiv2.ApisixRoute
			for _, id := range []string{"11111", "1111", "111", "11", "1"} {
				name := fmt.Sprintf("route-%s", id)
				host := fmt.Sprintf("httpbin-%s", id)
				applier.MustApplyAPIv2(types.NamespacedName{Namespace: s.Namespace(), Name: name},
					&apisixRoute, fmt.Sprintf(apisixRouteSpec, name, s.Namespace(), s.Namespace(), host))
			}

			By("verify ApisixRoute works")
			for _, id := range []string{"1", "11", "111", "1111", "11111"} {
				host := fmt.Sprintf("httpbin-%s", id)
				Eventually(func() int {
					return s.NewAPISIXClient().GET("/get").WithHost(host).Expect().Raw().StatusCode
				}).WithTimeout(30 * time.Second).ProbeEvery(1 * time.Second).Should(Equal(http.StatusOK))
			}
		})
	})

	Context("Test ApisixRoute reference ApisixUpstream", func() {
		It("Test reference ApisixUpstream", func() {
			const apisixRouteSpec = `
apiVersion: apisix.apache.org/v2
kind: ApisixRoute
metadata:
  name: default
  namespace: %s
spec:
  ingressClassName: %s
  http:
  - name: rule0
    match:
      paths:
      - /*
    upstreams:
    - name: default-upstream
`
			const apisixUpstreamSpec0 = `
apiVersion: apisix.apache.org/v2
kind: ApisixUpstream
metadata:
  name: default-upstream
  namespace: %s
spec:
  ingressClassName: %s
  externalNodes:
  - type: Service
    name: httpbin-service-e2e-test
`
			const apisixUpstreamSpec1 = `
apiVersion: apisix.apache.org/v2
kind: ApisixUpstream
metadata:
  name: default-upstream
  namespace: %s
spec:
  ingressClassName: %s
  externalNodes:
  - type: Service
    name: alias-httpbin-service-e2e-test
`
			const serviceSpec = `
apiVersion: v1
kind: Service
metadata:
  name: alias-httpbin-service-e2e-test
spec:
  type: ExternalName
  externalName: httpbin-service-e2e-test
`
			By("create Service, ApisixUpstream and ApisixRoute")
			err := s.CreateResourceFromStringWithNamespace(serviceSpec, s.Namespace())
			Expect(err).ShouldNot(HaveOccurred(), "apply service")
			applier.MustApplyAPIv2(types.NamespacedName{Namespace: s.Namespace(), Name: "default-upstream"},
				new(apiv2.ApisixUpstream), fmt.Sprintf(apisixUpstreamSpec0, s.Namespace(), s.Namespace()))

			applier.MustApplyAPIv2(types.NamespacedName{Namespace: s.Namespace(), Name: "default"},
				new(apiv2.ApisixRoute), fmt.Sprintf(apisixRouteSpec, s.Namespace(), s.Namespace()))

			By("verify that the ApisixUpstream reference a Service which is not ExternalName should not request OK")
			request := func(path string) int {
				return s.NewAPISIXClient().GET(path).WithHost("httpbin").Expect().Raw().StatusCode
			}
			Eventually(request).WithArguments("/get").WithTimeout(20 * time.Second).ProbeEvery(time.Second).Should(Equal(http.StatusServiceUnavailable))

			By("verify that ApisixUpstream reference a Service which is ExternalName should request OK")
			applier.MustApplyAPIv2(types.NamespacedName{Namespace: s.Namespace(), Name: "default-upstream"},
				new(apiv2.ApisixUpstream), fmt.Sprintf(apisixUpstreamSpec1, s.Namespace(), s.Namespace()))
			Eventually(request).WithArguments("/get").WithTimeout(30 * time.Second).ProbeEvery(1 * time.Second).Should(Equal(http.StatusOK))
		})

		It("Test a Mix of Backends and Upstreams", func() {
			// apisixUpstreamSpec is an ApisixUpstream reference to the Service httpbin-service-e2e-test
			const apisixUpstreamSpec = `
apiVersion: apisix.apache.org/v2
kind: ApisixUpstream
metadata:
  name: default-upstream
  namespace: %s
spec:
  ingressClassName: %s
  externalNodes:
  - type: Domain
    name: httpbin-service-e2e-test
  passHost: node
`
			// apisixRouteSpec is an ApisixUpstream uses a backend and reference an upstream.
			// It contains a plugin response-rewrite that lets us know what upstream the gateway forwards the request to.
			const apisixRouteSpec = `
apiVersion: apisix.apache.org/v2
kind: ApisixRoute
metadata:
  name: default
  namespace: %s
spec:
  ingressClassName: %s
  http:
  - name: rule0
    match:
      paths:
      - /*
    backends:
    - serviceName: httpbin-service-e2e-test
      servicePort: 80
    upstreams:
    - name: default-upstream
    plugins:
    - name: response-rewrite
      enable: true
      config:
        headers:
          set:
            "X-Upstream-Host": "$upstream_addr"
`
			By("apply ApisixUpstream")
			applier.MustApplyAPIv2(types.NamespacedName{Namespace: s.Namespace(), Name: "default-upstream"},
				new(apiv2.ApisixUpstream), fmt.Sprintf(apisixUpstreamSpec, s.Namespace(), s.Namespace()))

			By("apply ApisixRoute")
			applier.MustApplyAPIv2(types.NamespacedName{Namespace: s.Namespace(), Name: "default"},
				new(apiv2.ApisixRoute), fmt.Sprintf(apisixRouteSpec, s.Namespace(), s.Namespace()))

			By("verify ApisixRoute works")
			request := func(path string) int {
				return s.NewAPISIXClient().GET(path).Expect().Raw().StatusCode
			}
			Eventually(request).WithArguments("/get").WithTimeout(20 * time.Second).ProbeEvery(time.Second).Should(Equal(http.StatusOK))

			By("verify the backends and the upstreams work commonly")
			// .backends -> Service httpbin-service-e2e-test -> Endpoint httpbin-service-e2e-test, so the $upstream_addr value we get is the Endpoint IP.
			// .upstreams -> Service httpbin-service-e2e-test, so the $upstream_addr value we get is the Service ClusterIP.
			var upstreamAddrs = make(map[string]struct{})
			for range 10 {
				upstreamAddr := s.NewAPISIXClient().GET("/get").Expect().Raw().Header.Get("X-Upstream-Host")
				upstreamAddrs[upstreamAddr] = struct{}{}
			}

			endpoints, err := s.GetServiceEndpoints(types.NamespacedName{Namespace: s.Namespace(), Name: "httpbin-service-e2e-test"})
			Expect(err).ShouldNot(HaveOccurred(), "get endpoints")
			Expect(endpoints).Should(HaveLen(1))
			endpoint := net.JoinHostPort(endpoints[0], "80")

			service, err := s.GetServiceByName("httpbin-service-e2e-test")
			Expect(err).ShouldNot(HaveOccurred(), "get service")
			clusterIP := net.JoinHostPort(service.Spec.ClusterIP, "80")

			Expect(upstreamAddrs).Should(HaveLen(2))
			Eventually(upstreamAddrs).Should(HaveKey(endpoint))
			Eventually(upstreamAddrs).Should(HaveKey(clusterIP))
		})

		It("Test backend implicit reference to apisixupstream", func() {
			var err error

			const apisixRouteSpec = `
apiVersion: apisix.apache.org/v2
kind: ApisixRoute
metadata:
  name: default
  namespace: %s
spec:
  ingressClassName: %s
  http:
  - name: rule0
    match:
      hosts:
      - httpbin
      paths:
      - /*
    backends:
    - serviceName: httpbin-service-e2e-test
      servicePort: 80
    plugins:
    - name: response-rewrite
      enable: true
      config:
        headers:
          set:
            "X-Upstream-Host": "$upstream_host"

`
			const apisixUpstreamSpec = `
apiVersion: apisix.apache.org/v2
kind: ApisixUpstream
metadata:
  name: httpbin-service-e2e-test
  namespace: %s
spec:
  ingressClassName: %s
  passHost: rewrite
  upstreamHost: hello.httpbin.org
  loadbalancer:
    type: "chash"
    hashOn: "vars"
    key: "server_name"
`
			expectUpstreamHostIs := func(expectedUpstreamHost string) func(ctx context.Context) (bool, error) {
				return func(ctx context.Context) (done bool, err error) {
					resp := s.NewAPISIXClient().GET("/get").WithHost("httpbin").Expect().Raw()
					return resp.StatusCode == http.StatusOK && resp.Header.Get("X-Upstream-Host") == expectedUpstreamHost, nil
				}
			}

			By("apply apisixroute")
			applier.MustApplyAPIv2(types.NamespacedName{Namespace: s.Namespace(), Name: "default"},
				new(apiv2.ApisixRoute), fmt.Sprintf(apisixRouteSpec, s.Namespace(), s.Namespace()))

			By("verify ApisixRoute works")
			// expect upstream host is "httpbin"
			err = wait.PollUntilContextTimeout(context.Background(), time.Second, 10*time.Second, true, expectUpstreamHostIs("httpbin"))
			Expect(err).ShouldNot(HaveOccurred(), "verify ApisixRoute works")

			By("apply apisixupstream")
			applier.MustApplyAPIv2(types.NamespacedName{Namespace: s.Namespace(), Name: "httpbin-service-e2e-test"},
				new(apiv2.ApisixUpstream), fmt.Sprintf(apisixUpstreamSpec, s.Namespace(), s.Namespace()))

			By("verify backend implicit reference to apisixupstream works")
			// expect upstream host is "hello.httpbin.org" which is rewritten by the apisixupstream
			err = wait.PollUntilContextTimeout(context.Background(), time.Second, 10*time.Second, true, expectUpstreamHostIs("hello.httpbin.org"))
			Expect(err).ShouldNot(HaveOccurred(), "check apisixupstream is referenced")
		})
	})

	Context("Test ApisixRoute Traffic Split", func() {
		It("2:1 traffic split test", func() {
			const apisixRouteSpec = `
apiVersion: apisix.apache.org/v2
kind: ApisixRoute
metadata:
 name: default
 namespace: %s
spec:
 ingressClassName: %s
 http:
 - name: rule1
   match:
     hosts:
     - httpbin.org
     paths:
       - /get
   backends:
   - serviceName: httpbin-service-e2e-test
     servicePort: 80
     weight: 10
   - serviceName: %s
     servicePort: 9180
     weight: 5
`
			By("apply ApisixRoute with traffic split")
			applier.MustApplyAPIv2(types.NamespacedName{Namespace: s.Namespace(), Name: "default"},
				new(apiv2.ApisixRoute),
				fmt.Sprintf(apisixRouteSpec, s.Namespace(), s.Namespace(), s.Deployer.GetAdminServiceName()))
			verifyRequest := func() int {
				return s.NewAPISIXClient().GET("/get").WithHost("httpbin.org").Expect().Raw().StatusCode
			}
			By("send requests to verify traffic split")
			var (
				successCount int
				failCount    int
			)

			s.RequestAssert(&scaffold.RequestAssert{
				Method: "GET",
				Path:   "/get",
				Host:   "httpbin.org",
				Check:  scaffold.WithExpectedStatus(http.StatusOK),
			})
			for range 90 {
				code := verifyRequest()
				if code == http.StatusOK {
					successCount++
				} else {
					failCount++
				}
			}

			By("verify traffic distribution ratio")
			ratio := float64(successCount) / float64(failCount)
			expectedRatio := 10.0 / 5.0 // 2:1 ratio
			deviation := math.Abs(ratio - expectedRatio)
			Expect(deviation).Should(BeNumerically("<", 0.5),
				"traffic distribution deviation too large (got %.2f, expected %.2f)", ratio, expectedRatio)
		})

		It("zero-weight test", func() {
			const apisixRouteSpec = `
apiVersion: apisix.apache.org/v2
kind: ApisixRoute
metadata:
 name: default
 namespace: %s
spec:
 ingressClassName: %s
 http:
 - name: rule1
   match:
     hosts:
     - httpbin.org
     paths:
       - /get
   backends:
   - serviceName: httpbin-service-e2e-test
     servicePort: 80
     weight: 10
   - serviceName: %s
     servicePort: 9180
     weight: 0
`
			By("apply ApisixRoute with zero-weight backend")
			applier.MustApplyAPIv2(types.NamespacedName{Namespace: s.Namespace(), Name: "default"},
				new(apiv2.ApisixRoute),
				fmt.Sprintf(apisixRouteSpec, s.Namespace(), s.Namespace(), s.Deployer.GetAdminServiceName()))
			verifyRequest := func() int {
				return s.NewAPISIXClient().GET("/get").WithHost("httpbin.org").Expect().Raw().StatusCode
			}

			By("wait for route to be ready")
			s.RequestAssert(&scaffold.RequestAssert{
				Method:  "GET",
				Path:    "/get",
				Host:    "httpbin.org",
				Check:   scaffold.WithExpectedStatus(http.StatusOK),
				Timeout: 10 * time.Second,
			})
			By("send requests to verify zero-weight behavior")
			for range 30 {
				code := verifyRequest()
				Expect(code).Should(Equal(200))
			}
		})
		It("valid backend is set even if other backend is invalid", func() {
			const apisixRouteSpec = `
apiVersion: apisix.apache.org/v2
kind: ApisixRoute
metadata:
 name: default
 namespace: %s
spec:
 ingressClassName: %s
 http:
 - name: rule1
   match:
     hosts:
     - httpbin.org
     paths:
       - /get
   backends:
   - serviceName: httpbin-service-e2e-test
     servicePort: 80
     weight: 10
   - serviceName: invalid-service
     servicePort: 9180
     weight: 5
`
			By("apply ApisixRoute with traffic split")
			applier.MustApplyAPIv2(types.NamespacedName{Namespace: s.Namespace(), Name: "default"},
				new(apiv2.ApisixRoute), fmt.Sprintf(apisixRouteSpec, s.Namespace(), s.Namespace()))
			verifyRequest := func() int {
				return s.NewAPISIXClient().GET("/get").WithHost("httpbin.org").Expect().Raw().StatusCode
			}

			By("wait for route to be ready")
			s.RequestAssert(&scaffold.RequestAssert{
				Method:  "GET",
				Path:    "/get",
				Host:    "httpbin.org",
				Check:   scaffold.WithExpectedStatus(http.StatusOK),
				Timeout: 10 * time.Second,
			})
			By("send requests to verify all requests routed to valid upstream")
			for range 30 {
				code := verifyRequest()
				Expect(code).Should(Equal(200))
			}
		})
	})

	Context("Test ApisixRoute sync during startup", func() {
		const route = `
apiVersion: apisix.apache.org/v2
kind: ApisixRoute
metadata:
  name: default
  namespace: %s
spec:
  ingressClassName: %s
  http:
  - name: rule0
    match:
      hosts:
      - httpbin
      paths:
      - /get
    backends:
    - serviceName: httpbin-service-e2e-test
      servicePort: 80
`

		const route2 = `
apiVersion: apisix.apache.org/v2
kind: ApisixRoute
metadata:
  name: route2
  namespace: %s
spec:
  ingressClassName: %s-nonexistent
  http:
  - name: rule0
    match:
      hosts:
      - httpbin2
      paths:
      - /get
    backends:
    - serviceName: httpbin-service-e2e-test
      servicePort: 80
`
		const route3 = `
apiVersion: apisix.apache.org/v2
kind: ApisixRoute
metadata:
  name: route3
spec:
  http:
  - name: rule0
    match:
      hosts:
      - httpbin3
      paths:
      - /get
    backends:
    - serviceName: httpbin-service-e2e-test
      servicePort: 80
`
		It("Should sync ApisixRoute during startup", func() {
			By("apply ApisixRoute")
			Expect(s.CreateResourceFromStringWithNamespace(fmt.Sprintf(route2, s.Namespace(), s.Namespace()), s.Namespace())).
				ShouldNot(HaveOccurred(), "apply ApisixRoute with nonexistent ingressClassName")
			Expect(s.CreateResourceFromStringWithNamespace(route3, s.Namespace())).ShouldNot(HaveOccurred(), "apply ApisixRoute without ingressClassName")
			applier.MustApplyAPIv2(types.NamespacedName{Namespace: s.Namespace(), Name: "default"},
				&apiv2.ApisixRoute{}, fmt.Sprintf(route, s.Namespace(), s.Namespace()))

			s.RequestAssert(&scaffold.RequestAssert{
				Method: "GET",
				Path:   "/get",
				Host:   "httpbin",
				Check:  scaffold.WithExpectedStatus(http.StatusOK),
			})
			s.RequestAssert(&scaffold.RequestAssert{
				Method: "GET",
				Path:   "/get",
				Host:   "httpbin2",
				Check:  scaffold.WithExpectedStatus(http.StatusNotFound),
			})
			s.RequestAssert(&scaffold.RequestAssert{
				Method: "GET",
				Path:   "/get",
				Host:   "httpbin3",
				Check:  scaffold.WithExpectedStatus(http.StatusNotFound),
			})

			By("restart controller and dataplane")
			s.Deployer.ScaleIngress(0)
			s.Deployer.ScaleDataplane(0)
			s.Deployer.ScaleDataplane(1)
			s.Deployer.ScaleIngress(1)

			s.RequestAssert(&scaffold.RequestAssert{
				Method: "GET",
				Path:   "/get",
				Host:   "httpbin",
				Check:  scaffold.WithExpectedStatus(http.StatusOK),
			})
			s.RequestAssert(&scaffold.RequestAssert{
				Method: "GET",
				Path:   "/get",
				Host:   "httpbin2",
				Check:  scaffold.WithExpectedStatus(http.StatusNotFound),
			})
			s.RequestAssert(&scaffold.RequestAssert{
				Method: "GET",
				Path:   "/get",
				Host:   "httpbin3",
				Check:  scaffold.WithExpectedStatus(http.StatusNotFound),
			})
		})
	})

	Context("Test ApisixRoute WebSocket Support", func() {
		It("basic websocket functionality", func() {
			const websocketServerResources = `
apiVersion: v1
kind: Pod
metadata:
  name: websocket-server
  labels:
    app: websocket-server
spec:
  containers:
  - name: websocket-server
    image: jmalloc/echo-server:latest
    ports:
    - containerPort: 8080
---
apiVersion: v1
kind: Service
metadata:
  name: websocket-server-service
spec:
  selector:
    app: websocket-server
  ports:
    - name: ws
      port: 8080
      protocol: TCP
      targetPort: 8080
`
			const apisixRouteSpec = `
apiVersion: apisix.apache.org/v2
kind: ApisixRoute
metadata:
  name: websocket-route
  namespace: %s
spec:
  ingressClassName: %s
  http:
  - name: rule1
    match:
      hosts:
      - httpbin.org
      paths:
      - /echo
    websocket: true
    backends:
    - serviceName: websocket-server-service
      servicePort: 8080
`

			const apisixRouteSpec2 = `
apiVersion: apisix.apache.org/v2
kind: ApisixRoute
metadata:
  name: websocket-route
  namespace: %s
spec:
  ingressClassName: %s
  http:
  - name: rule1
    match:
      hosts:
      - httpbin.org
      paths:
      - /echo
    backends:
    - serviceName: websocket-server-service
      servicePort: 8080
`

			By("create WebSocket server resources")
			err := s.CreateResourceFromStringWithNamespace(websocketServerResources, s.Namespace())
			Expect(err).ShouldNot(HaveOccurred(), "creating WebSocket server resources")

			By("create ApisixRoute without WebSocker")
			var apisixRouteWithoutWS apiv2.ApisixRoute
			applier.MustApplyAPIv2(
				types.NamespacedName{Namespace: s.Namespace(), Name: "websocket-route"},
				&apisixRouteWithoutWS,
				fmt.Sprintf(apisixRouteSpec2, s.Namespace(), s.Namespace()),
			)
			time.Sleep(12 * time.Second)

			By("verify WebSocket connection fails without WebSocket enabled")
			u := url.URL{
				Scheme: "ws",
				Host:   s.ApisixHTTPEndpoint(),
				Path:   "/echo",
			}
			headers := http.Header{"Host": []string{"httpbin.org"}}
			_, resp, _ := websocket.DefaultDialer.Dial(u.String(), headers)
			// should receive 200 instead of 101
			Expect(resp.StatusCode).Should(Equal(http.StatusOK))
			By("apply ApisixRoute for WebSocket")
			var apisixRoute apiv2.ApisixRoute
			applier.MustApplyAPIv2(
				types.NamespacedName{Namespace: s.Namespace(), Name: "websocket-route"},
				&apisixRoute,
				fmt.Sprintf(apisixRouteSpec, s.Namespace(), s.Namespace()),
			)
			By("wait for WebSocket server to be ready")
			time.Sleep(10 * time.Second)
			By("verify WebSocket connection")
			u = url.URL{
				Scheme: "ws",
				Host:   s.ApisixHTTPEndpoint(),
				Path:   "/echo",
			}
			headers = http.Header{"Host": []string{"httpbin.org"}}

			conn, resp, err := websocket.DefaultDialer.Dial(u.String(), headers)
			Expect(err).ShouldNot(HaveOccurred(), "WebSocket handshake")
			Expect(resp.StatusCode).Should(Equal(http.StatusSwitchingProtocols))

			defer func() {
				_ = conn.Close()
			}()

			By("send and receive message through WebSocket")
			testMessage := "hello, this is APISIX"
			err = conn.WriteMessage(websocket.TextMessage, []byte(testMessage))
			Expect(err).ShouldNot(HaveOccurred(), "writing WebSocket message")

			// The echo server sends an identification message first
			_, _, err = conn.ReadMessage()
			Expect(err).ShouldNot(HaveOccurred(), "reading identification message")

			// Then our echo
			_, msg, err := conn.ReadMessage()
			Expect(err).ShouldNot(HaveOccurred(), "reading echo message")
			Expect(string(msg)).To(Equal(testMessage), "message content verification")
		})
	})

	Context("Test ApisixRoute with External Services", func() {
		createExternalService := func(externalName string, externalServiceName string) {
			By(fmt.Sprintf("create ExternalName service: %s -> %s", externalServiceName, externalName))
			svcSpec := fmt.Sprintf(`
apiVersion: v1
kind: Service
metadata:
  name: %s
spec:
  type: ExternalName
  externalName: %s
`, externalServiceName, externalName)
			err := s.CreateResourceFromStringWithNamespace(svcSpec, s.Namespace())
			Expect(err).ShouldNot(HaveOccurred(), "creating ExternalName service")
		}

		createApisixUpstream := func(externalType apiv2.ApisixUpstreamExternalType, name string, upstreamName string) {
			By(fmt.Sprintf("create ApisixUpstream: type=%s, name=%s", externalType, name))
			upstreamSpec := fmt.Sprintf(`
apiVersion: apisix.apache.org/v2
kind: ApisixUpstream
metadata:
  name: %s
  namespace: %s
spec:
  ingressClassName: %s
  externalNodes:
  - type: %s
    name: %s
`, upstreamName, s.Namespace(), s.Namespace(), externalType, name)
			var upstream apiv2.ApisixUpstream
			applier.MustApplyAPIv2(
				types.NamespacedName{Namespace: s.Namespace(), Name: upstreamName},
				&upstream,
				upstreamSpec,
			)
		}

		createApisixRoute := func(routeName string, upstreamName string) {
			By("create ApisixRoute referencing ApisixUpstream")
			routeSpec := fmt.Sprintf(`
apiVersion: apisix.apache.org/v2
kind: ApisixRoute
metadata:
  name: %s
  namespace: %s
spec:
  ingressClassName: %s
  http:
  - name: rule1
    match:
      hosts:
      - httpbin.org
      paths:
      - /ip
    upstreams:
    - name: %s
`, routeName, s.Namespace(), s.Namespace(), upstreamName)
			var route apiv2.ApisixRoute
			applier.MustApplyAPIv2(
				types.NamespacedName{Namespace: s.Namespace(), Name: routeName},
				&route,
				routeSpec,
			)
		}

		createApisixRouteWithHostRewrite := func(routeName string, host string, upstreamName string) {
			By("create ApisixRoute with host rewrite")
			routeSpec := fmt.Sprintf(`
apiVersion: apisix.apache.org/v2
kind: ApisixRoute
metadata:
  name: %s
  namespace: %s
spec:
  ingressClassName: %s
  http:
  - name: rule1
    match:
      hosts:
      - httpbin.org
      paths:
      - /ip
    upstreams:
    - name: %s
    plugins:
    - name: proxy-rewrite
      enable: true
      config:
        host: %s
`, routeName, s.Namespace(), s.Namespace(), upstreamName, host)
			var route apiv2.ApisixRoute
			applier.MustApplyAPIv2(
				types.NamespacedName{Namespace: s.Namespace(), Name: routeName},
				&route,
				routeSpec,
			)
		}

		verifyAccess := func() {
			By("verify access to external service")
			request := func() int {
				return s.NewAPISIXClient().GET("/ip").
					WithHost("httpbin.org").
					Expect().Raw().StatusCode
			}
			Eventually(request).WithTimeout(30 * time.Second).ProbeEvery(1 * time.Second).
				Should(Equal(http.StatusOK))
		}

		It("access third-party service directly", func() {
			upstreamName := s.Namespace()
			routeName := s.Namespace()
			createApisixUpstream(apiv2.ExternalTypeDomain, "httpbin.org", upstreamName)
			createApisixRoute(routeName, upstreamName)
			verifyAccess()
		})

		It("access third-party service with host rewrite", func() {
			upstreamName := s.Namespace()
			routeName := s.Namespace()
			createApisixUpstream(apiv2.ExternalTypeDomain, "httpbin.org", upstreamName)
			createApisixRouteWithHostRewrite(routeName, "httpbin.org", upstreamName)
			verifyAccess()
		})

		It("access external domain via ExternalName service", func() {
			externalServiceName := s.Namespace()
			upstreamName := s.Namespace()
			routeName := s.Namespace()
			createExternalService("httpbin.org", externalServiceName)
			createApisixUpstream(apiv2.ExternalTypeService, externalServiceName, upstreamName)
			createApisixRoute(routeName, upstreamName)
			verifyAccess()
		})

		It("access in-cluster service via ExternalName", func() {
			By("create temporary httpbin service")

			By("get FQDN of temporary service")
			fqdn := fmt.Sprintf("%s.%s.svc.cluster.local", "httpbin-service-e2e-test", s.Namespace())

			By("setup external service and route")
			externalServiceName := s.Namespace()
			upstreamName := s.Namespace()
			routeName := s.Namespace()
			createExternalService(fqdn, externalServiceName)
			createApisixUpstream(apiv2.ExternalTypeService, externalServiceName, upstreamName)
			createApisixRoute(routeName, upstreamName)
			verifyAccess()
		})

		Context("complex scenarios", func() {
			It("multiple external services in one upstream", func() {
				upstreamName := s.Namespace()
				routeName := s.Namespace()
				By("create ApisixUpstream with multiple external nodes")
				upstreamSpec := `
apiVersion: apisix.apache.org/v2
kind: ApisixUpstream
metadata:
  name: %s
  namespace: %s
spec:
  ingressClassName: %s
  externalNodes:
  - type: Domain
    name: httpbin-service-e2e-test
  - type: Domain
    name: %s
    port: 9180
`
				var upstream apiv2.ApisixUpstream
				applier.MustApplyAPIv2(
					types.NamespacedName{Namespace: s.Namespace(), Name: upstreamName},
					&upstream,
					fmt.Sprintf(upstreamSpec, upstreamName, s.Namespace(), s.Namespace(), s.Deployer.GetAdminServiceName()),
				)

				createApisixRoute(routeName, upstreamName)

				By("verify access to multiple services")
				httpbin := false // httpbin-service-e2e-test
				admin := false   // admin api service
				for range 20 {
					status := s.NewAPISIXClient().GET("/ip").
						WithHeader("Host", "httpbin.org").
						WithHeader("X-Foo", "bar").
						Expect().
						Raw().StatusCode
					if status == http.StatusOK {
						httpbin = true
					} else if status == http.StatusNotFound && httpbin {
						admin = true
					}
					time.Sleep(1 * time.Second)
				}
				assert.True(GinkgoT(), httpbin && admin, "both httpbin and postman should be accessed at least once")
			})

			It("should be able to use backends and upstreams together", func() {
				upstreamName := s.Namespace()
				routeName := s.Namespace()
				upstreamSpec := `
apiVersion: apisix.apache.org/v2
kind: ApisixUpstream
metadata:
  name: %s
spec:
  ingressClassName: %s
  externalNodes:
  - type: Domain
    name: httpbin-service-e2e-test
  passHost: rewrite
  upstreamHost: upstream.httpbin.org
`
				var upstream apiv2.ApisixUpstream
				applier.MustApplyAPIv2(
					types.NamespacedName{Namespace: s.Namespace(), Name: upstreamName},
					&upstream,
					fmt.Sprintf(upstreamSpec, upstreamName, s.Namespace()),
				)
				By("create ApisixRoute with both backends and upstreams")
				routeSpec := fmt.Sprintf(`
apiVersion: apisix.apache.org/v2
kind: ApisixRoute
metadata:
  name: %s
  namespace: %s
spec:
  ingressClassName: %s
  http:
  - name: rule1
    match:
      hosts:
      - httpbin.org
      paths:
      - /headers
    backends:
    - serviceName: httpbin-service-e2e-test
      servicePort: 80
      resolveGranularity: service
    upstreams:
    - name: %s
`, routeName, s.Namespace(), s.Namespace(), upstreamName)
				var route apiv2.ApisixRoute
				applier.MustApplyAPIv2(
					types.NamespacedName{Namespace: s.Namespace(), Name: routeName},
					&route,
					routeSpec,
				)
				By("verify access to multiple services")
				upstreamHost := false // upstream.httpbin.org
				httpbinHost := false  // httpbin.org
				for range 20 {
					expect := s.NewAPISIXClient().GET("/headers").
						WithHeader("Host", "httpbin.org").
						WithHeader("X-Foo", "bar").
						Expect()
					if expect.Raw().StatusCode == http.StatusOK {
						body := expect.Body().Raw()
						if strings.Contains(body, `"Host": "upstream.httpbin.org"`) {
							upstreamHost = true
						} else if strings.Contains(body, `"Host": "httpbin.org"`) {
							httpbinHost = true
						}
					}
					time.Sleep(1 * time.Second)
				}
				assert.True(GinkgoT(), upstreamHost && httpbinHost, "both httpbin and postman should be accessed at least once")
			})
		})
	})
<<<<<<< HEAD

	Context("Test ApisixRoute with ApisixUpstream: retries", func() {
=======
	Context("Test tls secret processed from ApisixUpstream", func() {
		var Cert = strings.TrimSpace(framework.TestServerCert)
		var Key = strings.TrimSpace(framework.TestServerKey)
		createSecret := func(s *scaffold.Scaffold, secretName string) {
			err := s.NewKubeTlsSecret(secretName, Cert, Key)
			assert.Nil(GinkgoT(), err, "create secret error")
		}
>>>>>>> 6bc3731a
		const apisixRouteSpec = `
apiVersion: apisix.apache.org/v2
kind: ApisixRoute
metadata:
  name: default
  namespace: %s
spec:
  ingressClassName: %s
  http:
  - name: rule0
    match:
      hosts:
      - httpbin
      paths:
      - /*
    backends:
    - serviceName: httpbin-service-e2e-test
      servicePort: 80

`
		const apisixUpstreamSpec = `
apiVersion: apisix.apache.org/v2
kind: ApisixUpstream
metadata:
  name: httpbin-service-e2e-test
  namespace: %s
spec:
<<<<<<< HEAD
  retries: 3
`
		It("create ApisixRoute and upstream with retries", func() {
			By("apply apisixupstream")
			applier.MustApplyAPIv2(types.NamespacedName{Namespace: s.Namespace(), Name: "httpbin-service-e2e-test"},
				new(apiv2.ApisixUpstream), fmt.Sprintf(apisixUpstreamSpec, s.Namespace()))
			By("apply apisixroute")
			applier.MustApplyAPIv2(types.NamespacedName{Namespace: s.Namespace(), Name: "default"},
				new(apiv2.ApisixRoute), fmt.Sprintf(apisixRouteSpec, s.Namespace(), s.Namespace()))
			Eventually(func() bool {
				services, err := s.DefaultDataplaneResource().Service().List(context.Background())
				if err != nil {
					return false
				}
				if len(services) != 1 {
					return false
				}
				if services[0].Upstream == nil {
					return false
				}
				return *services[0].Upstream.Retries == 3
			}).WithTimeout(30 * time.Second).ProbeEvery(5 * time.Second).Should(BeTrue())
		})
	})

	Context("Test ApisixRoute with ApisixUpstream: timeout", func() {
		const apisixRouteSpec = `
apiVersion: apisix.apache.org/v2
kind: ApisixRoute
metadata:
  name: default
  namespace: %s
spec:
  ingressClassName: %s
  http:
  - name: rule0
    match:
      hosts:
      - httpbin
      paths:
      - /*
    backends:
    - serviceName: httpbin-service-e2e-test
      servicePort: 80

`
		const apisixUpstreamSpec = `
apiVersion: apisix.apache.org/v2
kind: ApisixUpstream
metadata:
  name: httpbin-service-e2e-test
  namespace: %s
spec:
  timeout:
    read: 10s
    send: 10s
`
		It("create ApisixRoute and upstream with retries", func() {
			By("apply apisixupstream")
			applier.MustApplyAPIv2(types.NamespacedName{Namespace: s.Namespace(), Name: "httpbin-service-e2e-test"},
				new(apiv2.ApisixUpstream), fmt.Sprintf(apisixUpstreamSpec, s.Namespace()))
			By("apply apisixroute")
			applier.MustApplyAPIv2(types.NamespacedName{Namespace: s.Namespace(), Name: "default"},
				new(apiv2.ApisixRoute), fmt.Sprintf(apisixRouteSpec, s.Namespace(), s.Namespace()))
			Eventually(func() bool {
				services, err := s.DefaultDataplaneResource().Service().List(context.Background())
				if err != nil {
					return false
				}
				if len(services) != 1 {
					return false
				}
				if services[0].Upstream == nil {
					return false
				}
				return services[0].Upstream.Timeout.Read == 10 && services[0].Upstream.Timeout.Send == 10
			}).WithTimeout(30 * time.Second).ProbeEvery(5 * time.Second).Should(BeTrue())
=======
  ingressClassName: %s
  tlsSecret:
    name: %s
    namespace: %s
`

		It("with matching backend", func() {
			secretName := fmt.Sprintf("test-tls-secret-%s", s.Namespace())
			createSecret(s, secretName)
			By("apply apisixupstream")
			applier.MustApplyAPIv2(types.NamespacedName{Namespace: s.Namespace(), Name: "httpbin-service-e2e-test"},
				new(apiv2.ApisixUpstream), fmt.Sprintf(apisixUpstreamSpec, s.Namespace(), s.Namespace(), secretName, s.Namespace()))
			By("apply apisixroute")
			applier.MustApplyAPIv2(types.NamespacedName{Namespace: s.Namespace(), Name: "default"},
				new(apiv2.ApisixRoute), fmt.Sprintf(apisixRouteSpec, s.Namespace(), s.Namespace()))
			time.Sleep(6 * time.Second)
			services, err := s.DefaultDataplaneResource().Service().List(context.Background())
			Expect(err).ShouldNot(HaveOccurred(), "list services")
			assert.Len(GinkgoT(), services, 1, "there should be one service")
			service := services[0]
			Expect(service.Upstream.TLS).ShouldNot(BeNil(), "check tls in service")
>>>>>>> 6bc3731a
		})
	})
})<|MERGE_RESOLUTION|>--- conflicted
+++ resolved
@@ -1369,18 +1369,8 @@
 			})
 		})
 	})
-<<<<<<< HEAD
 
 	Context("Test ApisixRoute with ApisixUpstream: retries", func() {
-=======
-	Context("Test tls secret processed from ApisixUpstream", func() {
-		var Cert = strings.TrimSpace(framework.TestServerCert)
-		var Key = strings.TrimSpace(framework.TestServerKey)
-		createSecret := func(s *scaffold.Scaffold, secretName string) {
-			err := s.NewKubeTlsSecret(secretName, Cert, Key)
-			assert.Nil(GinkgoT(), err, "create secret error")
-		}
->>>>>>> 6bc3731a
 		const apisixRouteSpec = `
 apiVersion: apisix.apache.org/v2
 kind: ApisixRoute
@@ -1408,7 +1398,6 @@
   name: httpbin-service-e2e-test
   namespace: %s
 spec:
-<<<<<<< HEAD
   retries: 3
 `
 		It("create ApisixRoute and upstream with retries", func() {
@@ -1486,7 +1475,43 @@
 				}
 				return services[0].Upstream.Timeout.Read == 10 && services[0].Upstream.Timeout.Send == 10
 			}).WithTimeout(30 * time.Second).ProbeEvery(5 * time.Second).Should(BeTrue())
-=======
+		})
+	})
+
+	Context("Test tls secret processed from ApisixUpstream", func() {
+		var Cert = strings.TrimSpace(framework.TestServerCert)
+		var Key = strings.TrimSpace(framework.TestServerKey)
+		createSecret := func(s *scaffold.Scaffold, secretName string) {
+			err := s.NewKubeTlsSecret(secretName, Cert, Key)
+			assert.Nil(GinkgoT(), err, "create secret error")
+		}
+		const apisixRouteSpec = `
+apiVersion: apisix.apache.org/v2
+kind: ApisixRoute
+metadata:
+  name: default
+  namespace: %s
+spec:
+  ingressClassName: %s
+  http:
+  - name: rule0
+    match:
+      hosts:
+      - httpbin
+      paths:
+      - /*
+    backends:
+    - serviceName: httpbin-service-e2e-test
+      servicePort: 80
+
+`
+		const apisixUpstreamSpec = `
+apiVersion: apisix.apache.org/v2
+kind: ApisixUpstream
+metadata:
+  name: httpbin-service-e2e-test
+  namespace: %s
+spec:
   ingressClassName: %s
   tlsSecret:
     name: %s
@@ -1508,7 +1533,6 @@
 			assert.Len(GinkgoT(), services, 1, "there should be one service")
 			service := services[0]
 			Expect(service.Upstream.TLS).ShouldNot(BeNil(), "check tls in service")
->>>>>>> 6bc3731a
 		})
 	})
 })