--- conflicted
+++ resolved
@@ -336,99 +336,6 @@
 		resp.Body().IsEqual("my custom body")
 	})
 
-<<<<<<< HEAD
-	ginkgo.It("ApisixConsumer should be ignored", func() {
-		// create ApisixConsumer resource with ingressClassName: ignore
-		ac := `
-apiVersion: apisix.apache.org/v2
-kind: ApisixConsumer
-metadata:
-  name: jack
-spec:
-  ingressClassName: ignore
-  authParameter:
-    keyAuth:
-      value:
-        key: jack-key
-`
-		assert.Nil(ginkgo.GinkgoT(), s.CreateResourceFromString(ac))
-		time.Sleep(6 * time.Second)
-		acs, err := s.ListApisixConsumers()
-		assert.Nil(ginkgo.GinkgoT(), err)
-		assert.Len(ginkgo.GinkgoT(), acs, 0)
-
-		// update ApisixConsumer resource with ingressClassName: ignore2
-		ac = `
-apiVersion: apisix.apache.org/v2
-kind: ApisixConsumer
-metadata:
-  name: jack
-spec:
-  ingressClassName: ignore2
-  authParameter:
-    keyAuth:
-      value:
-        key: jack-key
-`
-		assert.Nil(ginkgo.GinkgoT(), s.CreateResourceFromString(ac))
-		time.Sleep(6 * time.Second)
-
-		acs, err = s.ListApisixConsumers()
-		assert.Nil(ginkgo.GinkgoT(), err)
-		assert.Len(ginkgo.GinkgoT(), acs, 0)
-	})
-
-	ginkgo.It("ApisixConsumer should be handled", func() {
-		// create ApisixConsumer resource withoutput ingressClassName
-		ac := `
-apiVersion: apisix.apache.org/v2
-kind: ApisixConsumer
-metadata:
-  name: jack
-spec:
-  authParameter:
-    keyAuth:
-      value:
-        key: jack-key
-`
-		assert.Nil(ginkgo.GinkgoT(), s.CreateResourceFromString(ac))
-		time.Sleep(6 * time.Second)
-
-		acs, err := s.ListApisixConsumers()
-		assert.Nil(ginkgo.GinkgoT(), err)
-		assert.Len(ginkgo.GinkgoT(), acs, 1)
-		assert.Contains(ginkgo.GinkgoT(), acs[0].Username, "jack")
-		assert.Equal(ginkgo.GinkgoT(), map[string]interface{}{"key": "jack-key"}, acs[0].Plugins["key-auth"])
-
-		// delete ApisixConsumer
-		assert.Nil(ginkgo.GinkgoT(), s.DeleteResourceFromString(ac))
-		time.Sleep(6 * time.Second)
-		acs, err = s.ListApisixConsumers()
-		assert.Nil(ginkgo.GinkgoT(), err)
-		assert.Len(ginkgo.GinkgoT(), acs, 0)
-
-		// create ApisixConsumer resource with ingressClassName: apisix
-		ac = `
-apiVersion: apisix.apache.org/v2
-kind: ApisixConsumer
-metadata:
-  name: james
-spec:
-  ingressClassName: apisix
-  authParameter:
-    keyAuth:
-      value:
-        key: james-key
-`
-		assert.Nil(ginkgo.GinkgoT(), s.CreateResourceFromString(ac))
-		time.Sleep(6 * time.Second)
-
-		acs, err = s.ListApisixConsumers()
-		assert.Nil(ginkgo.GinkgoT(), err)
-		assert.Len(ginkgo.GinkgoT(), acs, 1)
-		assert.Contains(ginkgo.GinkgoT(), acs[0].Username, "james")
-		assert.Equal(ginkgo.GinkgoT(), map[string]interface{}{"key": "james-key"}, acs[0].Plugins["key-auth"])
-=======
 	ginkgo.It("ApisiTls should be handled", func() {
 		err := s.NewSecret(_secretName, _cert, _key)
 		assert.Nil(ginkgo.GinkgoT(), err, "create secret error")
@@ -471,7 +378,99 @@
 		tls, err := s.ListApisixSsl()
 		assert.Nil(ginkgo.GinkgoT(), err, "list tls error")
 		assert.Len(ginkgo.GinkgoT(), tls, 0, "tls number not expect")
->>>>>>> 3abe8af8
+	})
+
+	ginkgo.It("ApisixConsumer should be ignored", func() {
+		// create ApisixConsumer resource with ingressClassName: ignore
+		ac := `
+apiVersion: apisix.apache.org/v2
+kind: ApisixConsumer
+metadata:
+  name: jack
+spec:
+  ingressClassName: ignore
+  authParameter:
+    keyAuth:
+      value:
+        key: jack-key
+`
+		assert.Nil(ginkgo.GinkgoT(), s.CreateResourceFromString(ac))
+		time.Sleep(6 * time.Second)
+		acs, err := s.ListApisixConsumers()
+		assert.Nil(ginkgo.GinkgoT(), err)
+		assert.Len(ginkgo.GinkgoT(), acs, 0)
+
+		// update ApisixConsumer resource with ingressClassName: ignore2
+		ac = `
+apiVersion: apisix.apache.org/v2
+kind: ApisixConsumer
+metadata:
+  name: jack
+spec:
+  ingressClassName: ignore2
+  authParameter:
+    keyAuth:
+      value:
+        key: jack-key
+`
+		assert.Nil(ginkgo.GinkgoT(), s.CreateResourceFromString(ac))
+		time.Sleep(6 * time.Second)
+
+		acs, err = s.ListApisixConsumers()
+		assert.Nil(ginkgo.GinkgoT(), err)
+		assert.Len(ginkgo.GinkgoT(), acs, 0)
+	})
+
+	ginkgo.It("ApisixConsumer should be handled", func() {
+		// create ApisixConsumer resource withoutput ingressClassName
+		ac := `
+apiVersion: apisix.apache.org/v2
+kind: ApisixConsumer
+metadata:
+  name: jack
+spec:
+  authParameter:
+    keyAuth:
+      value:
+        key: jack-key
+`
+		assert.Nil(ginkgo.GinkgoT(), s.CreateResourceFromString(ac))
+		time.Sleep(6 * time.Second)
+
+		acs, err := s.ListApisixConsumers()
+		assert.Nil(ginkgo.GinkgoT(), err)
+		assert.Len(ginkgo.GinkgoT(), acs, 1)
+		assert.Contains(ginkgo.GinkgoT(), acs[0].Username, "jack")
+		assert.Equal(ginkgo.GinkgoT(), map[string]interface{}{"key": "jack-key"}, acs[0].Plugins["key-auth"])
+
+		// delete ApisixConsumer
+		assert.Nil(ginkgo.GinkgoT(), s.DeleteResourceFromString(ac))
+		time.Sleep(6 * time.Second)
+		acs, err = s.ListApisixConsumers()
+		assert.Nil(ginkgo.GinkgoT(), err)
+		assert.Len(ginkgo.GinkgoT(), acs, 0)
+
+		// create ApisixConsumer resource with ingressClassName: apisix
+		ac = `
+apiVersion: apisix.apache.org/v2
+kind: ApisixConsumer
+metadata:
+  name: james
+spec:
+  ingressClassName: apisix
+  authParameter:
+    keyAuth:
+      value:
+        key: james-key
+`
+		assert.Nil(ginkgo.GinkgoT(), s.CreateResourceFromString(ac))
+		time.Sleep(6 * time.Second)
+
+		acs, err = s.ListApisixConsumers()
+		assert.Nil(ginkgo.GinkgoT(), err)
+		assert.Len(ginkgo.GinkgoT(), acs, 1)
+		assert.Contains(ginkgo.GinkgoT(), acs[0].Username, "james")
+		assert.Equal(ginkgo.GinkgoT(), map[string]interface{}{"key": "james-key"}, acs[0].Plugins["key-auth"])
 	})
 })
 
@@ -660,80 +659,6 @@
 		resp.Body().IsEqual("my custom body")
 	})
 
-<<<<<<< HEAD
-	ginkgo.It("ApisixConsumer should be handled", func() {
-		// create ApisixConsumer resource withoutput ingressClassName
-		ac := `
-apiVersion: apisix.apache.org/v2
-kind: ApisixConsumer
-metadata:
-  name: jack
-spec:
-  authParameter:
-    keyAuth:
-      value:
-        key: jack-key
-`
-		assert.Nil(ginkgo.GinkgoT(), s.CreateResourceFromString(ac))
-		time.Sleep(6 * time.Second)
-
-		acs, err := s.ListApisixConsumers()
-		assert.Nil(ginkgo.GinkgoT(), err)
-		assert.Len(ginkgo.GinkgoT(), acs, 1)
-		assert.Contains(ginkgo.GinkgoT(), acs[0].Username, "jack")
-		assert.Equal(ginkgo.GinkgoT(), map[string]interface{}{"key": "jack-key"}, acs[0].Plugins["key-auth"])
-
-		// delete ApisixConsumer
-		assert.Nil(ginkgo.GinkgoT(), s.DeleteResourceFromString(ac))
-		time.Sleep(6 * time.Second)
-		acs, err = s.ListApisixConsumers()
-		assert.Nil(ginkgo.GinkgoT(), err)
-		assert.Len(ginkgo.GinkgoT(), acs, 0)
-
-		// create ApisixConsumer resource with ingressClassName: apisix
-		ac = `
-apiVersion: apisix.apache.org/v2
-kind: ApisixConsumer
-metadata:
-  name: james
-spec:
-  ingressClassName: apisix
-  authParameter:
-    keyAuth:
-      value:
-        key: james-key
-`
-		assert.Nil(ginkgo.GinkgoT(), s.CreateResourceFromString(ac))
-		time.Sleep(6 * time.Second)
-
-		acs, err = s.ListApisixConsumers()
-		assert.Nil(ginkgo.GinkgoT(), err)
-		assert.Len(ginkgo.GinkgoT(), acs, 1)
-		assert.Contains(ginkgo.GinkgoT(), acs[0].Username, "james")
-		assert.Equal(ginkgo.GinkgoT(), map[string]interface{}{"key": "james-key"}, acs[0].Plugins["key-auth"])
-
-		// update ApisixConsumer resource with ingressClassName: watch
-		ac = `
-apiVersion: apisix.apache.org/v2
-kind: ApisixConsumer
-metadata:
-  name: james
-spec:
-  ingressClassName: watch
-  authParameter:
-    keyAuth:
-      value:
-        key: james-password
-`
-		assert.Nil(ginkgo.GinkgoT(), s.CreateResourceFromString(ac))
-		time.Sleep(6 * time.Second)
-
-		acs, err = s.ListApisixConsumers()
-		assert.Nil(ginkgo.GinkgoT(), err)
-		assert.Len(ginkgo.GinkgoT(), acs, 1)
-		assert.Contains(ginkgo.GinkgoT(), acs[0].Username, "james")
-		assert.Equal(ginkgo.GinkgoT(), map[string]interface{}{"key": "james-password"}, acs[0].Plugins["key-auth"])
-=======
 	ginkgo.It("ApisiTls should be handled", func() {
 		err := s.NewSecret(_secretName, _cert, _key)
 		assert.Nil(ginkgo.GinkgoT(), err, "create secret error")
@@ -770,6 +695,79 @@
 		assert.Nil(ginkgo.GinkgoT(), err, "list tls error")
 		assert.Len(ginkgo.GinkgoT(), tls, 1, "tls number not expect")
 		assert.Equal(ginkgo.GinkgoT(), tls[0].Snis[0], host3, "tls host is error")
->>>>>>> 3abe8af8
+	})
+
+	ginkgo.It("ApisixConsumer should be handled", func() {
+		// create ApisixConsumer resource withoutput ingressClassName
+		ac := `
+apiVersion: apisix.apache.org/v2
+kind: ApisixConsumer
+metadata:
+  name: jack
+spec:
+  authParameter:
+    keyAuth:
+      value:
+        key: jack-key
+`
+		assert.Nil(ginkgo.GinkgoT(), s.CreateResourceFromString(ac))
+		time.Sleep(6 * time.Second)
+
+		acs, err := s.ListApisixConsumers()
+		assert.Nil(ginkgo.GinkgoT(), err)
+		assert.Len(ginkgo.GinkgoT(), acs, 1)
+		assert.Contains(ginkgo.GinkgoT(), acs[0].Username, "jack")
+		assert.Equal(ginkgo.GinkgoT(), map[string]interface{}{"key": "jack-key"}, acs[0].Plugins["key-auth"])
+
+		// delete ApisixConsumer
+		assert.Nil(ginkgo.GinkgoT(), s.DeleteResourceFromString(ac))
+		time.Sleep(6 * time.Second)
+		acs, err = s.ListApisixConsumers()
+		assert.Nil(ginkgo.GinkgoT(), err)
+		assert.Len(ginkgo.GinkgoT(), acs, 0)
+
+		// create ApisixConsumer resource with ingressClassName: apisix
+		ac = `
+apiVersion: apisix.apache.org/v2
+kind: ApisixConsumer
+metadata:
+  name: james
+spec:
+  ingressClassName: apisix
+  authParameter:
+    keyAuth:
+      value:
+        key: james-key
+`
+		assert.Nil(ginkgo.GinkgoT(), s.CreateResourceFromString(ac))
+		time.Sleep(6 * time.Second)
+
+		acs, err = s.ListApisixConsumers()
+		assert.Nil(ginkgo.GinkgoT(), err)
+		assert.Len(ginkgo.GinkgoT(), acs, 1)
+		assert.Contains(ginkgo.GinkgoT(), acs[0].Username, "james")
+		assert.Equal(ginkgo.GinkgoT(), map[string]interface{}{"key": "james-key"}, acs[0].Plugins["key-auth"])
+
+		// update ApisixConsumer resource with ingressClassName: watch
+		ac = `
+apiVersion: apisix.apache.org/v2
+kind: ApisixConsumer
+metadata:
+  name: james
+spec:
+  ingressClassName: watch
+  authParameter:
+    keyAuth:
+      value:
+        key: james-password
+`
+		assert.Nil(ginkgo.GinkgoT(), s.CreateResourceFromString(ac))
+		time.Sleep(6 * time.Second)
+
+		acs, err = s.ListApisixConsumers()
+		assert.Nil(ginkgo.GinkgoT(), err)
+		assert.Len(ginkgo.GinkgoT(), acs, 1)
+		assert.Contains(ginkgo.GinkgoT(), acs[0].Username, "james")
+		assert.Equal(ginkgo.GinkgoT(), map[string]interface{}{"key": "james-password"}, acs[0].Plugins["key-auth"])
 	})
 })