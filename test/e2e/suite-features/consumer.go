// Licensed to the Apache Software Foundation (ASF) under one or more
// contributor license agreements.  See the NOTICE file distributed with
// this work for additional information regarding copyright ownership.
// The ASF licenses this file to You under the Apache License, Version 2.0
// (the "License"); you may not use this file except in compliance with
// the License.  You may obtain a copy of the License at
//
//     http://www.apache.org/licenses/LICENSE-2.0
//
// Unless required by applicable law or agreed to in writing, software
// distributed under the License is distributed on an "AS IS" BASIS,
// WITHOUT WARRANTIES OR CONDITIONS OF ANY KIND, either express or implied.
// See the License for the specific language governing permissions and
// limitations under the License.
package features

import (
	"encoding/base64"
	"encoding/json"
	"fmt"
	"net/http"
	"time"

	"github.com/onsi/ginkgo"
	"github.com/stretchr/testify/assert"

	"github.com/apache/apisix-ingress-controller/test/e2e/scaffold"
)

var _ = ginkgo.Describe("suite-features: ApisixConsumer", func() {
	suites := func(scaffoldFunc func() *scaffold.Scaffold) {
		s := scaffoldFunc()

		ginkgo.It("ApisixRoute with basicAuth consumer", func() {
			assert.Nil(ginkgo.GinkgoT(), s.ApisixConsumerBasicAuthCreated("basicvalue", "foo", "bar"), "creating basicAuth ApisixConsumer")

			// Wait until the ApisixConsumer create event was delivered.
			time.Sleep(6 * time.Second)

			grs, err := s.ListApisixConsumers()
			assert.Nil(ginkgo.GinkgoT(), err, "listing consumer")
			assert.Len(ginkgo.GinkgoT(), grs, 1)
			assert.Len(ginkgo.GinkgoT(), grs[0].Plugins, 1)
			basicAuth, _ := grs[0].Plugins["basic-auth"]
			assert.Equal(ginkgo.GinkgoT(), basicAuth, map[string]interface{}{
				"username": "foo",
				"password": "bar",
			})

			backendSvc, backendPorts := s.DefaultHTTPBackend()
			ar := fmt.Sprintf(`
apiVersion: apisix.apache.org/v2beta3
kind: ApisixRoute
metadata:
 name: httpbin-route
spec:
 http:
 - name: rule1
   match:
     hosts:
     - httpbin.org
     paths:
       - /ip
     exprs:
     - subject:
         scope: Header
         name: X-Foo
       op: Equal
       value: bar
   backends:
   - serviceName: %s
     servicePort: %d
   authentication:
     enable: true
     type: basicAuth
`, backendSvc, backendPorts[0])
			assert.Nil(ginkgo.GinkgoT(), s.CreateResourceFromString(ar), "creating ApisixRoute with basicAuth")
			assert.Nil(ginkgo.GinkgoT(), s.EnsureNumApisixRoutesCreated(1), "Checking number of routes")
			assert.Nil(ginkgo.GinkgoT(), s.EnsureNumApisixUpstreamsCreated(1), "Checking number of upstreams")

			_ = s.NewAPISIXClient().GET("/ip").
				WithHeader("Host", "httpbin.org").
				WithHeader("X-Foo", "bar").
				WithHeader("Authorization", "Basic Zm9vOmJhcg==").
				Expect().
				Status(http.StatusOK)

			msg := s.NewAPISIXClient().GET("/ip").
				WithHeader("Host", "httpbin.org").
				WithHeader("X-Foo", "bar").
				Expect().
				Status(http.StatusUnauthorized).
				Body().
				Raw()
			assert.Contains(ginkgo.GinkgoT(), msg, "Missing authorization in request")

			msg = s.NewAPISIXClient().GET("/ip").
				WithHeader("Host", "httpbin.org").
				WithHeader("X-Foo", "baz").
				WithHeader("Authorization", "Basic Zm9vOmJhcg==").
				Expect().
				Status(http.StatusNotFound).
				Body().
				Raw()
			assert.Contains(ginkgo.GinkgoT(), msg, "404 Route Not Found")
		})

		ginkgo.It("ApisixRoute with basicAuth consumer using secret", func() {
			secret := `
apiVersion: v1
kind: Secret
metadata:
  name: basic
data:
  password: YmFy
  username: Zm9v
`
			assert.Nil(ginkgo.GinkgoT(), s.CreateResourceFromString(secret), "creating basic secret for ApisixConsumer")
			assert.Nil(ginkgo.GinkgoT(), s.ApisixConsumerBasicAuthSecretCreated("basicvalue", "basic"), "creating basicAuth ApisixConsumer")

			// Wait until the ApisixConsumer create event was delivered.
			time.Sleep(6 * time.Second)

			grs, err := s.ListApisixConsumers()
			assert.Nil(ginkgo.GinkgoT(), err, "listing consumer")
			assert.Len(ginkgo.GinkgoT(), grs, 1)
			assert.Len(ginkgo.GinkgoT(), grs[0].Plugins, 1)
			basicAuth, _ := grs[0].Plugins["basic-auth"]
			assert.Equal(ginkgo.GinkgoT(), basicAuth, map[string]interface{}{
				"username": "foo",
				"password": "bar",
			})

			backendSvc, backendPorts := s.DefaultHTTPBackend()
			ar := fmt.Sprintf(`
apiVersion: apisix.apache.org/v2beta3
kind: ApisixRoute
metadata:
 name: httpbin-route
spec:
 http:
 - name: rule1
   match:
     hosts:
     - httpbin.org
     paths:
       - /ip
     exprs:
     - subject:
         scope: Header
         name: X-Foo
       op: Equal
       value: bar
   backends:
   - serviceName: %s
     servicePort: %d
   authentication:
     enable: true
     type: basicAuth
`, backendSvc, backendPorts[0])
			assert.Nil(ginkgo.GinkgoT(), s.CreateResourceFromString(ar), "creating ApisixRoute with basicAuth")
			assert.Nil(ginkgo.GinkgoT(), s.EnsureNumApisixRoutesCreated(1), "Checking number of routes")
			assert.Nil(ginkgo.GinkgoT(), s.EnsureNumApisixUpstreamsCreated(1), "Checking number of upstreams")

			_ = s.NewAPISIXClient().GET("/ip").
				WithHeader("Host", "httpbin.org").
				WithHeader("X-Foo", "bar").
				WithHeader("Authorization", "Basic Zm9vOmJhcg==").
				Expect().
				Status(http.StatusOK)

			msg := s.NewAPISIXClient().GET("/ip").
				WithHeader("Host", "httpbin.org").
				WithHeader("X-Foo", "bar").
				Expect().
				Status(http.StatusUnauthorized).
				Body().
				Raw()
			assert.Contains(ginkgo.GinkgoT(), msg, "Missing authorization in request")

			msg = s.NewAPISIXClient().GET("/ip").
				WithHeader("Host", "httpbin.org").
				WithHeader("X-Foo", "baz").
				WithHeader("Authorization", "Basic Zm9vOmJhcg==").
				Expect().
				Status(http.StatusNotFound).
				Body().
				Raw()
			assert.Contains(ginkgo.GinkgoT(), msg, "404 Route Not Found")
		})

		ginkgo.It("ApisixRoute with keyAuth consumer", func() {
			assert.Nil(ginkgo.GinkgoT(), s.ApisixConsumerKeyAuthCreated("keyvalue", "foo"), "creating keyAuth ApisixConsumer")

			// Wait until the ApisixConsumer create event was delivered.
			time.Sleep(6 * time.Second)

			grs, err := s.ListApisixConsumers()
			assert.Nil(ginkgo.GinkgoT(), err, "listing consumer")
			assert.Len(ginkgo.GinkgoT(), grs, 1)
			assert.Len(ginkgo.GinkgoT(), grs[0].Plugins, 1)
			basicAuth, _ := grs[0].Plugins["key-auth"]
			assert.Equal(ginkgo.GinkgoT(), basicAuth, map[string]interface{}{
				"key": "foo",
			})

			backendSvc, backendPorts := s.DefaultHTTPBackend()
			ar := fmt.Sprintf(`
apiVersion: apisix.apache.org/v2beta3
kind: ApisixRoute
metadata:
 name: httpbin-route
spec:
 http:
 - name: rule1
   match:
     hosts:
     - httpbin.org
     paths:
       - /ip
     exprs:
     - subject:
         scope: Header
         name: X-Foo
       op: Equal
       value: bar
   backends:
   - serviceName: %s
     servicePort: %d
   authentication:
     enable: true
     type: keyAuth
`, backendSvc, backendPorts[0])
			assert.Nil(ginkgo.GinkgoT(), s.CreateResourceFromString(ar), "creating ApisixRoute with keyAuth")
			assert.Nil(ginkgo.GinkgoT(), s.EnsureNumApisixRoutesCreated(1), "Checking number of routes")
			assert.Nil(ginkgo.GinkgoT(), s.EnsureNumApisixUpstreamsCreated(1), "Checking number of upstreams")

			_ = s.NewAPISIXClient().GET("/ip").
				WithHeader("Host", "httpbin.org").
				WithHeader("X-Foo", "bar").
				WithHeader("apikey", "foo").
				Expect().
				Status(http.StatusOK)

			msg := s.NewAPISIXClient().GET("/ip").
				WithHeader("Host", "httpbin.org").
				WithHeader("X-Foo", "bar").
				Expect().
				Status(http.StatusUnauthorized).
				Body().
				Raw()
			assert.Contains(ginkgo.GinkgoT(), msg, "Missing API key found in request")

			msg = s.NewAPISIXClient().GET("/ip").
				WithHeader("Host", "httpbin.org").
				WithHeader("X-Foo", "baz").
				WithHeader("apikey", "baz").
				Expect().
				Status(http.StatusNotFound).
				Body().
				Raw()
			assert.Contains(ginkgo.GinkgoT(), msg, "404 Route Not Found")
		})

		ginkgo.It("ApisixRoute with keyAuth consumer using secret", func() {
			secret := `
apiVersion: v1
kind: Secret
metadata:
  name: keyauth
data:
  key: Zm9v
`
			assert.Nil(ginkgo.GinkgoT(), s.CreateResourceFromString(secret), "creating keyauth secret for ApisixConsumer")
			assert.Nil(ginkgo.GinkgoT(), s.ApisixConsumerKeyAuthSecretCreated("keyvalue", "keyauth"), "creating keyAuth ApisixConsumer")

			// Wait until the ApisixConsumer create event was delivered.
			time.Sleep(6 * time.Second)

			grs, err := s.ListApisixConsumers()
			assert.Nil(ginkgo.GinkgoT(), err, "listing consumer")
			assert.Len(ginkgo.GinkgoT(), grs, 1)
			assert.Len(ginkgo.GinkgoT(), grs[0].Plugins, 1)
			basicAuth, _ := grs[0].Plugins["key-auth"]
			assert.Equal(ginkgo.GinkgoT(), basicAuth, map[string]interface{}{
				"key": "foo",
			})

			backendSvc, backendPorts := s.DefaultHTTPBackend()
			ar := fmt.Sprintf(`
apiVersion: apisix.apache.org/v2beta3
kind: ApisixRoute
metadata:
 name: httpbin-route
spec:
 http:
 - name: rule1
   match:
     hosts:
     - httpbin.org
     paths:
       - /ip
     exprs:
     - subject:
         scope: Header
         name: X-Foo
       op: Equal
       value: bar
   backends:
   - serviceName: %s
     servicePort: %d
   authentication:
     enable: true
     type: keyAuth
`, backendSvc, backendPorts[0])
			assert.Nil(ginkgo.GinkgoT(), s.CreateResourceFromString(ar), "creating ApisixRoute with keyAuth")
			assert.Nil(ginkgo.GinkgoT(), s.EnsureNumApisixRoutesCreated(1), "Checking number of routes")
			assert.Nil(ginkgo.GinkgoT(), s.EnsureNumApisixUpstreamsCreated(1), "Checking number of upstreams")

			_ = s.NewAPISIXClient().GET("/ip").
				WithHeader("Host", "httpbin.org").
				WithHeader("X-Foo", "bar").
				WithHeader("apikey", "foo").
				Expect().
				Status(http.StatusOK)

			msg := s.NewAPISIXClient().GET("/ip").
				WithHeader("Host", "httpbin.org").
				WithHeader("X-Foo", "bar").
				Expect().
				Status(http.StatusUnauthorized).
				Body().
				Raw()
			assert.Contains(ginkgo.GinkgoT(), msg, "Missing API key found in request")

			msg = s.NewAPISIXClient().GET("/ip").
				WithHeader("Host", "httpbin.org").
				WithHeader("X-Foo", "baz").
				WithHeader("apikey", "baz").
				Expect().
				Status(http.StatusNotFound).
				Body().
				Raw()
			assert.Contains(ginkgo.GinkgoT(), msg, "404 Route Not Found")
		})

		ginkgo.It("ApisixRoute with wolfRBAC consumer", func() {
			_ = s.StartWolfRBACServer()
			wolfSvr, err := s.GetWolfRBACServerURL()
			assert.Nil(ginkgo.GinkgoT(), err, "checking wolf-server")
			defer s.StopWolfRBACServer()

			ac := fmt.Sprintf(`
apiVersion: apisix.apache.org/v2beta3
kind: ApisixConsumer
metadata:
  name: wolf-user
spec:
  authParameter:
    wolfRBAC:
      value:
        server: "%s"
        appid: "test-app"
        header_prefix: "X-"
`, wolfSvr)
			assert.Nil(ginkgo.GinkgoT(), s.CreateResourceFromString(ac), "creating wolfRBAC ApisixConsumer")

			// Wait until the ApisixConsumer create event was delivered.
			time.Sleep(6 * time.Second)

			grs, err := s.ListApisixConsumers()
			assert.Nil(ginkgo.GinkgoT(), err, "listing consumer")
			assert.Len(ginkgo.GinkgoT(), grs, 1)
			assert.Len(ginkgo.GinkgoT(), grs[0].Plugins, 1)
			wolfRBAC, _ := grs[0].Plugins["wolf-rbac"].(map[string]interface{})
			assert.Equal(ginkgo.GinkgoT(), wolfRBAC, map[string]interface{}{
				"server":        wolfSvr,
				"appid":         "test-app",
				"header_prefix": "X-",
			})
			adminSvc, adminPort := s.ApisixAdminServiceAndPort()
			ar1 := fmt.Sprintf(`
apiVersion: apisix.apache.org/v2beta3
kind: ApisixRoute
metadata:
  name: default
spec:
  http:
  - name: public-api
    match:
      paths:
      - /apisix/plugin/wolf-rbac/login
    backends:
    - serviceName: %s
      servicePort: %d
    plugins:
    - name: public-api
      enable: true
`, adminSvc, adminPort)
			assert.Nil(ginkgo.GinkgoT(), s.CreateResourceFromString(ar1), "creating ApisixRoute")
			assert.Nil(ginkgo.GinkgoT(), s.EnsureNumApisixRoutesCreated(1), "Checking number of routes")
			assert.Nil(ginkgo.GinkgoT(), s.EnsureNumApisixUpstreamsCreated(1), "Checking number of upstreams")

			backendSvc, backendPorts := s.DefaultHTTPBackend()
			ar2 := fmt.Sprintf(`
apiVersion: apisix.apache.org/v2beta3
kind: ApisixRoute
metadata:
 name: httpbin-route
spec:
 http:
 - name: rule1
   match:
     hosts:
     - httpbin.org
     paths:
       - /*
   backends:
   - serviceName: %s
     servicePort: %d
   authentication:
     enable: true
     type: wolfRBAC
`, backendSvc, backendPorts[0])
			assert.Nil(ginkgo.GinkgoT(), s.CreateResourceFromString(ar2), "creating ApisixRoute")
			assert.Nil(ginkgo.GinkgoT(), s.EnsureNumApisixRoutesCreated(2), "Checking number of routes")
			assert.Nil(ginkgo.GinkgoT(), s.EnsureNumApisixUpstreamsCreated(2), "Checking number of upstreams")
			payload := []byte(`
{
	"appid": "test-app",
	"username": "test",
	"password": "test-123456",
	"authType": 1
}
		`)
			body := s.NewAPISIXClient().POST("/apisix/plugin/wolf-rbac/login").
				WithHeader("Content-Type", "application/json").
				WithBytes(payload).
				Expect().
				Status(http.StatusOK).
				Body().
				Contains("rbac_token").
				Raw()

			data := struct {
				Token string `json:"rbac_token"`
			}{}
			_ = json.Unmarshal([]byte(body), &data)

			_ = s.NewAPISIXClient().GET("").
				WithHeader("Host", "httpbin.org").
				WithHeader("Authorization", data.Token).
				Expect().
				Status(http.StatusOK)

			msg401 := s.NewAPISIXClient().GET("").
				WithHeader("Host", "httpbin.org").
				Expect().
				Status(http.StatusUnauthorized).
				Body().
				Raw()
			assert.Contains(ginkgo.GinkgoT(), msg401, "Missing rbac token in request")
		})

		ginkgo.It("ApisixRoute with wolfRBAC consumer using secret", func() {
			_ = s.StartWolfRBACServer()
			wolfSvr, err := s.GetWolfRBACServerURL()
			assert.Nil(ginkgo.GinkgoT(), err, "checking wolf-server")
			defer s.StopWolfRBACServer()

			secret := fmt.Sprintf(`
apiVersion: v1
kind: Secret
metadata:
  name: rbac
data:
  server: %s
  appid: dGVzdC1hcHA=
  header_prefix: WC0=
`, base64.StdEncoding.EncodeToString([]byte(wolfSvr)))
			assert.Nil(ginkgo.GinkgoT(), s.CreateResourceFromString(secret), "creating wolfRBAC secret for ApisixConsumer")

			ac := `
apiVersion: apisix.apache.org/v2beta3
kind: ApisixConsumer
metadata:
  name: wolf-user
spec:
  authParameter:
    wolfRBAC:
      secretRef:
        name: rbac
`
			assert.Nil(ginkgo.GinkgoT(), s.CreateResourceFromString(ac), "creating wolfRBAC ApisixConsumer")

			// Wait until the ApisixConsumer create event was delivered.
			time.Sleep(6 * time.Second)

			grs, err := s.ListApisixConsumers()
			assert.Nil(ginkgo.GinkgoT(), err, "listing consumer")
			assert.Len(ginkgo.GinkgoT(), grs, 1)
			assert.Len(ginkgo.GinkgoT(), grs[0].Plugins, 1)
			wolfRBAC, _ := grs[0].Plugins["wolf-rbac"].(map[string]interface{})
			assert.Equal(ginkgo.GinkgoT(), wolfRBAC, map[string]interface{}{
				"server":        wolfSvr,
				"appid":         "test-app",
				"header_prefix": "X-",
			})
			adminSvc, adminPort := s.ApisixAdminServiceAndPort()
			ar1 := fmt.Sprintf(`
apiVersion: apisix.apache.org/v2beta3
kind: ApisixRoute
metadata:
  name: default
spec:
  http:
  - name: public-api
    match:
      paths:
      - /apisix/plugin/wolf-rbac/login
    backends:
    - serviceName: %s
      servicePort: %d
    plugins:
    - name: public-api
      enable: true
`, adminSvc, adminPort)
			assert.Nil(ginkgo.GinkgoT(), s.CreateResourceFromString(ar1), "creating ApisixRoute")
			assert.Nil(ginkgo.GinkgoT(), s.EnsureNumApisixRoutesCreated(1), "Checking number of routes")
			assert.Nil(ginkgo.GinkgoT(), s.EnsureNumApisixUpstreamsCreated(1), "Checking number of upstreams")

			backendSvc, backendPorts := s.DefaultHTTPBackend()
			ar2 := fmt.Sprintf(`
apiVersion: apisix.apache.org/v2beta3
kind: ApisixRoute
metadata:
 name: httpbin-route
spec:
 http:
 - name: rule1
   match:
     hosts:
     - httpbin.org
     paths:
       - /*
   backends:
   - serviceName: %s
     servicePort: %d
   authentication:
     enable: true
     type: wolfRBAC
`, backendSvc, backendPorts[0])
			assert.Nil(ginkgo.GinkgoT(), s.CreateResourceFromString(ar2), "creating ApisixRoute")
			assert.Nil(ginkgo.GinkgoT(), s.EnsureNumApisixRoutesCreated(2), "Checking number of routes")
			assert.Nil(ginkgo.GinkgoT(), s.EnsureNumApisixUpstreamsCreated(2), "Checking number of upstreams")
			payload := []byte(`
{
	"appid": "test-app",
	"username": "test",
	"password": "test-123456",
	"authType": 1
}
		`)
			body := s.NewAPISIXClient().POST("/apisix/plugin/wolf-rbac/login").
				WithHeader("Content-Type", "application/json").
				WithBytes(payload).
				Expect().
				Status(http.StatusOK).
				Body().
				Contains("rbac_token").
				Raw()

			data := struct {
				Token string `json:"rbac_token"`
			}{}
			_ = json.Unmarshal([]byte(body), &data)

			_ = s.NewAPISIXClient().GET("").
				WithHeader("Host", "httpbin.org").
				WithHeader("Authorization", data.Token).
				Expect().
				Status(http.StatusOK)

			msg401 := s.NewAPISIXClient().GET("").
				WithHeader("Host", "httpbin.org").
				Expect().
				Status(http.StatusUnauthorized).
				Body().
				Raw()
			assert.Contains(ginkgo.GinkgoT(), msg401, "Missing rbac token in request")
		})

<<<<<<< HEAD
		ginkgo.It("ApisixRoute with jwtAuth consumer", func() {
			ac := `
=======
	ginkgo.It("ApisixRoute with hmacAuth consumer", func() {
		ac := `
apiVersion: apisix.apache.org/v2beta3
kind: ApisixConsumer
metadata:
  name: hmacvalue
spec:
  authParameter:
    hmacAuth:
      value:
        access_key: papa
        secret_key: fatpa
        algorithm: "hmac-sha256"
        clock_skew: 0
`
		assert.Nil(ginkgo.GinkgoT(), s.CreateResourceFromString(ac), "creating hmacAuth ApisixConsumer")

		// Wait until the ApisixConsumer create event was delivered.
		time.Sleep(6 * time.Second)

		grs, err := s.ListApisixConsumers()
		assert.Nil(ginkgo.GinkgoT(), err, "listing consumer")
		assert.Len(ginkgo.GinkgoT(), grs, 1)
		assert.Len(ginkgo.GinkgoT(), grs[0].Plugins, 1)
		hmacAuth, _ := grs[0].Plugins["hmac-auth"].(map[string]interface{})
		assert.Equal(ginkgo.GinkgoT(), "papa", hmacAuth["access_key"])
		assert.Equal(ginkgo.GinkgoT(), "fatpa", hmacAuth["secret_key"])
		assert.Equal(ginkgo.GinkgoT(), "hmac-sha256", hmacAuth["algorithm"])
		assert.Equal(ginkgo.GinkgoT(), float64(0), hmacAuth["clock_skew"])

		backendSvc, backendPorts := s.DefaultHTTPBackend()
		ar := fmt.Sprintf(`
apiVersion: apisix.apache.org/v2beta3
kind: ApisixRoute
metadata:
 name: httpbin-route
spec:
 http:
 - name: rule1
   match:
     hosts:
     - httpbin.org
     paths:
       - /ip
     exprs:
     - subject:
         scope: Header
         name: X-Foo
       op: Equal
       value: bar
   backends:
   - serviceName: %s
     servicePort: %d
   authentication:
     enable: true
     type: hmacAuth
`, backendSvc, backendPorts[0])
		assert.Nil(ginkgo.GinkgoT(), s.CreateResourceFromString(ar), "creating ApisixRoute with hmacAuth")
		assert.Nil(ginkgo.GinkgoT(), s.EnsureNumApisixRoutesCreated(1), "Checking number of routes")
		assert.Nil(ginkgo.GinkgoT(), s.EnsureNumApisixUpstreamsCreated(1), "Checking number of upstreams")

		_ = s.NewAPISIXClient().GET("/ip").
			WithHeader("Host", "httpbin.org").
			WithHeader("X-Foo", "bar").
			WithHeader("X-HMAC-SIGNATURE", "l3Uka7E1kxPA/owQ2+OqJUmflRppjD5q8xPcWbyKKrg=").
			WithHeader("X-HMAC-ACCESS-KEY", "papa").
			WithHeader("X-HMAC-ALGORITHM", "hmac-sha256").
			WithHeader("X-HMAC-SIGNED-HEADERS", "User-Agent;X-Foo").
			WithHeader("User-Agent", "curl/7.29.0").
			Expect().
			Status(http.StatusOK)

		msg := s.NewAPISIXClient().GET("/ip").
			WithHeader("Host", "httpbin.org").
			WithHeader("X-Foo", "bar").
			Expect().
			Status(http.StatusUnauthorized).
			Body().
			Raw()
		assert.Contains(ginkgo.GinkgoT(), msg, "access key or signature missing")

		msg = s.NewAPISIXClient().GET("/ip").
			WithHeader("Host", "httpbin.org").
			WithHeader("X-Foo", "baz").
			WithHeader("X-HMAC-SIGNATURE", "MhGJMkEYFD+98qtvoDPlvCGIUSmmUaw0In/D0vt2Z4E=").
			WithHeader("X-HMAC-ACCESS-KEY", "papa").
			WithHeader("X-HMAC-ALGORITHM", "hmac-sha256").
			WithHeader("X-HMAC-SIGNED-HEADERS", "User-Agent;X-Foo").
			WithHeader("User-Agent", "curl/7.29.0").
			Expect().
			Status(http.StatusNotFound).
			Body().
			Raw()
		assert.Contains(ginkgo.GinkgoT(), msg, "404 Route Not Found")
	})

	ginkgo.It("ApisixRoute with hmacAuth consumer using secret", func() {
		secret := `
apiVersion: v1
kind: Secret
metadata:
  name: hmac
data:
  access_key: cGFwYQ==
  secret_key: ZmF0cGE=
  algorithm: aG1hYy1zaGEyNTY=
  clock_skew: MA==
`
		assert.Nil(ginkgo.GinkgoT(), s.CreateResourceFromString(secret), "creating hmac secret for ApisixConsumer")

		ac := `
apiVersion: apisix.apache.org/v2beta3
kind: ApisixConsumer
metadata:
  name: hmacvalue
spec:
  authParameter:
    hmacAuth:
      secretRef:
        name: hmac
`
		assert.Nil(ginkgo.GinkgoT(), s.CreateResourceFromString(ac), "creating hmacAuth ApisixConsumer")

		// Wait until the ApisixConsumer create event was delivered.
		time.Sleep(6 * time.Second)

		grs, err := s.ListApisixConsumers()
		assert.Nil(ginkgo.GinkgoT(), err, "listing consumer")
		assert.Len(ginkgo.GinkgoT(), grs, 1)
		assert.Len(ginkgo.GinkgoT(), grs[0].Plugins, 1)
		hmacAuth, _ := grs[0].Plugins["hmac-auth"].(map[string]interface{})
		assert.Equal(ginkgo.GinkgoT(), "papa", hmacAuth["access_key"])
		assert.Equal(ginkgo.GinkgoT(), "fatpa", hmacAuth["secret_key"])
		assert.Equal(ginkgo.GinkgoT(), "hmac-sha256", hmacAuth["algorithm"])
		assert.Equal(ginkgo.GinkgoT(), float64(0), hmacAuth["clock_skew"])

		backendSvc, backendPorts := s.DefaultHTTPBackend()
		ar := fmt.Sprintf(`
apiVersion: apisix.apache.org/v2beta3
kind: ApisixRoute
metadata:
 name: httpbin-route
spec:
 http:
 - name: rule1
   match:
     hosts:
     - httpbin.org
     paths:
       - /ip
     exprs:
     - subject:
         scope: Header
         name: X-Foo
       op: Equal
       value: bar
   backends:
   - serviceName: %s
     servicePort: %d
   authentication:
     enable: true
     type: hmacAuth
`, backendSvc, backendPorts[0])
		assert.Nil(ginkgo.GinkgoT(), s.CreateResourceFromString(ar), "creating ApisixRoute with hmacAuth")
		assert.Nil(ginkgo.GinkgoT(), s.EnsureNumApisixRoutesCreated(1), "Checking number of routes")
		assert.Nil(ginkgo.GinkgoT(), s.EnsureNumApisixUpstreamsCreated(1), "Checking number of upstreams")

		_ = s.NewAPISIXClient().GET("/ip").
			WithHeader("Host", "httpbin.org").
			WithHeader("X-Foo", "bar").
			WithHeader("X-HMAC-SIGNATURE", "l3Uka7E1kxPA/owQ2+OqJUmflRppjD5q8xPcWbyKKrg=").
			WithHeader("X-HMAC-ACCESS-KEY", "papa").
			WithHeader("X-HMAC-ALGORITHM", "hmac-sha256").
			WithHeader("X-HMAC-SIGNED-HEADERS", "User-Agent;X-Foo").
			WithHeader("User-Agent", "curl/7.29.0").
			Expect().
			Status(http.StatusOK)

		msg := s.NewAPISIXClient().GET("/ip").
			WithHeader("Host", "httpbin.org").
			WithHeader("X-Foo", "bar").
			Expect().
			Status(http.StatusUnauthorized).
			Body().
			Raw()
		assert.Contains(ginkgo.GinkgoT(), msg, "access key or signature missing")

		msg = s.NewAPISIXClient().GET("/ip").
			WithHeader("Host", "httpbin.org").
			WithHeader("X-Foo", "baz").
			WithHeader("X-HMAC-SIGNATURE", "MhGJMkEYFD+98qtvoDPlvCGIUSmmUaw0In/D0vt2Z4E=").
			WithHeader("X-HMAC-ACCESS-KEY", "papa").
			WithHeader("X-HMAC-ALGORITHM", "hmac-sha256").
			WithHeader("X-HMAC-SIGNED-HEADERS", "User-Agent;X-Foo").
			WithHeader("User-Agent", "curl/7.29.0").
			Expect().
			Status(http.StatusNotFound).
			Body().
			Raw()
		assert.Contains(ginkgo.GinkgoT(), msg, "404 Route Not Found")
	})

	ginkgo.It("ApisixRoute with jwtAuth consumer", func() {
		ac := `
>>>>>>> df7a724c
apiVersion: apisix.apache.org/v2beta3
kind: ApisixConsumer
metadata:
  name: foo
spec:
  authParameter:
    jwtAuth:
      value:
        key: foo-key
`
			assert.Nil(ginkgo.GinkgoT(), s.CreateResourceFromString(ac), "creating jwtAuth ApisixConsumer")

			// Wait until the ApisixConsumer create event was delivered.
			time.Sleep(6 * time.Second)

			grs, err := s.ListApisixConsumers()
			assert.Nil(ginkgo.GinkgoT(), err, "listing consumer")
			assert.Len(ginkgo.GinkgoT(), grs, 1)
			assert.Len(ginkgo.GinkgoT(), grs[0].Plugins, 1)
			jwtAuth, _ := grs[0].Plugins["jwt-auth"].(map[string]interface{})
			assert.Equal(ginkgo.GinkgoT(), jwtAuth["key"], "foo-key")

			adminSvc, adminPort := s.ApisixAdminServiceAndPort()
			ar1 := fmt.Sprintf(`
apiVersion: apisix.apache.org/v2beta3
kind: ApisixRoute
metadata:
  name: default
spec:
  http:
  - name: public-api
    match:
      paths:
      - /apisix/plugin/jwt/sign
    backends:
    - serviceName: %s
      servicePort: %d
    plugins:
    - name: public-api
      enable: true
`, adminSvc, adminPort)
			assert.Nil(ginkgo.GinkgoT(), s.CreateResourceFromString(ar1), "creating ApisixRoute")
			assert.Nil(ginkgo.GinkgoT(), s.EnsureNumApisixRoutesCreated(1), "Checking number of routes")
			assert.Nil(ginkgo.GinkgoT(), s.EnsureNumApisixUpstreamsCreated(1), "Checking number of upstreams")

			backendSvc, backendPorts := s.DefaultHTTPBackend()
			ar2 := fmt.Sprintf(`
apiVersion: apisix.apache.org/v2beta3
kind: ApisixRoute
metadata:
 name: httpbin-route
spec:
 http:
 - name: rule1
   match:
     hosts:
     - httpbin.org
     paths:
       - /ip
   backends:
   - serviceName: %s
     servicePort: %d
   authentication:
     enable: true
     type: jwtAuth
`, backendSvc, backendPorts[0])
			assert.Nil(ginkgo.GinkgoT(), s.CreateResourceFromString(ar2), "Creating ApisixRoute with jwtAuth")
			assert.Nil(ginkgo.GinkgoT(), s.EnsureNumApisixRoutesCreated(2), "Checking number of routes")
			assert.Nil(ginkgo.GinkgoT(), s.EnsureNumApisixUpstreamsCreated(2), "Checking number of upstreams")

			msg401 := s.NewAPISIXClient().GET("/ip").
				WithHeader("Host", "httpbin.org").
				Expect().
				Status(http.StatusUnauthorized).
				Body().
				Raw()
			assert.Contains(ginkgo.GinkgoT(), msg401, "Missing JWT token in request")

			token := s.NewAPISIXClient().GET("/apisix/plugin/jwt/sign").
				WithQuery("key", "foo-key").
				Expect().
				Status(http.StatusOK).
				Body().
				NotEmpty().
				Raw()

			_ = s.NewAPISIXClient().GET("/ip").
				WithHeader("Host", "httpbin.org").
				WithHeader("Authorization", string(token)).
				Expect().
				Status(http.StatusOK)
		})

		ginkgo.It("ApisixRoute with jwtAuth consumer using secret", func() {
			secret := `
apiVersion: v1
kind: Secret
metadata:
  name: jwt
data:
  key: Zm9vLWtleQ==
`
			assert.Nil(ginkgo.GinkgoT(), s.CreateResourceFromString(secret), "creating jwtAuth secret for ApisixConsumer")

			ac := `
apiVersion: apisix.apache.org/v2beta3
kind: ApisixConsumer
metadata:
  name: foo
spec:
  authParameter:
    jwtAuth:
      secretRef:
        name: jwt
`
			assert.Nil(ginkgo.GinkgoT(), s.CreateResourceFromString(ac), "creating jwtAuth ApisixConsumer")

			// Wait until the ApisixConsumer create event was delivered.
			time.Sleep(6 * time.Second)

			grs, err := s.ListApisixConsumers()
			assert.Nil(ginkgo.GinkgoT(), err, "listing consumer")
			assert.Len(ginkgo.GinkgoT(), grs, 1)
			assert.Len(ginkgo.GinkgoT(), grs[0].Plugins, 1)
			jwtAuth, _ := grs[0].Plugins["jwt-auth"].(map[string]interface{})
			assert.Equal(ginkgo.GinkgoT(), jwtAuth["key"], "foo-key")

			adminSvc, adminPort := s.ApisixAdminServiceAndPort()
			ar1 := fmt.Sprintf(`
apiVersion: apisix.apache.org/v2beta3
kind: ApisixRoute
metadata:
  name: default
spec:
  http:
  - name: public-api
    match:
      paths:
      - /apisix/plugin/jwt/sign
    backends:
    - serviceName: %s
      servicePort: %d
    plugins:
    - name: public-api
      enable: true
`, adminSvc, adminPort)
			assert.Nil(ginkgo.GinkgoT(), s.CreateResourceFromString(ar1), "creating ApisixRoute")
			assert.Nil(ginkgo.GinkgoT(), s.EnsureNumApisixRoutesCreated(1), "Checking number of routes")
			assert.Nil(ginkgo.GinkgoT(), s.EnsureNumApisixUpstreamsCreated(1), "Checking number of upstreams")

			backendSvc, backendPorts := s.DefaultHTTPBackend()
			ar2 := fmt.Sprintf(`
apiVersion: apisix.apache.org/v2beta3
kind: ApisixRoute
metadata:
 name: httpbin-route
spec:
 http:
 - name: rule1
   match:
     hosts:
     - httpbin.org
     paths:
       - /ip
   backends:
   - serviceName: %s
     servicePort: %d
   authentication:
     enable: true
     type: jwtAuth
`, backendSvc, backendPorts[0])
			assert.Nil(ginkgo.GinkgoT(), s.CreateResourceFromString(ar2), "Creating ApisixRoute with jwtAuth")
			assert.Nil(ginkgo.GinkgoT(), s.EnsureNumApisixRoutesCreated(2), "Checking number of routes")
			assert.Nil(ginkgo.GinkgoT(), s.EnsureNumApisixUpstreamsCreated(2), "Checking number of upstreams")

			msg401 := s.NewAPISIXClient().GET("/ip").
				WithHeader("Host", "httpbin.org").
				Expect().
				Status(http.StatusUnauthorized).
				Body().
				Raw()
			assert.Contains(ginkgo.GinkgoT(), msg401, "Missing JWT token in request")

			token := s.NewAPISIXClient().GET("/apisix/plugin/jwt/sign").
				WithQuery("key", "foo-key").
				Expect().
				Status(http.StatusOK).
				Body().
				NotEmpty().
				Raw()

			_ = s.NewAPISIXClient().GET("/ip").
				WithHeader("Host", "httpbin.org").
				WithHeader("Authorization", string(token)).
				Expect().
				Status(http.StatusOK)
		})

		ginkgo.It("ApisixRoute without authentication", func() {
			backendSvc, backendPorts := s.DefaultHTTPBackend()
			ar := fmt.Sprintf(`
apiVersion: apisix.apache.org/v2beta3
kind: ApisixRoute
metadata:
 name: httpbin-route
spec:
 http:
 - name: rule1
   match:
     hosts:
     - httpbin.org
     paths:
       - /ip
     exprs:
     - subject:
         scope: Header
         name: X-Foo
       op: Equal
       value: bar
   backends:
   - serviceName: %s
     servicePort: %d
   authentication:
     enable: false
`, backendSvc, backendPorts[0])
			assert.Nil(ginkgo.GinkgoT(), s.CreateResourceFromString(ar), "creating ApisixRoute without authentication")
			assert.Nil(ginkgo.GinkgoT(), s.EnsureNumApisixRoutesCreated(1), "Checking number of routes")
			assert.Nil(ginkgo.GinkgoT(), s.EnsureNumApisixUpstreamsCreated(1), "Checking number of upstreams")

			_ = s.NewAPISIXClient().GET("/ip").
				WithHeader("Host", "httpbin.org").
				WithHeader("X-Foo", "bar").
				Expect().
				Status(http.StatusOK)
		})
	}

	ginkgo.Describe("suite-features: scaffold v2beta3", func() {
		suites(scaffold.NewDefaultScaffold)
	})
	ginkgo.Describe("suite-features: scaffold v2", func() {
		suites(scaffold.NewDefaultV2Scaffold)
	})
})<|MERGE_RESOLUTION|>--- conflicted
+++ resolved
@@ -590,10 +590,6 @@
 			assert.Contains(ginkgo.GinkgoT(), msg401, "Missing rbac token in request")
 		})
 
-<<<<<<< HEAD
-		ginkgo.It("ApisixRoute with jwtAuth consumer", func() {
-			ac := `
-=======
 	ginkgo.It("ApisixRoute with hmacAuth consumer", func() {
 		ac := `
 apiVersion: apisix.apache.org/v2beta3
@@ -798,7 +794,6 @@
 
 	ginkgo.It("ApisixRoute with jwtAuth consumer", func() {
 		ac := `
->>>>>>> df7a724c
 apiVersion: apisix.apache.org/v2beta3
 kind: ApisixConsumer
 metadata:
