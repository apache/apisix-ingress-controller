// Licensed to the Apache Software Foundation (ASF) under one
// or more contributor license agreements.  See the NOTICE file
// distributed with this work for additional information
// regarding copyright ownership.  The ASF licenses this file
// to you under the Apache License, Version 2.0 (the
// "License"); you may not use this file except in compliance
// with the License.  You may obtain a copy of the License at
//
//   http://www.apache.org/licenses/LICENSE-2.0
//
// Unless required by applicable law or agreed to in writing,
// software distributed under the License is distributed on an
// "AS IS" BASIS, WITHOUT WARRANTIES OR CONDITIONS OF ANY
// KIND, either express or implied.  See the License for the
// specific language governing permissions and limitations
// under the License.

package ingress

import (
	"context"
	"encoding/json"
	"fmt"
	"net/http"
	"time"

	. "github.com/onsi/ginkgo/v2"
	. "github.com/onsi/gomega"
	"k8s.io/utils/ptr"

	"github.com/apache/apisix-ingress-controller/test/e2e/framework"
	"github.com/apache/apisix-ingress-controller/test/e2e/scaffold"
)

var _ = Describe("Test Ingress With Annotations", Label("networking.k8s.io", "ingress"), func() {
	s := scaffold.NewDefaultScaffold()

	Context("Upstream", func() {
		var (
			ingressRetries = `
apiVersion: networking.k8s.io/v1
kind: Ingress
metadata:
  name: retries
  annotations:
    k8s.apisix.apache.org/upstream-retries: "3"
spec:
  ingressClassName: %s
  rules:
  - host: nginx.example
    http:
      paths:
      - path: /get
        pathType: Exact
        backend:
          service:
            name: nginx
            port:
              number: 80
`
			ingressSchemeHTTPS = `
apiVersion: networking.k8s.io/v1
kind: Ingress
metadata:
  name: https-backend
  annotations:
    k8s.apisix.apache.org/upstream-scheme: https
spec:
  ingressClassName: %s
  rules:
  - host: nginx.example
    http:
      paths:
      - path: /get
        pathType: Exact
        backend:
          service:
            name: nginx
            port:
              number: 7443
`

			ingressTimeouts = `
apiVersion: networking.k8s.io/v1
kind: Ingress
metadata:
  name: timeouts
  annotations:
    k8s.apisix.apache.org/upstream-read-timeout: "2s"
    k8s.apisix.apache.org/upstream-send-timeout: "3s"
    k8s.apisix.apache.org/upstream-connect-timeout: "4s"
spec:
  ingressClassName: %s
  rules:
  - host: nginx.example
    http:
      paths:
      - path: /delay
        pathType: Exact
        backend:
          service:
            name: nginx
            port:
              number: 443
`

			ingressCORS = `
apiVersion: networking.k8s.io/v1
kind: Ingress
metadata:
  name: cors
  annotations:
    k8s.apisix.apache.org/enable-cors: "true"
    k8s.apisix.apache.org/cors-allow-origin: "https://allowed.example"
    k8s.apisix.apache.org/cors-allow-methods: "GET,POST"
    k8s.apisix.apache.org/cors-allow-headers: "Origin,Authorization"
spec:
  ingressClassName: %s
  rules:
  - host: cors.example
    http:
      paths:
      - path: /get
        pathType: Exact
        backend:
          service:
            name: nginx
            port:
              number: 80
`

			ingressWebSocket = `
apiVersion: networking.k8s.io/v1
kind: Ingress
metadata:
  name: websocket
  annotations:
    k8s.apisix.apache.org/enable-websocket: "true"
spec:
  ingressClassName: %s
  rules:
  - host: nginx.example
    http:
      paths:
      - path: /ws
        pathType: Exact
        backend:
          service:
            name: nginx
            port:
              number: 80
`
		)
		BeforeEach(func() {
			s.DeployNginx(framework.NginxOptions{
				Namespace: s.Namespace(),
				Replicas:  ptr.To(int32(1)),
			})
			By("create GatewayProxy")
			Expect(s.CreateResourceFromString(s.GetGatewayProxySpec())).NotTo(HaveOccurred(), "creating GatewayProxy")

			By("create IngressClass")
			err := s.CreateResourceFromStringWithNamespace(s.GetIngressClassYaml(), "")
			Expect(err).NotTo(HaveOccurred(), "creating IngressClass")
			time.Sleep(5 * time.Second)
		})
		It("retries", func() {
			Expect(s.CreateResourceFromString(fmt.Sprintf(ingressRetries, s.Namespace()))).ShouldNot(HaveOccurred(), "creating Ingress")

			s.RequestAssert(&scaffold.RequestAssert{
				Method: "GET",
				Path:   "/get",
				Host:   "nginx.example",
				Check:  scaffold.WithExpectedStatus(http.StatusOK),
			})
			upstreams, err := s.DefaultDataplaneResource().Upstream().List(context.Background())
			Expect(err).NotTo(HaveOccurred(), "listing Upstream")
			Expect(upstreams).To(HaveLen(1), "checking Upstream length")
			Expect(upstreams[0].Retries).To(Equal(ptr.To(int64(3))), "checking Upstream retries")
		})
		It("scheme", func() {
			Expect(s.CreateResourceFromString(fmt.Sprintf(ingressSchemeHTTPS, s.Namespace()))).ShouldNot(HaveOccurred(), "creating Ingress")

			s.RequestAssert(&scaffold.RequestAssert{
				Method: "GET",
				Path:   "/get",
				Host:   "nginx.example",
				Check:  scaffold.WithExpectedStatus(http.StatusOK),
			})
			upstreams, err := s.DefaultDataplaneResource().Upstream().List(context.Background())
			Expect(err).NotTo(HaveOccurred(), "listing Upstream")
			Expect(upstreams).To(HaveLen(1), "checking Upstream length")
			Expect(upstreams[0].Scheme).To(Equal("https"), "checking Upstream scheme")
		})
		It("timeouts", func() {
			Expect(s.CreateResourceFromString(fmt.Sprintf(ingressTimeouts, s.Namespace()))).ShouldNot(HaveOccurred(), "creating Ingress")

			s.RequestAssert(&scaffold.RequestAssert{
				Method: "GET",
				Path:   "/delay",
				Host:   "nginx.example",
				Check:  scaffold.WithExpectedStatus(http.StatusOK),
			})

			_ = s.NewAPISIXClient().GET("/delay").WithQuery("delay", "10").
				WithHost("nginx.example").Expect().Status(http.StatusGatewayTimeout)

			_ = s.NewAPISIXClient().GET("/delay").WithHost("nginx.example").Expect().Status(http.StatusOK)

			upstreams, err := s.DefaultDataplaneResource().Upstream().List(context.Background())
			Expect(err).NotTo(HaveOccurred(), "listing Upstream")
			Expect(upstreams).To(HaveLen(1), "checking Upstream length")
			Expect(upstreams[0].Timeout).ToNot(BeNil(), "checking Upstream timeout")
			Expect(upstreams[0].Timeout.Read).To(Equal(2), "checking Upstream read timeout")
			Expect(upstreams[0].Timeout.Send).To(Equal(3), "checking Upstream send timeout")
			Expect(upstreams[0].Timeout.Connect).To(Equal(4), "checking Upstream connect timeout")
		})

		It("cors annotations", func() {
			Expect(s.CreateResourceFromString(fmt.Sprintf(ingressCORS, s.Namespace()))).ShouldNot(HaveOccurred(), "creating Ingress")

			s.RequestAssert(&scaffold.RequestAssert{
				Method: "GET",
				Path:   "/get",
				Host:   "cors.example",
				Headers: map[string]string{
					"Origin": "https://allowed.example",
				},
				Checks: []scaffold.ResponseCheckFunc{
					scaffold.WithExpectedStatus(http.StatusOK),
					scaffold.WithExpectedHeaders(map[string]string{
						"Access-Control-Allow-Origin":  "https://allowed.example",
						"Access-Control-Allow-Methods": "GET,POST",
						"Access-Control-Allow-Headers": "Origin,Authorization",
					}),
				},
			})

			s.RequestAssert(&scaffold.RequestAssert{
				Method: "GET",
				Path:   "/get",
				Host:   "cors.example",
				Headers: map[string]string{
					"Origin": "https://blocked.example",
				},
				Checks: []scaffold.ResponseCheckFunc{
					scaffold.WithExpectedStatus(http.StatusOK),
					scaffold.WithExpectedNotHeader("Access-Control-Allow-Origin"),
				},
			})

			routes, err := s.DefaultDataplaneResource().Route().List(context.Background())
			Expect(err).NotTo(HaveOccurred(), "listing Service")
			Expect(routes).To(HaveLen(1), "checking Route length")
			Expect(routes[0].Plugins).To(HaveKey("cors"), "checking Route plugins")
			jsonBytes, err := json.Marshal(routes[0].Plugins["cors"])
			Expect(err).NotTo(HaveOccurred(), "marshalling cors plugin config")
			var corsConfig map[string]any
			err = json.Unmarshal(jsonBytes, &corsConfig)
			Expect(err).NotTo(HaveOccurred(), "unmarshalling cors plugin config")
			Expect(corsConfig["allow_origins"]).To(Equal("https://allowed.example"), "checking cors allow origins")
			Expect(corsConfig["allow_methods"]).To(Equal("GET,POST"), "checking cors allow methods")
			Expect(corsConfig["allow_headers"]).To(Equal("Origin,Authorization"), "checking cors allow headers")
		})

		It("websocket", func() {
			Expect(s.CreateResourceFromString(fmt.Sprintf(ingressWebSocket, s.Namespace()))).ShouldNot(HaveOccurred(), "creating Ingress")

			routes, err := s.DefaultDataplaneResource().Route().List(context.Background())
			Expect(err).NotTo(HaveOccurred(), "listing Route")
			Expect(routes).To(HaveLen(1), "checking Route length")
			Expect(routes[0].EnableWebsocket).To(Equal(ptr.To(true)), "checking Route EnableWebsocket")
		})
	})

	Context("Plugins", func() {
		var (
			tohttps = `
apiVersion: networking.k8s.io/v1
kind: Ingress
metadata:
  name: tohttps
  annotations:
    k8s.apisix.apache.org/http-to-https: "true"
spec:
  ingressClassName: %s
  rules:
  - host: httpbin.example
    http:
      paths:
      - path: /get
        pathType: Exact
        backend:
          service:
            name: httpbin-service-e2e-test
            port:
              number: 80
`
			redirect = `
apiVersion: networking.k8s.io/v1
kind: Ingress
metadata:
  name: redirect
  annotations:
    k8s.apisix.apache.org/http-redirect: "/anything$uri"
    k8s.apisix.apache.org/http-redirect-code: "308"
spec:
  ingressClassName: %s
  rules:
  - host: httpbin.example
    http:
      paths:
      - path: /ip
        pathType: Exact
        backend:
          service:
            name: httpbin-service-e2e-test
            port:
              number: 80
`
			ingressCSRF = `
apiVersion: networking.k8s.io/v1
kind: Ingress
metadata:
  name: csrf
  annotations:
    k8s.apisix.apache.org/enable-csrf: "true"
    k8s.apisix.apache.org/csrf-key: "foo-key"
spec:
  ingressClassName: %s
  rules:
  - host: httpbin.example
    http:
      paths:
      - path: /anything
        pathType: Prefix
        backend:
          service:
            name: httpbin-service-e2e-test
            port:
              number: 80
`
			allowMethods = `
apiVersion: networking.k8s.io/v1
kind: Ingress
metadata:
  name: allow-methods
  annotations:
    k8s.apisix.apache.org/http-allow-methods: "GET,POST"
spec:
  ingressClassName: %s
  rules:
  - host: httpbin.example
    http:
      paths:
      - path: /anything
        pathType: Exact
        backend:
          service:
            name: httpbin-service-e2e-test
            port:
              number: 80
`

			blockMethods = `
apiVersion: networking.k8s.io/v1
kind: Ingress
metadata:
  name: block-methods
  annotations:
    k8s.apisix.apache.org/http-block-methods: "DELETE"
spec:
  ingressClassName: %s
  rules:
  - host: httpbin2.example
    http:
      paths:
      - path: /anything
        pathType: Exact
        backend:
          service:
            name: httpbin-service-e2e-test
            port:
              number: 80
`
			ingressKeyAuth = `
apiVersion: networking.k8s.io/v1
kind: Ingress
metadata:
  name: key-auth
  annotations:
    k8s.apisix.apache.org/auth-type: "keyAuth"
spec:
  ingressClassName: %s
  rules:
  - host: httpbin.example
    http:
      paths:
      - path: /ip
        pathType: Exact
        backend:
          service:
            name: httpbin-service-e2e-test
            port:
              number: 80
`
			ingressBasicAuth = `
apiVersion: networking.k8s.io/v1
kind: Ingress
metadata:
  name: basic-auth
  annotations:
    k8s.apisix.apache.org/auth-type: "basicAuth"
spec:
  ingressClassName: %s
  rules:
  - host: httpbin.example
    http:
      paths:
      - path: /get
        pathType: Exact
        backend:
          service:
            name: httpbin-service-e2e-test
            port:
              number: 80
`
<<<<<<< HEAD
			responseRewrite = `
apiVersion: networking.k8s.io/v1
kind: Ingress
metadata:
  name: response-rewrite
  annotations:
    k8s.apisix.apache.org/enable-response-rewrite: "true"
    k8s.apisix.apache.org/response-rewrite-status-code: "400"
    k8s.apisix.apache.org/response-rewrite-body: "custom response body"
    k8s.apisix.apache.org/response-rewrite-body-base64: "false"
    k8s.apisix.apache.org/response-rewrite-set-header: "X-Custom-Header:custom-value"
    k8s.apisix.apache.org/response-rewrite-add-header: "X-Add-Header:added-value"
    k8s.apisix.apache.org/response-rewrite-remove-header: "Server"
=======

			ingressRewriteTarget = `
apiVersion: networking.k8s.io/v1
kind: Ingress
metadata:
  name: rewrite-target
  annotations:
    k8s.apisix.apache.org/rewrite-target: "/get"
>>>>>>> 9d4accd5
spec:
  ingressClassName: %s
  rules:
  - host: httpbin.example
    http:
      paths:
<<<<<<< HEAD
      - path: /get
=======
      - path: /test
>>>>>>> 9d4accd5
        pathType: Exact
        backend:
          service:
            name: httpbin-service-e2e-test
            port:
              number: 80
`
<<<<<<< HEAD
			responseRewriteBase64 = `
apiVersion: networking.k8s.io/v1
kind: Ingress
metadata:
  name: response-rewrite-base64
  annotations:
    k8s.apisix.apache.org/enable-response-rewrite: "true"
    k8s.apisix.apache.org/response-rewrite-status-code: "400"
    k8s.apisix.apache.org/response-rewrite-body: "Y3VzdG9tIHJlc3BvbnNlIGJvZHk="
    k8s.apisix.apache.org/response-rewrite-body-base64: "true"
spec:
  ingressClassName: %s
  rules:
  - host: httpbin-base64.example
    http:
      paths:
      - path: /get
        pathType: Exact
=======

			ingressRewriteTargetRegex = `
apiVersion: networking.k8s.io/v1
kind: Ingress
metadata:
  name: rewrite-target-regex
  annotations:
    k8s.apisix.apache.org/rewrite-target-regex: "/sample/(.*)"
    k8s.apisix.apache.org/rewrite-target-regex-template: "/$1"
spec:
  ingressClassName: %s
  rules:
  - host: httpbin-regex.example
    http:
      paths:
      - path: /sample
        pathType: Prefix
>>>>>>> 9d4accd5
        backend:
          service:
            name: httpbin-service-e2e-test
            port:
              number: 80
`
		)
		BeforeEach(func() {
			By("create GatewayProxy")
			Expect(s.CreateResourceFromString(s.GetGatewayProxySpec())).NotTo(HaveOccurred(), "creating GatewayProxy")

			By("create IngressClass")
			err := s.CreateResourceFromStringWithNamespace(s.GetIngressClassYaml(), "")
			Expect(err).NotTo(HaveOccurred(), "creating IngressClass")
			time.Sleep(5 * time.Second)
		})
		It("redirect", func() {
			Expect(s.CreateResourceFromString(fmt.Sprintf(tohttps, s.Namespace()))).ShouldNot(HaveOccurred(), "creating Ingress")
			Expect(s.CreateResourceFromString(fmt.Sprintf(redirect, s.Namespace()))).ShouldNot(HaveOccurred(), "creating Ingress")

			s.RequestAssert(&scaffold.RequestAssert{
				Method: "GET",
				Path:   "/get",
				Host:   "httpbin.example",
				Check:  scaffold.WithExpectedStatus(http.StatusMovedPermanently),
			})
			s.RequestAssert(&scaffold.RequestAssert{
				Method: "GET",
				Path:   "/ip",
				Host:   "httpbin.example",
				Check:  scaffold.WithExpectedStatus(http.StatusPermanentRedirect),
			})

			_ = s.NewAPISIXClient().
				GET("/get").
				WithHost("httpbin.example").
				Expect().
				Status(http.StatusMovedPermanently).
				Header("Location").IsEqual("https://httpbin.example:9443/get")

			_ = s.NewAPISIXClient().
				GET("/ip").
				WithHost("httpbin.example").
				Expect().
				Status(http.StatusPermanentRedirect).
				Header("Location").IsEqual("/anything/ip")
		})

		It("csrf", func() {
			Expect(s.CreateResourceFromString(fmt.Sprintf(ingressCSRF, s.Namespace()))).ShouldNot(HaveOccurred(), "creating Ingress")

			time.Sleep(5 * time.Second)

			By("Request without CSRF token should fail")
			msg401 := s.NewAPISIXClient().
				POST("/anything").
				WithHeader("Host", "httpbin.example").
				Expect().
				Status(http.StatusUnauthorized).
				Body().
				Raw()
			Expect(msg401).To(ContainSubstring("no csrf token in headers"), "checking error message")

			By("GET request should succeed and return CSRF token in cookie")
			resp := s.NewAPISIXClient().
				GET("/anything").
				WithHeader("Host", "httpbin.example").
				Expect().
				Status(http.StatusOK)
			resp.Header("Set-Cookie").NotEmpty()

			cookie := resp.Cookie("apisix-csrf-token")
			token := cookie.Value().Raw()

			By("POST request with valid CSRF token should succeed")
			_ = s.NewAPISIXClient().
				POST("/anything").
				WithHeader("Host", "httpbin.example").
				WithHeader("apisix-csrf-token", token).
				WithCookie("apisix-csrf-token", token).
				Expect().
				Status(http.StatusOK)

			By("Verify CSRF plugin is configured in the route")
			routes, err := s.DefaultDataplaneResource().Route().List(context.Background())
			Expect(err).NotTo(HaveOccurred(), "listing Route")
			Expect(routes).To(HaveLen(1), "checking Route length")
			Expect(routes[0].Plugins).To(HaveKey("csrf"), "checking Route plugins")
			jsonBytes, err := json.Marshal(routes[0].Plugins["csrf"])
			Expect(err).NotTo(HaveOccurred(), "marshalling csrf plugin config")
			var csrfConfig map[string]any
			err = json.Unmarshal(jsonBytes, &csrfConfig)
			Expect(err).NotTo(HaveOccurred(), "unmarshalling csrf plugin config")
			Expect(csrfConfig["key"]).To(Equal("foo-key"), "checking csrf key")
		})

		It("plugin-config-name annotation", func() {
			// Create ApisixPluginConfig
			pluginConfig := `
apiVersion: apisix.apache.org/v2
kind: ApisixPluginConfig
metadata:
  name: test-plugin-config
spec:
  ingressClassName: %s
  plugins:
  - name: echo
    enable: true
    config:
      body: "hello from plugin config"
`
			Expect(s.CreateResourceFromString(fmt.Sprintf(pluginConfig, s.Namespace()))).ShouldNot(HaveOccurred(), "creating ApisixPluginConfig")

			// Create Ingress with plugin-config-name annotation
			ingressWithPluginConfig := `
apiVersion: networking.k8s.io/v1
kind: Ingress
metadata:
  name: plugin-config-test
  annotations:
    k8s.apisix.apache.org/plugin-config-name: "test-plugin-config"
spec:
  ingressClassName: %s
  rules:
  - host: plugin-config.example
    http:
      paths:
      - path: /get
        pathType: Exact
        backend:
          service:
            name: httpbin-service-e2e-test
            port:
              number: 80
`
			Expect(s.CreateResourceFromString(fmt.Sprintf(ingressWithPluginConfig, s.Namespace()))).ShouldNot(HaveOccurred(), "creating Ingress")

			s.RequestAssert(&scaffold.RequestAssert{
				Method: "GET",
				Path:   "/get",
				Host:   "plugin-config.example",
				Checks: []scaffold.ResponseCheckFunc{
					scaffold.WithExpectedStatus(http.StatusOK),
					scaffold.WithExpectedBodyContains("hello from plugin config"),
				},
			})

			routes, err := s.DefaultDataplaneResource().Route().List(context.Background())
			Expect(err).NotTo(HaveOccurred(), "listing Route")
			Expect(routes).ToNot(BeEmpty(), "checking Route length")

			Expect(routes).To(HaveLen(1), "checking Route length")
			Expect(routes[0].Plugins).To(HaveKey("echo"), "checking Route has echo plugin from PluginConfig")

			// Verify plugin config content
			jsonBytes, err := json.Marshal(routes[0].Plugins["echo"])
			Expect(err).NotTo(HaveOccurred(), "marshalling echo plugin config")
			var echoConfig map[string]any
			err = json.Unmarshal(jsonBytes, &echoConfig)
			Expect(err).NotTo(HaveOccurred(), "unmarshalling echo plugin config")
			Expect(echoConfig["body"]).To(Equal("hello from plugin config"), "checking echo plugin body")
		})
		It("methods", func() {
			Expect(s.CreateResourceFromString(fmt.Sprintf(allowMethods, s.Namespace()))).ShouldNot(HaveOccurred(), "creating Ingress")
			Expect(s.CreateResourceFromString(fmt.Sprintf(blockMethods, s.Namespace()))).ShouldNot(HaveOccurred(), "creating Ingress")

			tets := []*scaffold.RequestAssert{
				{
					Method: "GET",
					Path:   "/anything",
					Host:   "httpbin.example",
					Check:  scaffold.WithExpectedStatus(http.StatusOK),
				},
				{
					Method: "POST",
					Path:   "/anything",
					Host:   "httpbin.example",
					Check:  scaffold.WithExpectedStatus(http.StatusOK),
				},
				{
					Method: "PUT",
					Path:   "/anything",
					Host:   "httpbin.example",
					Check:  scaffold.WithExpectedStatus(http.StatusMethodNotAllowed),
				},
				{
					Method: "PATCH",
					Path:   "/anything",
					Host:   "httpbin.example",
					Check:  scaffold.WithExpectedStatus(http.StatusMethodNotAllowed),
				},
				{
					Method: "DELETE",
					Path:   "/anything",
					Host:   "httpbin.example",
					Check:  scaffold.WithExpectedStatus(http.StatusMethodNotAllowed),
				},
				{
					Method: "GET",
					Path:   "/anything",
					Host:   "httpbin2.example",
					Check:  scaffold.WithExpectedStatus(http.StatusOK),
				},
				{
					Method: "POST",
					Path:   "/anything",
					Host:   "httpbin2.example",
					Check:  scaffold.WithExpectedStatus(http.StatusOK),
				},
				{
					Method: "PUT",
					Path:   "/anything",
					Host:   "httpbin2.example",
					Check:  scaffold.WithExpectedStatus(http.StatusOK),
				},
				{
					Method: "PATCH",
					Path:   "/anything",
					Host:   "httpbin2.example",
					Check:  scaffold.WithExpectedStatus(http.StatusOK),
				},
				{
					Method: "DELETE",
					Path:   "/anything",
					Host:   "httpbin2.example",
					Check:  scaffold.WithExpectedStatus(http.StatusMethodNotAllowed),
				},
			}

			for _, test := range tets {
				s.RequestAssert(test)
			}
		})
		It("authentication", func() {
			var (
				keyAuth = `
apiVersion: apisix.apache.org/v2
kind: ApisixConsumer
metadata:
  name: key
spec:
  ingressClassName: %s
  authParameter:
    keyAuth:
      value:
        key: test-key
`
				basicAuth = `
apiVersion: apisix.apache.org/v2
kind: ApisixConsumer
metadata:
  name: basic
spec:
  ingressClassName: %s
  authParameter:
    basicAuth:
      value:
        username: test-user
        password: test-password
`
			)
			Expect(s.CreateResourceFromString(fmt.Sprintf(keyAuth, s.Namespace()))).ShouldNot(HaveOccurred(), "creating ApisixConsumer for keyAuth")
			Expect(s.CreateResourceFromString(fmt.Sprintf(basicAuth, s.Namespace()))).ShouldNot(HaveOccurred(), "creating ApisixConsumer for basicAuth")
			Expect(s.CreateResourceFromString(fmt.Sprintf(ingressKeyAuth, s.Namespace()))).ShouldNot(HaveOccurred(), "creating Ingress")
			Expect(s.CreateResourceFromString(fmt.Sprintf(ingressBasicAuth, s.Namespace()))).ShouldNot(HaveOccurred(), "creating Ingress")

			tests := []*scaffold.RequestAssert{
				{
					Method: "GET",
					Path:   "/get",
					Host:   "httpbin.example",
					BasicAuth: &scaffold.BasicAuth{
						Username: "test-user",
						Password: "test-password",
					},
					Check: scaffold.WithExpectedStatus(http.StatusOK),
				},
				{
					Method: "GET",
					Path:   "/get",
					Host:   "httpbin.example",
					BasicAuth: &scaffold.BasicAuth{
						Username: "invalid-user",
						Password: "invalid-password",
					},
					Check: scaffold.WithExpectedStatus(http.StatusUnauthorized),
				},
				{
					Method: "GET",
					Path:   "/ip",
					Host:   "httpbin.example",
					Headers: map[string]string{
						"apikey": "test-key",
					},
					Check: scaffold.WithExpectedStatus(http.StatusOK),
				},
				{
					Method: "GET",
					Path:   "/ip",
					Host:   "httpbin.example",
					Headers: map[string]string{
						"apikey": "invalid-key",
					},
					Check: scaffold.WithExpectedStatus(http.StatusUnauthorized),
				},
			}
			for _, test := range tests {
				s.RequestAssert(test)
			}
		})

<<<<<<< HEAD
		It("response-rewrite", func() {
			Expect(s.CreateResourceFromString(fmt.Sprintf(responseRewrite, s.Namespace()))).ShouldNot(HaveOccurred(), "creating Ingress")

			s.RequestAssert(&scaffold.RequestAssert{
				Method: "GET",
				Path:   "/get",
				Host:   "httpbin.example",
				Checks: []scaffold.ResponseCheckFunc{
					scaffold.WithExpectedStatus(http.StatusBadRequest),
					scaffold.WithExpectedBodyContains("custom response body"),
					scaffold.WithExpectedHeader("X-Custom-Header", "custom-value"),
					scaffold.WithExpectedHeader("X-Add-Header", "added-value"),
				},
			})

			By("Verify response-rewrite plugin is configured in the route")
			routes, err := s.DefaultDataplaneResource().Route().List(context.Background())
			Expect(err).NotTo(HaveOccurred(), "listing Route")
			Expect(routes).To(HaveLen(1), "checking Route length")
			Expect(routes[0].Plugins).To(HaveKey("response-rewrite"), "checking Route plugins")

			jsonBytes, err := json.Marshal(routes[0].Plugins["response-rewrite"])
			Expect(err).NotTo(HaveOccurred(), "marshalling response-rewrite plugin config")
			var rewriteConfig map[string]any
			err = json.Unmarshal(jsonBytes, &rewriteConfig)
			Expect(err).NotTo(HaveOccurred(), "unmarshalling response-rewrite plugin config")
			Expect(rewriteConfig["status_code"]).To(Equal(float64(400)), "checking status code")
			Expect(rewriteConfig["body"]).To(Equal("custom response body"), "checking body")
		})

		It("response-rewrite with base64", func() {
			Expect(s.CreateResourceFromString(fmt.Sprintf(responseRewriteBase64, s.Namespace()))).ShouldNot(HaveOccurred(), "creating Ingress")

			s.RequestAssert(&scaffold.RequestAssert{
				Method: "GET",
				Path:   "/get",
				Host:   "httpbin-base64.example",
				Checks: []scaffold.ResponseCheckFunc{
					scaffold.WithExpectedStatus(http.StatusBadRequest),
					scaffold.WithExpectedBodyContains("custom response body"),
				},
			})
			By("Verify response-rewrite plugin is configured in the route")
			routes, err := s.DefaultDataplaneResource().Route().List(context.Background())
			Expect(err).NotTo(HaveOccurred(), "listing Route")
			Expect(routes).To(HaveLen(1), "checking Route length")
			Expect(routes[0].Plugins).To(HaveKey("response-rewrite"), "checking Route plugins")

			jsonBytes, err := json.Marshal(routes[0].Plugins["response-rewrite"])
			Expect(err).NotTo(HaveOccurred(), "marshalling response-rewrite plugin config")
			var rewriteConfig map[string]any
			err = json.Unmarshal(jsonBytes, &rewriteConfig)
			Expect(err).NotTo(HaveOccurred(), "unmarshalling response-rewrite plugin config")
			Expect(rewriteConfig["status_code"]).To(Equal(float64(400)), "checking status code")
			Expect(rewriteConfig["body_base64"]).To(BeTrue(), "checking body_base64")
=======
		It("proxy-rewrite with rewrite-target", func() {
			Expect(s.CreateResourceFromString(fmt.Sprintf(ingressRewriteTarget, s.Namespace()))).ShouldNot(HaveOccurred(), "creating Ingress")

			s.RequestAssert(&scaffold.RequestAssert{
				Method:  "GET",
				Path:    "/test",
				Host:    "httpbin.example",
				Timeout: 60 * time.Second,
				Check:   scaffold.WithExpectedStatus(http.StatusOK),
			})

			routes, err := s.DefaultDataplaneResource().Route().List(context.Background())
			Expect(err).NotTo(HaveOccurred(), "listing Route")
			Expect(routes).ToNot(BeEmpty(), "checking Route length")
			Expect(routes[0].Plugins).To(HaveKey("proxy-rewrite"), "checking Route has proxy-rewrite plugin")

			jsonBytes, err := json.Marshal(routes[0].Plugins["proxy-rewrite"])
			Expect(err).NotTo(HaveOccurred(), "marshalling proxy-rewrite plugin config")
			var rewriteConfig map[string]any
			err = json.Unmarshal(jsonBytes, &rewriteConfig)
			Expect(err).NotTo(HaveOccurred(), "unmarshalling proxy-rewrite plugin config")
			Expect(rewriteConfig["uri"]).To(Equal("/get"), "checking proxy-rewrite uri")
		})

		It("proxy-rewrite with regex", func() {
			Expect(s.CreateResourceFromString(fmt.Sprintf(ingressRewriteTargetRegex, s.Namespace()))).ShouldNot(HaveOccurred(), "creating Ingress")

			s.RequestAssert(&scaffold.RequestAssert{
				Method:  "GET",
				Path:    "/sample/get",
				Host:    "httpbin-regex.example",
				Timeout: 60 * time.Second,
				Check:   scaffold.WithExpectedStatus(http.StatusOK),
			})

			s.RequestAssert(&scaffold.RequestAssert{
				Method: "GET",
				Path:   "/sample/anything",
				Host:   "httpbin-regex.example",
				Check:  scaffold.WithExpectedStatus(http.StatusOK),
			})

			routes, err := s.DefaultDataplaneResource().Route().List(context.Background())
			Expect(err).NotTo(HaveOccurred(), "listing Route")
			Expect(routes).ToNot(BeEmpty(), "checking Route length")
			Expect(routes[0].Plugins).To(HaveKey("proxy-rewrite"), "checking Route has proxy-rewrite plugin")

			jsonBytes, err := json.Marshal(routes[0].Plugins["proxy-rewrite"])
			Expect(err).NotTo(HaveOccurred(), "marshalling proxy-rewrite plugin config")
			var rewriteConfig map[string]any
			err = json.Unmarshal(jsonBytes, &rewriteConfig)
			Expect(err).NotTo(HaveOccurred(), "unmarshalling proxy-rewrite plugin config")

			regexUri, ok := rewriteConfig["regex_uri"].([]any)
			Expect(ok).To(BeTrue(), "checking regex_uri is array")
			Expect(regexUri).To(HaveLen(2), "checking regex_uri length")
			Expect(regexUri[0]).To(Equal("/sample/(.*)"), "checking regex pattern")
			Expect(regexUri[1]).To(Equal("/$1"), "checking regex template")
>>>>>>> 9d4accd5
		})
	})
})<|MERGE_RESOLUTION|>--- conflicted
+++ resolved
@@ -425,7 +425,51 @@
             port:
               number: 80
 `
-<<<<<<< HEAD
+
+			ingressRewriteTarget = `
+apiVersion: networking.k8s.io/v1
+kind: Ingress
+metadata:
+  name: rewrite-target
+  annotations:
+    k8s.apisix.apache.org/rewrite-target: "/get"
+spec:
+  ingressClassName: %s
+  rules:
+  - host: httpbin.example
+    http:
+      paths:
+      - path: /test
+        pathType: Exact
+        backend:
+          service:
+            name: httpbin-service-e2e-test
+            port:
+              number: 80
+`
+
+			ingressRewriteTargetRegex = `
+apiVersion: networking.k8s.io/v1
+kind: Ingress
+metadata:
+  name: rewrite-target-regex
+  annotations:
+    k8s.apisix.apache.org/rewrite-target-regex: "/sample/(.*)"
+    k8s.apisix.apache.org/rewrite-target-regex-template: "/$1"
+spec:
+  ingressClassName: %s
+  rules:
+  - host: httpbin-regex.example
+    http:
+      paths:
+      - path: /sample
+        pathType: Prefix
+        backend:
+          service:
+            name: httpbin-service-e2e-test
+            port:
+              number: 80
+`
 			responseRewrite = `
 apiVersion: networking.k8s.io/v1
 kind: Ingress
@@ -439,35 +483,20 @@
     k8s.apisix.apache.org/response-rewrite-set-header: "X-Custom-Header:custom-value"
     k8s.apisix.apache.org/response-rewrite-add-header: "X-Add-Header:added-value"
     k8s.apisix.apache.org/response-rewrite-remove-header: "Server"
-=======
-
-			ingressRewriteTarget = `
-apiVersion: networking.k8s.io/v1
-kind: Ingress
-metadata:
-  name: rewrite-target
-  annotations:
-    k8s.apisix.apache.org/rewrite-target: "/get"
->>>>>>> 9d4accd5
 spec:
   ingressClassName: %s
   rules:
   - host: httpbin.example
     http:
       paths:
-<<<<<<< HEAD
       - path: /get
-=======
-      - path: /test
->>>>>>> 9d4accd5
-        pathType: Exact
-        backend:
-          service:
-            name: httpbin-service-e2e-test
-            port:
-              number: 80
-`
-<<<<<<< HEAD
+        pathType: Exact
+        backend:
+          service:
+            name: httpbin-service-e2e-test
+            port:
+              number: 80
+`
 			responseRewriteBase64 = `
 apiVersion: networking.k8s.io/v1
 kind: Ingress
@@ -486,25 +515,6 @@
       paths:
       - path: /get
         pathType: Exact
-=======
-
-			ingressRewriteTargetRegex = `
-apiVersion: networking.k8s.io/v1
-kind: Ingress
-metadata:
-  name: rewrite-target-regex
-  annotations:
-    k8s.apisix.apache.org/rewrite-target-regex: "/sample/(.*)"
-    k8s.apisix.apache.org/rewrite-target-regex-template: "/$1"
-spec:
-  ingressClassName: %s
-  rules:
-  - host: httpbin-regex.example
-    http:
-      paths:
-      - path: /sample
-        pathType: Prefix
->>>>>>> 9d4accd5
         backend:
           service:
             name: httpbin-service-e2e-test
@@ -816,7 +826,66 @@
 			}
 		})
 
-<<<<<<< HEAD
+		It("proxy-rewrite with rewrite-target", func() {
+			Expect(s.CreateResourceFromString(fmt.Sprintf(ingressRewriteTarget, s.Namespace()))).ShouldNot(HaveOccurred(), "creating Ingress")
+
+			s.RequestAssert(&scaffold.RequestAssert{
+				Method:  "GET",
+				Path:    "/test",
+				Host:    "httpbin.example",
+				Timeout: 60 * time.Second,
+				Check:   scaffold.WithExpectedStatus(http.StatusOK),
+			})
+
+			routes, err := s.DefaultDataplaneResource().Route().List(context.Background())
+			Expect(err).NotTo(HaveOccurred(), "listing Route")
+			Expect(routes).ToNot(BeEmpty(), "checking Route length")
+			Expect(routes[0].Plugins).To(HaveKey("proxy-rewrite"), "checking Route has proxy-rewrite plugin")
+
+			jsonBytes, err := json.Marshal(routes[0].Plugins["proxy-rewrite"])
+			Expect(err).NotTo(HaveOccurred(), "marshalling proxy-rewrite plugin config")
+			var rewriteConfig map[string]any
+			err = json.Unmarshal(jsonBytes, &rewriteConfig)
+			Expect(err).NotTo(HaveOccurred(), "unmarshalling proxy-rewrite plugin config")
+			Expect(rewriteConfig["uri"]).To(Equal("/get"), "checking proxy-rewrite uri")
+		})
+
+		It("proxy-rewrite with regex", func() {
+			Expect(s.CreateResourceFromString(fmt.Sprintf(ingressRewriteTargetRegex, s.Namespace()))).ShouldNot(HaveOccurred(), "creating Ingress")
+
+			s.RequestAssert(&scaffold.RequestAssert{
+				Method:  "GET",
+				Path:    "/sample/get",
+				Host:    "httpbin-regex.example",
+				Timeout: 60 * time.Second,
+				Check:   scaffold.WithExpectedStatus(http.StatusOK),
+			})
+
+			s.RequestAssert(&scaffold.RequestAssert{
+				Method: "GET",
+				Path:   "/sample/anything",
+				Host:   "httpbin-regex.example",
+				Check:  scaffold.WithExpectedStatus(http.StatusOK),
+			})
+
+			routes, err := s.DefaultDataplaneResource().Route().List(context.Background())
+			Expect(err).NotTo(HaveOccurred(), "listing Route")
+			Expect(routes).ToNot(BeEmpty(), "checking Route length")
+			Expect(routes[0].Plugins).To(HaveKey("proxy-rewrite"), "checking Route has proxy-rewrite plugin")
+
+			jsonBytes, err := json.Marshal(routes[0].Plugins["proxy-rewrite"])
+			Expect(err).NotTo(HaveOccurred(), "marshalling proxy-rewrite plugin config")
+			var rewriteConfig map[string]any
+			err = json.Unmarshal(jsonBytes, &rewriteConfig)
+			Expect(err).NotTo(HaveOccurred(), "unmarshalling proxy-rewrite plugin config")
+
+			regexUri, ok := rewriteConfig["regex_uri"].([]any)
+			Expect(ok).To(BeTrue(), "checking regex_uri is array")
+			Expect(regexUri).To(HaveLen(2), "checking regex_uri length")
+			Expect(regexUri[0]).To(Equal("/sample/(.*)"), "checking regex pattern")
+			Expect(regexUri[1]).To(Equal("/$1"), "checking regex template")
+		})
+
 		It("response-rewrite", func() {
 			Expect(s.CreateResourceFromString(fmt.Sprintf(responseRewrite, s.Namespace()))).ShouldNot(HaveOccurred(), "creating Ingress")
 
@@ -872,66 +941,6 @@
 			Expect(err).NotTo(HaveOccurred(), "unmarshalling response-rewrite plugin config")
 			Expect(rewriteConfig["status_code"]).To(Equal(float64(400)), "checking status code")
 			Expect(rewriteConfig["body_base64"]).To(BeTrue(), "checking body_base64")
-=======
-		It("proxy-rewrite with rewrite-target", func() {
-			Expect(s.CreateResourceFromString(fmt.Sprintf(ingressRewriteTarget, s.Namespace()))).ShouldNot(HaveOccurred(), "creating Ingress")
-
-			s.RequestAssert(&scaffold.RequestAssert{
-				Method:  "GET",
-				Path:    "/test",
-				Host:    "httpbin.example",
-				Timeout: 60 * time.Second,
-				Check:   scaffold.WithExpectedStatus(http.StatusOK),
-			})
-
-			routes, err := s.DefaultDataplaneResource().Route().List(context.Background())
-			Expect(err).NotTo(HaveOccurred(), "listing Route")
-			Expect(routes).ToNot(BeEmpty(), "checking Route length")
-			Expect(routes[0].Plugins).To(HaveKey("proxy-rewrite"), "checking Route has proxy-rewrite plugin")
-
-			jsonBytes, err := json.Marshal(routes[0].Plugins["proxy-rewrite"])
-			Expect(err).NotTo(HaveOccurred(), "marshalling proxy-rewrite plugin config")
-			var rewriteConfig map[string]any
-			err = json.Unmarshal(jsonBytes, &rewriteConfig)
-			Expect(err).NotTo(HaveOccurred(), "unmarshalling proxy-rewrite plugin config")
-			Expect(rewriteConfig["uri"]).To(Equal("/get"), "checking proxy-rewrite uri")
-		})
-
-		It("proxy-rewrite with regex", func() {
-			Expect(s.CreateResourceFromString(fmt.Sprintf(ingressRewriteTargetRegex, s.Namespace()))).ShouldNot(HaveOccurred(), "creating Ingress")
-
-			s.RequestAssert(&scaffold.RequestAssert{
-				Method:  "GET",
-				Path:    "/sample/get",
-				Host:    "httpbin-regex.example",
-				Timeout: 60 * time.Second,
-				Check:   scaffold.WithExpectedStatus(http.StatusOK),
-			})
-
-			s.RequestAssert(&scaffold.RequestAssert{
-				Method: "GET",
-				Path:   "/sample/anything",
-				Host:   "httpbin-regex.example",
-				Check:  scaffold.WithExpectedStatus(http.StatusOK),
-			})
-
-			routes, err := s.DefaultDataplaneResource().Route().List(context.Background())
-			Expect(err).NotTo(HaveOccurred(), "listing Route")
-			Expect(routes).ToNot(BeEmpty(), "checking Route length")
-			Expect(routes[0].Plugins).To(HaveKey("proxy-rewrite"), "checking Route has proxy-rewrite plugin")
-
-			jsonBytes, err := json.Marshal(routes[0].Plugins["proxy-rewrite"])
-			Expect(err).NotTo(HaveOccurred(), "marshalling proxy-rewrite plugin config")
-			var rewriteConfig map[string]any
-			err = json.Unmarshal(jsonBytes, &rewriteConfig)
-			Expect(err).NotTo(HaveOccurred(), "unmarshalling proxy-rewrite plugin config")
-
-			regexUri, ok := rewriteConfig["regex_uri"].([]any)
-			Expect(ok).To(BeTrue(), "checking regex_uri is array")
-			Expect(regexUri).To(HaveLen(2), "checking regex_uri length")
-			Expect(regexUri[0]).To(Equal("/sample/(.*)"), "checking regex pattern")
-			Expect(regexUri[1]).To(Equal("/$1"), "checking regex template")
->>>>>>> 9d4accd5
 		})
 	})
 })