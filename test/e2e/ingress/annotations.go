--- conflicted
+++ resolved
@@ -953,17 +953,6 @@
 		})
 	})
 
-<<<<<<< HEAD
-	Context("Route", func() {
-		var (
-			ingressRegex = `
-apiVersion: networking.k8s.io/v1
-kind: Ingress
-metadata:
-  name: regex
-  annotations:
-    k8s.apisix.apache.org/use-regex: "true"
-=======
 	Context("Service Namespace", func() {
 		var (
 			ns  string
@@ -983,44 +972,79 @@
   name: retries
   annotations:
     k8s.apisix.apache.org/svc-namespace: %s
->>>>>>> 9baf472c
 spec:
   ingressClassName: %s
   rules:
   - host: httpbin.example
     http:
       paths:
-<<<<<<< HEAD
-      - path: /anything/.*/ok
-        pathType: ImplementationSpecific
-        backend:
-          service:
-            name: httpbin-service-e2e-test
-=======
       - path: /get
         pathType: Exact
         backend:
           service:
             name: httpbin-external-domain
->>>>>>> 9baf472c
             port:
               number: 80
 `
 		)
 		BeforeEach(func() {
-<<<<<<< HEAD
-=======
 			ns = s.Namespace() + "-v2"
 			s.CreateNamespace(ns)
 			err := s.CreateResourceFromStringWithNamespace(fmt.Sprintf(svc, s.Namespace()), ns)
 			Expect(err).NotTo(HaveOccurred(), "creating Service in custom namespace")
 
->>>>>>> 9baf472c
 			By("create GatewayProxy")
 			Expect(s.CreateResourceFromString(s.GetGatewayProxySpec())).NotTo(HaveOccurred(), "creating GatewayProxy")
 
 			By("create IngressClass")
-<<<<<<< HEAD
+			err = s.CreateResourceFromStringWithNamespace(s.GetIngressClassYaml(), "")
+			Expect(err).NotTo(HaveOccurred(), "creating IngressClass")
+			time.Sleep(5 * time.Second)
+		})
+		AfterEach(func() {
+			s.DeleteNamespace(ns)
+		})
+		It("svc-namespace", func() {
+			Expect(s.CreateResourceFromString(fmt.Sprintf(ingressSvcNamespace, ns, s.Namespace()))).ShouldNot(HaveOccurred(), "creating Ingress")
+
+			s.RequestAssert(&scaffold.RequestAssert{
+				Method: "GET",
+				Path:   "/get",
+				Host:   "httpbin.example",
+				Check:  scaffold.WithExpectedStatus(http.StatusOK),
+			})
+		})
+	})
+
+	Context("Route", func() {
+		var (
+			ingressRegex = `
+apiVersion: networking.k8s.io/v1
+kind: Ingress
+metadata:
+  name: regex
+  annotations:
+    k8s.apisix.apache.org/use-regex: "true"
+spec:
+  ingressClassName: %s
+  rules:
+  - host: httpbin.example
+    http:
+      paths:
+      - path: /anything/.*/ok
+        pathType: ImplementationSpecific
+        backend:
+          service:
+            name: httpbin-service-e2e-test
+            port:
+              number: 80
+`
+		)
+		BeforeEach(func() {
+			By("create GatewayProxy")
+			Expect(s.CreateResourceFromString(s.GetGatewayProxySpec())).NotTo(HaveOccurred(), "creating GatewayProxy")
+
+			By("create IngressClass")
 			err := s.CreateResourceFromStringWithNamespace(s.GetIngressClassYaml(), "")
 			Expect(err).NotTo(HaveOccurred(), "creating IngressClass")
 			time.Sleep(5 * time.Second)
@@ -1070,24 +1094,6 @@
 			for _, test := range tests {
 				s.RequestAssert(test)
 			}
-=======
-			err = s.CreateResourceFromStringWithNamespace(s.GetIngressClassYaml(), "")
-			Expect(err).NotTo(HaveOccurred(), "creating IngressClass")
-			time.Sleep(5 * time.Second)
-		})
-		AfterEach(func() {
-			s.DeleteNamespace(ns)
-		})
-		It("svc-namespace", func() {
-			Expect(s.CreateResourceFromString(fmt.Sprintf(ingressSvcNamespace, ns, s.Namespace()))).ShouldNot(HaveOccurred(), "creating Ingress")
-
-			s.RequestAssert(&scaffold.RequestAssert{
-				Method: "GET",
-				Path:   "/get",
-				Host:   "httpbin.example",
-				Check:  scaffold.WithExpectedStatus(http.StatusOK),
-			})
->>>>>>> 9baf472c
 		})
 	})
 })