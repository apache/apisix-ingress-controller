--- conflicted
+++ resolved
@@ -383,7 +383,48 @@
             port:
               number: 80
 `
-<<<<<<< HEAD
+			ingressKeyAuth = `
+apiVersion: networking.k8s.io/v1
+kind: Ingress
+metadata:
+  name: key-auth
+  annotations:
+    k8s.apisix.apache.org/auth-type: "keyAuth"
+spec:
+  ingressClassName: %s
+  rules:
+  - host: httpbin.example
+    http:
+      paths:
+      - path: /ip
+        pathType: Exact
+        backend:
+          service:
+            name: httpbin-service-e2e-test
+            port:
+              number: 80
+`
+			ingressBasicAuth = `
+apiVersion: networking.k8s.io/v1
+kind: Ingress
+metadata:
+  name: basic-auth
+  annotations:
+    k8s.apisix.apache.org/auth-type: "basicAuth"
+spec:
+  ingressClassName: %s
+  rules:
+  - host: httpbin.example
+    http:
+      paths:
+      - path: /get
+        pathType: Exact
+        backend:
+          service:
+            name: httpbin-service-e2e-test
+            port:
+              number: 80
+`
 
 			ingressRewriteTarget = `
 apiVersion: networking.k8s.io/v1
@@ -392,34 +433,20 @@
   name: rewrite-target
   annotations:
     k8s.apisix.apache.org/rewrite-target: "/get"
-=======
-			ingressKeyAuth = `
-apiVersion: networking.k8s.io/v1
-kind: Ingress
-metadata:
-  name: key-auth
-  annotations:
-    k8s.apisix.apache.org/auth-type: "keyAuth"
->>>>>>> 4cd10056
 spec:
   ingressClassName: %s
   rules:
   - host: httpbin.example
     http:
       paths:
-<<<<<<< HEAD
       - path: /test
-=======
-      - path: /ip
->>>>>>> 4cd10056
-        pathType: Exact
-        backend:
-          service:
-            name: httpbin-service-e2e-test
-            port:
-              number: 80
-`
-<<<<<<< HEAD
+        pathType: Exact
+        backend:
+          service:
+            name: httpbin-service-e2e-test
+            port:
+              number: 80
+`
 
 			ingressRewriteTargetRegex = `
 apiVersion: networking.k8s.io/v1
@@ -437,23 +464,6 @@
       paths:
       - path: /sample
         pathType: Prefix
-=======
-			ingressBasicAuth = `
-apiVersion: networking.k8s.io/v1
-kind: Ingress
-metadata:
-  name: basic-auth
-  annotations:
-    k8s.apisix.apache.org/auth-type: "basicAuth"
-spec:
-  ingressClassName: %s
-  rules:
-  - host: httpbin.example
-    http:
-      paths:
-      - path: /get
-        pathType: Exact
->>>>>>> 4cd10056
         backend:
           service:
             name: httpbin-service-e2e-test
@@ -687,67 +697,6 @@
 				s.RequestAssert(test)
 			}
 		})
-<<<<<<< HEAD
-
-		It("proxy-rewrite with rewrite-target", func() {
-			Expect(s.CreateResourceFromString(fmt.Sprintf(ingressRewriteTarget, s.Namespace()))).ShouldNot(HaveOccurred(), "creating Ingress")
-
-			s.RequestAssert(&scaffold.RequestAssert{
-				Method:  "GET",
-				Path:    "/test",
-				Host:    "httpbin.example",
-				Timeout: 60 * time.Second,
-				Check:   scaffold.WithExpectedStatus(http.StatusOK),
-			})
-
-			routes, err := s.DefaultDataplaneResource().Route().List(context.Background())
-			Expect(err).NotTo(HaveOccurred(), "listing Route")
-			Expect(routes).ToNot(BeEmpty(), "checking Route length")
-			Expect(routes[0].Plugins).To(HaveKey("proxy-rewrite"), "checking Route has proxy-rewrite plugin")
-
-			jsonBytes, err := json.Marshal(routes[0].Plugins["proxy-rewrite"])
-			Expect(err).NotTo(HaveOccurred(), "marshalling proxy-rewrite plugin config")
-			var rewriteConfig map[string]any
-			err = json.Unmarshal(jsonBytes, &rewriteConfig)
-			Expect(err).NotTo(HaveOccurred(), "unmarshalling proxy-rewrite plugin config")
-			Expect(rewriteConfig["uri"]).To(Equal("/get"), "checking proxy-rewrite uri")
-		})
-
-		It("proxy-rewrite with regex", func() {
-			Expect(s.CreateResourceFromString(fmt.Sprintf(ingressRewriteTargetRegex, s.Namespace()))).ShouldNot(HaveOccurred(), "creating Ingress")
-
-			s.RequestAssert(&scaffold.RequestAssert{
-				Method:  "GET",
-				Path:    "/sample/get",
-				Host:    "httpbin-regex.example",
-				Timeout: 60 * time.Second,
-				Check:   scaffold.WithExpectedStatus(http.StatusOK),
-			})
-
-			s.RequestAssert(&scaffold.RequestAssert{
-				Method: "GET",
-				Path:   "/sample/anything",
-				Host:   "httpbin-regex.example",
-				Check:  scaffold.WithExpectedStatus(http.StatusOK),
-			})
-
-			routes, err := s.DefaultDataplaneResource().Route().List(context.Background())
-			Expect(err).NotTo(HaveOccurred(), "listing Route")
-			Expect(routes).ToNot(BeEmpty(), "checking Route length")
-			Expect(routes[0].Plugins).To(HaveKey("proxy-rewrite"), "checking Route has proxy-rewrite plugin")
-
-			jsonBytes, err := json.Marshal(routes[0].Plugins["proxy-rewrite"])
-			Expect(err).NotTo(HaveOccurred(), "marshalling proxy-rewrite plugin config")
-			var rewriteConfig map[string]any
-			err = json.Unmarshal(jsonBytes, &rewriteConfig)
-			Expect(err).NotTo(HaveOccurred(), "unmarshalling proxy-rewrite plugin config")
-
-			regexUri, ok := rewriteConfig["regex_uri"].([]any)
-			Expect(ok).To(BeTrue(), "checking regex_uri is array")
-			Expect(regexUri).To(HaveLen(2), "checking regex_uri length")
-			Expect(regexUri[0]).To(Equal("/sample/(.*)"), "checking regex pattern")
-			Expect(regexUri[1]).To(Equal("/$1"), "checking regex template")
-=======
 		It("authentication", func() {
 			var (
 				keyAuth = `
@@ -824,7 +773,66 @@
 			for _, test := range tests {
 				s.RequestAssert(test)
 			}
->>>>>>> 4cd10056
+		})
+
+		It("proxy-rewrite with rewrite-target", func() {
+			Expect(s.CreateResourceFromString(fmt.Sprintf(ingressRewriteTarget, s.Namespace()))).ShouldNot(HaveOccurred(), "creating Ingress")
+
+			s.RequestAssert(&scaffold.RequestAssert{
+				Method:  "GET",
+				Path:    "/test",
+				Host:    "httpbin.example",
+				Timeout: 60 * time.Second,
+				Check:   scaffold.WithExpectedStatus(http.StatusOK),
+			})
+
+			routes, err := s.DefaultDataplaneResource().Route().List(context.Background())
+			Expect(err).NotTo(HaveOccurred(), "listing Route")
+			Expect(routes).ToNot(BeEmpty(), "checking Route length")
+			Expect(routes[0].Plugins).To(HaveKey("proxy-rewrite"), "checking Route has proxy-rewrite plugin")
+
+			jsonBytes, err := json.Marshal(routes[0].Plugins["proxy-rewrite"])
+			Expect(err).NotTo(HaveOccurred(), "marshalling proxy-rewrite plugin config")
+			var rewriteConfig map[string]any
+			err = json.Unmarshal(jsonBytes, &rewriteConfig)
+			Expect(err).NotTo(HaveOccurred(), "unmarshalling proxy-rewrite plugin config")
+			Expect(rewriteConfig["uri"]).To(Equal("/get"), "checking proxy-rewrite uri")
+		})
+
+		It("proxy-rewrite with regex", func() {
+			Expect(s.CreateResourceFromString(fmt.Sprintf(ingressRewriteTargetRegex, s.Namespace()))).ShouldNot(HaveOccurred(), "creating Ingress")
+
+			s.RequestAssert(&scaffold.RequestAssert{
+				Method:  "GET",
+				Path:    "/sample/get",
+				Host:    "httpbin-regex.example",
+				Timeout: 60 * time.Second,
+				Check:   scaffold.WithExpectedStatus(http.StatusOK),
+			})
+
+			s.RequestAssert(&scaffold.RequestAssert{
+				Method: "GET",
+				Path:   "/sample/anything",
+				Host:   "httpbin-regex.example",
+				Check:  scaffold.WithExpectedStatus(http.StatusOK),
+			})
+
+			routes, err := s.DefaultDataplaneResource().Route().List(context.Background())
+			Expect(err).NotTo(HaveOccurred(), "listing Route")
+			Expect(routes).ToNot(BeEmpty(), "checking Route length")
+			Expect(routes[0].Plugins).To(HaveKey("proxy-rewrite"), "checking Route has proxy-rewrite plugin")
+
+			jsonBytes, err := json.Marshal(routes[0].Plugins["proxy-rewrite"])
+			Expect(err).NotTo(HaveOccurred(), "marshalling proxy-rewrite plugin config")
+			var rewriteConfig map[string]any
+			err = json.Unmarshal(jsonBytes, &rewriteConfig)
+			Expect(err).NotTo(HaveOccurred(), "unmarshalling proxy-rewrite plugin config")
+
+			regexUri, ok := rewriteConfig["regex_uri"].([]any)
+			Expect(ok).To(BeTrue(), "checking regex_uri is array")
+			Expect(regexUri).To(HaveLen(2), "checking regex_uri length")
+			Expect(regexUri[0]).To(Equal("/sample/(.*)"), "checking regex pattern")
+			Expect(regexUri[1]).To(Equal("/$1"), "checking regex template")
 		})
 	})
 })