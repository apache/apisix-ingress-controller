--- conflicted
+++ resolved
@@ -104,22 +104,6 @@
               number: 443
 `
 
-<<<<<<< HEAD
-			ingressWebSocket = `
-apiVersion: networking.k8s.io/v1
-kind: Ingress
-metadata:
-  name: websocket
-  annotations:
-    k8s.apisix.apache.org/enable-websocket: "true"
-spec:
-  ingressClassName: %s
-  rules:
-  - host: nginx.example
-    http:
-      paths:
-      - path: /ws
-=======
 			ingressCORS = `
 apiVersion: networking.k8s.io/v1
 kind: Ingress
@@ -137,7 +121,28 @@
     http:
       paths:
       - path: /get
->>>>>>> 6b708576
+        pathType: Exact
+        backend:
+          service:
+            name: nginx
+            port:
+              number: 80
+`
+
+			ingressWebSocket = `
+apiVersion: networking.k8s.io/v1
+kind: Ingress
+metadata:
+  name: websocket
+  annotations:
+    k8s.apisix.apache.org/enable-websocket: "true"
+spec:
+  ingressClassName: %s
+  rules:
+  - host: nginx.example
+    http:
+      paths:
+      - path: /ws
         pathType: Exact
         backend:
           service:
@@ -210,15 +215,6 @@
 			Expect(upstreams[0].Timeout.Send).To(Equal(3), "checking Upstream send timeout")
 			Expect(upstreams[0].Timeout.Connect).To(Equal(4), "checking Upstream connect timeout")
 		})
-<<<<<<< HEAD
-		It("websocket", func() {
-			Expect(s.CreateResourceFromString(fmt.Sprintf(ingressWebSocket, s.Namespace()))).ShouldNot(HaveOccurred(), "creating Ingress")
-
-			routes, err := s.DefaultDataplaneResource().Route().List(context.Background())
-			Expect(err).NotTo(HaveOccurred(), "listing Route")
-			Expect(routes).To(HaveLen(1), "checking Route length")
-			Expect(routes[0].EnableWebsocket).To(Equal(ptr.To(true)), "checking Route EnableWebsocket")
-=======
 
 		It("cors annotations", func() {
 			Expect(s.CreateResourceFromString(fmt.Sprintf(ingressCORS, s.Namespace()))).ShouldNot(HaveOccurred(), "creating Ingress")
@@ -266,6 +262,15 @@
 			Expect(corsConfig["allow_methods"]).To(Equal("GET,POST"), "checking cors allow methods")
 			Expect(corsConfig["allow_headers"]).To(Equal("Origin,Authorization"), "checking cors allow headers")
 		})
+
+		It("websocket", func() {
+			Expect(s.CreateResourceFromString(fmt.Sprintf(ingressWebSocket, s.Namespace()))).ShouldNot(HaveOccurred(), "creating Ingress")
+
+			routes, err := s.DefaultDataplaneResource().Route().List(context.Background())
+			Expect(err).NotTo(HaveOccurred(), "listing Route")
+			Expect(routes).To(HaveLen(1), "checking Route length")
+			Expect(routes[0].EnableWebsocket).To(Equal(ptr.To(true)), "checking Route EnableWebsocket")
+		})
 	})
 
 	Context("Plugins", func() {
@@ -353,7 +358,6 @@
 				Expect().
 				Status(http.StatusPermanentRedirect).
 				Header("Location").IsEqual("/anything/ip")
->>>>>>> 6b708576
 		})
 	})
 })