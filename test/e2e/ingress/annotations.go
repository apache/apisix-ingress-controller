--- conflicted
+++ resolved
@@ -382,73 +382,6 @@
 				Header("Location").IsEqual("/anything/ip")
 		})
 
-<<<<<<< HEAD
-		It("plugin-config-name annotation", func() {
-			// Create ApisixPluginConfig
-			pluginConfig := `
-apiVersion: apisix.apache.org/v2
-kind: ApisixPluginConfig
-metadata:
-  name: test-plugin-config
-spec:
-  ingressClassName: %s
-  plugins:
-  - name: echo
-    enable: true
-    config:
-      body: "hello from plugin config"
-`
-			Expect(s.CreateResourceFromString(fmt.Sprintf(pluginConfig, s.Namespace()))).ShouldNot(HaveOccurred(), "creating ApisixPluginConfig")
-
-			// Create Ingress with plugin-config-name annotation
-			ingressWithPluginConfig := `
-apiVersion: networking.k8s.io/v1
-kind: Ingress
-metadata:
-  name: plugin-config-test
-  annotations:
-    k8s.apisix.apache.org/plugin-config-name: "test-plugin-config"
-spec:
-  ingressClassName: %s
-  rules:
-  - host: plugin-config.example
-    http:
-      paths:
-      - path: /get
-        pathType: Exact
-        backend:
-          service:
-            name: httpbin-service-e2e-test
-            port:
-              number: 80
-`
-			Expect(s.CreateResourceFromString(fmt.Sprintf(ingressWithPluginConfig, s.Namespace()))).ShouldNot(HaveOccurred(), "creating Ingress")
-
-			s.RequestAssert(&scaffold.RequestAssert{
-				Method: "GET",
-				Path:   "/get",
-				Host:   "plugin-config.example",
-				Checks: []scaffold.ResponseCheckFunc{
-					scaffold.WithExpectedStatus(http.StatusOK),
-					scaffold.WithExpectedBodyContains("hello from plugin config"),
-				},
-			})
-
-			routes, err := s.DefaultDataplaneResource().Route().List(context.Background())
-			Expect(err).NotTo(HaveOccurred(), "listing Route")
-			Expect(routes).ToNot(BeEmpty(), "checking Route length")
-
-			Expect(routes).To(HaveLen(1), "checking Route length")
-			Expect(routes[0].Plugins).To(HaveKey("echo"), "checking Route has echo plugin from PluginConfig")
-
-			// Verify plugin config content
-			jsonBytes, err := json.Marshal(routes[0].Plugins["echo"])
-			Expect(err).NotTo(HaveOccurred(), "marshalling echo plugin config")
-			var echoConfig map[string]any
-			err = json.Unmarshal(jsonBytes, &echoConfig)
-			Expect(err).NotTo(HaveOccurred(), "unmarshalling echo plugin config")
-			Expect(echoConfig["body"]).To(Equal("hello from plugin config"), "checking echo plugin body")
-=======
 		It("csrf", func() {
 			Expect(s.CreateResourceFromString(fmt.Sprintf(ingressCSRF, s.Namespace()))).ShouldNot(HaveOccurred(), "creating Ingress")
 
@@ -495,7 +428,73 @@
 			err = json.Unmarshal(jsonBytes, &csrfConfig)
 			Expect(err).NotTo(HaveOccurred(), "unmarshalling csrf plugin config")
 			Expect(csrfConfig["key"]).To(Equal("foo-key"), "checking csrf key")
->>>>>>> b25c4b41
+		})
+
+		It("plugin-config-name annotation", func() {
+			// Create ApisixPluginConfig
+			pluginConfig := `
+apiVersion: apisix.apache.org/v2
+kind: ApisixPluginConfig
+metadata:
+  name: test-plugin-config
+spec:
+  ingressClassName: %s
+  plugins:
+  - name: echo
+    enable: true
+    config:
+      body: "hello from plugin config"
+`
+			Expect(s.CreateResourceFromString(fmt.Sprintf(pluginConfig, s.Namespace()))).ShouldNot(HaveOccurred(), "creating ApisixPluginConfig")
+
+			// Create Ingress with plugin-config-name annotation
+			ingressWithPluginConfig := `
+apiVersion: networking.k8s.io/v1
+kind: Ingress
+metadata:
+  name: plugin-config-test
+  annotations:
+    k8s.apisix.apache.org/plugin-config-name: "test-plugin-config"
+spec:
+  ingressClassName: %s
+  rules:
+  - host: plugin-config.example
+    http:
+      paths:
+      - path: /get
+        pathType: Exact
+        backend:
+          service:
+            name: httpbin-service-e2e-test
+            port:
+              number: 80
+`
+			Expect(s.CreateResourceFromString(fmt.Sprintf(ingressWithPluginConfig, s.Namespace()))).ShouldNot(HaveOccurred(), "creating Ingress")
+
+			s.RequestAssert(&scaffold.RequestAssert{
+				Method: "GET",
+				Path:   "/get",
+				Host:   "plugin-config.example",
+				Checks: []scaffold.ResponseCheckFunc{
+					scaffold.WithExpectedStatus(http.StatusOK),
+					scaffold.WithExpectedBodyContains("hello from plugin config"),
+				},
+			})
+
+			routes, err := s.DefaultDataplaneResource().Route().List(context.Background())
+			Expect(err).NotTo(HaveOccurred(), "listing Route")
+			Expect(routes).ToNot(BeEmpty(), "checking Route length")
+
+			Expect(routes).To(HaveLen(1), "checking Route length")
+			Expect(routes[0].Plugins).To(HaveKey("echo"), "checking Route has echo plugin from PluginConfig")
+
+			// Verify plugin config content
+			jsonBytes, err := json.Marshal(routes[0].Plugins["echo"])
+			Expect(err).NotTo(HaveOccurred(), "marshalling echo plugin config")
+			var echoConfig map[string]any
+			err = json.Unmarshal(jsonBytes, &echoConfig)
+			Expect(err).NotTo(HaveOccurred(), "unmarshalling echo plugin config")
+			Expect(echoConfig["body"]).To(Equal("hello from plugin config"), "checking echo plugin body")
 		})
 	})
 })