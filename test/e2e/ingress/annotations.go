--- conflicted
+++ resolved
@@ -318,15 +318,6 @@
             port:
               number: 80
 `
-<<<<<<< HEAD
-			allowMethods = `
-apiVersion: networking.k8s.io/v1
-kind: Ingress
-metadata:
-  name: allow-methods
-  annotations:
-    k8s.apisix.apache.org/http-allow-methods: "GET,POST"
-=======
 			ingressCSRF = `
 apiVersion: networking.k8s.io/v1
 kind: Ingress
@@ -335,7 +326,6 @@
   annotations:
     k8s.apisix.apache.org/enable-csrf: "true"
     k8s.apisix.apache.org/csrf-key: "foo-key"
->>>>>>> b25c4b41
 spec:
   ingressClassName: %s
   rules:
@@ -343,14 +333,34 @@
     http:
       paths:
       - path: /anything
-<<<<<<< HEAD
-        pathType: Exact
+        pathType: Prefix
         backend:
           service:
             name: httpbin-service-e2e-test
             port:
               number: 80
 `
+			allowMethods = `
+apiVersion: networking.k8s.io/v1
+kind: Ingress
+metadata:
+  name: allow-methods
+  annotations:
+    k8s.apisix.apache.org/http-allow-methods: "GET,POST"
+spec:
+  ingressClassName: %s
+  rules:
+  - host: httpbin.example
+    http:
+      paths:
+      - path: /anything
+        pathType: Exact
+        backend:
+          service:
+            name: httpbin-service-e2e-test
+            port:
+              number: 80
+`
 
 			blockMethods = `
 apiVersion: networking.k8s.io/v1
@@ -367,9 +377,6 @@
       paths:
       - path: /anything
         pathType: Exact
-=======
-        pathType: Prefix
->>>>>>> b25c4b41
         backend:
           service:
             name: httpbin-service-e2e-test
@@ -417,78 +424,6 @@
 				Status(http.StatusPermanentRedirect).
 				Header("Location").IsEqual("/anything/ip")
 		})
-<<<<<<< HEAD
-		It("methods", func() {
-			Expect(s.CreateResourceFromString(fmt.Sprintf(allowMethods, s.Namespace()))).ShouldNot(HaveOccurred(), "creating Ingress")
-			Expect(s.CreateResourceFromString(fmt.Sprintf(blockMethods, s.Namespace()))).ShouldNot(HaveOccurred(), "creating Ingress")
-
-			tets := []*scaffold.RequestAssert{
-				{
-					Method: "GET",
-					Path:   "/anything",
-					Host:   "httpbin.example",
-					Check:  scaffold.WithExpectedStatus(http.StatusOK),
-				},
-				{
-					Method: "POST",
-					Path:   "/anything",
-					Host:   "httpbin.example",
-					Check:  scaffold.WithExpectedStatus(http.StatusOK),
-				},
-				{
-					Method: "PUT",
-					Path:   "/anything",
-					Host:   "httpbin.example",
-					Check:  scaffold.WithExpectedStatus(http.StatusMethodNotAllowed),
-				},
-				{
-					Method: "PATCH",
-					Path:   "/anything",
-					Host:   "httpbin.example",
-					Check:  scaffold.WithExpectedStatus(http.StatusMethodNotAllowed),
-				},
-				{
-					Method: "DELETE",
-					Path:   "/anything",
-					Host:   "httpbin.example",
-					Check:  scaffold.WithExpectedStatus(http.StatusMethodNotAllowed),
-				},
-				{
-					Method: "GET",
-					Path:   "/anything",
-					Host:   "httpbin2.example",
-					Check:  scaffold.WithExpectedStatus(http.StatusOK),
-				},
-				{
-					Method: "POST",
-					Path:   "/anything",
-					Host:   "httpbin2.example",
-					Check:  scaffold.WithExpectedStatus(http.StatusOK),
-				},
-				{
-					Method: "PUT",
-					Path:   "/anything",
-					Host:   "httpbin2.example",
-					Check:  scaffold.WithExpectedStatus(http.StatusOK),
-				},
-				{
-					Method: "PATCH",
-					Path:   "/anything",
-					Host:   "httpbin2.example",
-					Check:  scaffold.WithExpectedStatus(http.StatusOK),
-				},
-				{
-					Method: "DELETE",
-					Path:   "/anything",
-					Host:   "httpbin2.example",
-					Check:  scaffold.WithExpectedStatus(http.StatusMethodNotAllowed),
-				},
-			}
-
-			for _, test := range tets {
-				s.RequestAssert(test)
-			}
-=======
 
 		It("csrf", func() {
 			Expect(s.CreateResourceFromString(fmt.Sprintf(ingressCSRF, s.Namespace()))).ShouldNot(HaveOccurred(), "creating Ingress")
@@ -536,7 +471,77 @@
 			err = json.Unmarshal(jsonBytes, &csrfConfig)
 			Expect(err).NotTo(HaveOccurred(), "unmarshalling csrf plugin config")
 			Expect(csrfConfig["key"]).To(Equal("foo-key"), "checking csrf key")
->>>>>>> b25c4b41
+		})
+		It("methods", func() {
+			Expect(s.CreateResourceFromString(fmt.Sprintf(allowMethods, s.Namespace()))).ShouldNot(HaveOccurred(), "creating Ingress")
+			Expect(s.CreateResourceFromString(fmt.Sprintf(blockMethods, s.Namespace()))).ShouldNot(HaveOccurred(), "creating Ingress")
+
+			tets := []*scaffold.RequestAssert{
+				{
+					Method: "GET",
+					Path:   "/anything",
+					Host:   "httpbin.example",
+					Check:  scaffold.WithExpectedStatus(http.StatusOK),
+				},
+				{
+					Method: "POST",
+					Path:   "/anything",
+					Host:   "httpbin.example",
+					Check:  scaffold.WithExpectedStatus(http.StatusOK),
+				},
+				{
+					Method: "PUT",
+					Path:   "/anything",
+					Host:   "httpbin.example",
+					Check:  scaffold.WithExpectedStatus(http.StatusMethodNotAllowed),
+				},
+				{
+					Method: "PATCH",
+					Path:   "/anything",
+					Host:   "httpbin.example",
+					Check:  scaffold.WithExpectedStatus(http.StatusMethodNotAllowed),
+				},
+				{
+					Method: "DELETE",
+					Path:   "/anything",
+					Host:   "httpbin.example",
+					Check:  scaffold.WithExpectedStatus(http.StatusMethodNotAllowed),
+				},
+				{
+					Method: "GET",
+					Path:   "/anything",
+					Host:   "httpbin2.example",
+					Check:  scaffold.WithExpectedStatus(http.StatusOK),
+				},
+				{
+					Method: "POST",
+					Path:   "/anything",
+					Host:   "httpbin2.example",
+					Check:  scaffold.WithExpectedStatus(http.StatusOK),
+				},
+				{
+					Method: "PUT",
+					Path:   "/anything",
+					Host:   "httpbin2.example",
+					Check:  scaffold.WithExpectedStatus(http.StatusOK),
+				},
+				{
+					Method: "PATCH",
+					Path:   "/anything",
+					Host:   "httpbin2.example",
+					Check:  scaffold.WithExpectedStatus(http.StatusOK),
+				},
+				{
+					Method: "DELETE",
+					Path:   "/anything",
+					Host:   "httpbin2.example",
+					Check:  scaffold.WithExpectedStatus(http.StatusMethodNotAllowed),
+				},
+			}
+
+			for _, test := range tets {
+				s.RequestAssert(test)
+			}
 		})
 	})
 })