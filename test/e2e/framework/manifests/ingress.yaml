# Licensed to the Apache Software Foundation (ASF) under one
# or more contributor license agreements.  See the NOTICE file
# distributed with this work for additional information
# regarding copyright ownership.  The ASF licenses this file
# to you under the Apache License, Version 2.0 (the
# "License"); you may not use this file except in compliance
# with the License.  You may obtain a copy of the License at
#
#   http://www.apache.org/licenses/LICENSE-2.0
#
# Unless required by applicable law or agreed to in writing,
# software distributed under the License is distributed on an
# "AS IS" BASIS, WITHOUT WARRANTIES OR CONDITIONS OF ANY
# KIND, either express or implied.  See the License for the
# specific language governing permissions and limitations
# under the License.

apiVersion: v1
kind: ServiceAccount
metadata:
  labels:
    app.kubernetes.io/managed-by: kustomize
    app.kubernetes.io/name: apisix-ingress
  name: apisix-ingress-controller-manager
  namespace: {{ .Namespace }}
---
apiVersion: rbac.authorization.k8s.io/v1
kind: Role
metadata:
  labels:
    app.kubernetes.io/managed-by: kustomize
    app.kubernetes.io/name: apisix-ingress
  name: apisix-ingress-leader-election-role
  namespace: {{ .Namespace }}
rules:
- apiGroups:
  - ""
  resources:
  - configmaps
  verbs:
  - get
  - list
  - watch
  - create
  - update
  - patch
  - delete
- apiGroups:
  - coordination.k8s.io
  resources:
  - leases
  verbs:
  - get
  - list
  - watch
  - create
  - update
  - patch
  - delete
- apiGroups:
  - ""
  resources:
  - events
  verbs:
  - create
  - patch
---
apiVersion: rbac.authorization.k8s.io/v1
kind: ClusterRole
metadata:
  name: {{ .Namespace }}-apisix-ingress-manager-role
rules:
- apiGroups:
  - ""
  resources:
  - events
  verbs:
  - create
  - patch
- apiGroups:
  - ""
  resources:
  - namespaces
  - pods
  - secrets
  - services
  verbs:
  - get
  - list
  - watch
- apiGroups:
  - apisix.apache.org
  resources:
  - apisixconsumers
  - apisixglobalrules
  - apisixpluginconfigs
  - apisixroutes
  - apisixtlses
  - apisixupstreams
  - backendtrafficpolicies
  - consumers
  - gatewayproxies
  - httproutepolicies
  - pluginconfigs
  verbs:
  - get
  - list
  - watch
- apiGroups:
  - apisix.apache.org
  resources:
  - apisixconsumers/status
  - apisixglobalrules/status
  - apisixpluginconfigs/status
  - apisixroutes/status
  - apisixtlses/status
  - apisixupstreams/status
  - backendtrafficpolicies/status
  - consumers/status
  - httproutepolicies/status
  verbs:
  - get
  - update
- apiGroups:
  - coordination.k8s.io
  resources:
  - leases
  verbs:
  - create
  - delete
  - get
  - list
  - patch
  - update
  - watch
- apiGroups:
  - discovery.k8s.io
  resources:
  - endpointslices
  verbs:
  - get
  - list
  - watch
- apiGroups:
  - gateway.networking.k8s.io
  resources:
<<<<<<< HEAD
  - gateways/status
  verbs:
  - get
  - update
- apiGroups:
  - gateway.networking.k8s.io
  resources:
  - httproutes
  - tcproutes
=======
  - gatewayclasses
>>>>>>> 51077751
  verbs:
  - get
  - list
  - update
  - watch
- apiGroups:
  - gateway.networking.k8s.io
  resources:
  - gatewayclasses/status
  - gateways/status
  - grpcroutes/status
  - httproutes/status
<<<<<<< HEAD
  - tcproutes/status
=======
  - referencegrants/status
>>>>>>> 51077751
  verbs:
  - get
  - update
- apiGroups:
  - gateway.networking.k8s.io
  resources:
  - gateways
  - grpcroutes
  - httproutes
  - referencegrants
  verbs:
  - get
  - list
  - watch
- apiGroups:
  - networking.k8s.io
  resources:
  - ingressclasses
  - ingresses
  verbs:
  - get
  - list
  - watch
- apiGroups:
  - networking.k8s.io
  resources:
  - ingresses/status
  verbs:
  - get
  - update
---
apiVersion: rbac.authorization.k8s.io/v1
kind: ClusterRole
metadata:
  name: {{ .Namespace }}-apisix-ingress-metrics-auth-role
rules:
- apiGroups:
  - authentication.k8s.io
  resources:
  - tokenreviews
  verbs:
  - create
- apiGroups:
  - authorization.k8s.io
  resources:
  - subjectaccessreviews
  verbs:
  - create
---
apiVersion: rbac.authorization.k8s.io/v1
kind: ClusterRole
metadata:
  name: {{ .Namespace }}-apisix-ingress-metrics-reader
rules:
- nonResourceURLs:
  - /metrics
  verbs:
  - get
---
apiVersion: rbac.authorization.k8s.io/v1
kind: RoleBinding
metadata:
  labels:
    app.kubernetes.io/managed-by: kustomize
    app.kubernetes.io/name: apisix-ingress
  name: apisix-ingress-leader-election-rolebinding
  namespace: {{ .Namespace }}
roleRef:
  apiGroup: rbac.authorization.k8s.io
  kind: Role
  name: {{ .Namespace }}-apisix-ingress-leader-election-role
subjects:
- kind: ServiceAccount
  name: apisix-ingress-controller-manager
  namespace: {{ .Namespace }}
---
apiVersion: rbac.authorization.k8s.io/v1
kind: ClusterRoleBinding
metadata:
  labels:
    app.kubernetes.io/managed-by: kustomize
    app.kubernetes.io/name: apisix-ingress
  name: {{ .Namespace }}-apisix-ingress-manager-rolebinding
roleRef:
  apiGroup: rbac.authorization.k8s.io
  kind: ClusterRole
  name: {{ .Namespace }}-apisix-ingress-manager-role
subjects:
- kind: ServiceAccount
  name: apisix-ingress-controller-manager
  namespace: {{ .Namespace }}
---
apiVersion: rbac.authorization.k8s.io/v1
kind: ClusterRoleBinding
metadata:
  name: {{ .Namespace }}-apisix-ingress-metrics-auth-rolebinding
roleRef:
  apiGroup: rbac.authorization.k8s.io
  kind: ClusterRole
  name: {{ .Namespace }}-apisix-ingress-metrics-auth-role
subjects:
- kind: ServiceAccount
  name: apisix-ingress-controller-manager
  namespace: {{ .Namespace }}
---

apiVersion: v1
kind: ConfigMap
metadata:
  name: ingress-config
  namespace: {{ .Namespace }}
data:
  config.yaml: |
    log_level: "debug"
    controller_name: {{ .ControllerName | default "apisix.apache.org/apisix-ingress-controller" }}
    leader_election_id: "apisix-ingress-controller-leader"
    leader_election:
      lease_duration: 10s                   # lease_duration is the duration that non-leader candidates will wait
                                            # after observing a leadership renewal until attempting to acquire leadership of a
                                            # leader election.
      renew_deadline: 5s                   # renew_deadline is the time in seconds that the acting controller
                                            # will retry refreshing leadership before giving up.
      retry_period: 2s                      # retry_period is the time in seconds that the acting controller
                                            # will wait between tries of actions with the controller.
      disable: false                        # Whether to disable leader election.
    exec_adc_timeout: 5s
    provider:
      type: {{ .ProviderType | default "apisix" }}
      sync_period: {{ .ProviderSyncPeriod | default "0s" }}
                                        # The period between two consecutive syncs.
                                        # The default value is 0 seconds, which means the controller will not sync.
                                        # If you want to enable the sync, set it to a positive value.
      init_sync_delay: {{ .InitSyncDelay | default "20m" }}
    webhook:
      enable: {{ .WebhookEnable | default false }}
      port: {{ .WebhookPort | default 9443 }}
      tls_cert_dir: "/tmp/certs"
---
apiVersion: v1
kind: Service
metadata:
  labels:
    app.kubernetes.io/managed-by: kustomize
    app.kubernetes.io/name: apisix-ingress
    control-plane: controller-manager
  name: apisix-ingress-controller-manager-metrics-service
  namespace: {{ .Namespace }}
spec:
  ports:
  - name: metrics
    port: 8080
    protocol: TCP
    targetPort: 8080
  selector:
    control-plane: controller-manager
---
apiVersion: apps/v1
kind: Deployment
metadata:
  labels:
    app.kubernetes.io/managed-by: kustomize
    app.kubernetes.io/name: apisix-ingress
    app: apisix-ingress-controller
    control-plane: controller-manager
  name: apisix-ingress-controller-manager
  namespace: {{ .Namespace }}
spec:
  replicas: {{ .Replicas | default 1 }}
  selector:
    matchLabels:
      app: apisix-ingress-controller
      control-plane: controller-manager
  template:
    metadata:
      annotations:
        kubectl.kubernetes.io/default-container: manager
      labels:
        app: apisix-ingress-controller
        control-plane: controller-manager
    spec:
      containers:
      - image: apache/apisix-ingress-controller:dev
        env:
        - name: POD_NAMESPACE
          valueFrom:
            fieldRef:
              fieldPath: metadata.namespace
        - name: POD_NAME
          valueFrom:
            fieldRef:
              fieldPath: metadata.name
        volumeMounts:
        - name: ingress-config
          mountPath: /app/conf/config.yaml
          subPath: config.yaml
        {{ if .WebhookEnable -}}
        - name: webhook-certs
          mountPath: /tmp/certs
          readOnly: true
        {{ end -}}
        livenessProbe:
          httpGet:
            path: /healthz
            port: 8081
          initialDelaySeconds: 15
          periodSeconds: 20
        name: manager
        ports:
        - name: metrics
          containerPort: 8080
          protocol: TCP
        - name: webhook-server
          containerPort: 9443
          protocol: TCP
        readinessProbe:
          httpGet:
            path: /readyz
            port: 8081
          initialDelaySeconds: 5
          periodSeconds: 10
        securityContext:
          allowPrivilegeEscalation: false
          capabilities:
            drop:
            - ALL
      - image: ghcr.io/api7/adc:dev
        env:
        - name: ADC_RUNNING_MODE
          value: ingress
        - name: ADC_EXPERIMENTAL_FEATURE_FLAGS 
          value: remote-state-file,parallel-backend-request
        - name: ADC_INGRESS_LOG_LEVEL
          value: debug
        name: adc-server
        args:
        - "server"
        - "--listen"
        - "http://127.0.0.1:3000"
        - "--listen-status"
        - "3001"
        ports:
        - name: http
          containerPort: 3000
          protocol: TCP
        - name: http-status
          containerPort: 3001
          protocol: TCP
        livenessProbe:
          httpGet:
            path: /healthz/ready
            port: 3001
          initialDelaySeconds: 10
          periodSeconds: 10
          timeoutSeconds: 10
        readinessProbe:
          httpGet:
            path: /healthz/ready
            port: 3001
          initialDelaySeconds: 5
          periodSeconds: 5
      volumes:
      - name: ingress-config
        configMap:
          name: ingress-config
      {{ if .WebhookEnable -}}
      - name: webhook-certs
        secret:
          secretName: webhook-server-certs
          optional: true
      {{ end -}}
      serviceAccountName: apisix-ingress-controller-manager
      terminationGracePeriodSeconds: 10
{{ if .WebhookEnable -}}
---
apiVersion: v1
kind: Service
metadata:
  labels:
    app.kubernetes.io/name: apisix-ingress-controller
    app.kubernetes.io/managed-by: kustomize
  name: webhook-service
  namespace: {{ .Namespace }}
spec:
  ports:
    - port: 443
      protocol: TCP
      targetPort: 9443
  selector:
    control-plane: controller-manager
    app: apisix-ingress-controller
{{ end -}}<|MERGE_RESOLUTION|>--- conflicted
+++ resolved
@@ -144,19 +144,7 @@
 - apiGroups:
   - gateway.networking.k8s.io
   resources:
-<<<<<<< HEAD
-  - gateways/status
-  verbs:
-  - get
-  - update
-- apiGroups:
-  - gateway.networking.k8s.io
-  resources:
-  - httproutes
-  - tcproutes
-=======
   - gatewayclasses
->>>>>>> 51077751
   verbs:
   - get
   - list
@@ -169,11 +157,7 @@
   - gateways/status
   - grpcroutes/status
   - httproutes/status
-<<<<<<< HEAD
-  - tcproutes/status
-=======
   - referencegrants/status
->>>>>>> 51077751
   verbs:
   - get
   - update
@@ -183,6 +167,22 @@
   - gateways
   - grpcroutes
   - httproutes
+  - tcproutes
+  verbs:
+  - get
+  - list
+  - watch
+- apiGroups:
+  - gateway.networking.k8s.io
+  resources:
+  - httproutes/status
+  - tcproutes/status
+  verbs:
+  - get
+  - update
+- apiGroups:
+  - gateway.networking.k8s.io
+  resources:
   - referencegrants
   verbs:
   - get
