# Licensed to the Apache Software Foundation (ASF) under one
# or more contributor license agreements.  See the NOTICE file
# distributed with this work for additional information
# regarding copyright ownership.  The ASF licenses this file
# to you under the Apache License, Version 2.0 (the
# "License"); you may not use this file except in compliance
# with the License.  You may obtain a copy of the License at
#
#   http://www.apache.org/licenses/LICENSE-2.0
#
# Unless required by applicable law or agreed to in writing,
# software distributed under the License is distributed on an
# "AS IS" BASIS, WITHOUT WARRANTIES OR CONDITIONS OF ANY
# KIND, either express or implied.  See the License for the
# specific language governing permissions and limitations
# under the License.

apiVersion: v1
kind: ServiceAccount
metadata:
  labels:
    app.kubernetes.io/managed-by: kustomize
    app.kubernetes.io/name: apisix-ingress
  name: apisix-ingress-controller-manager
  namespace: {{ .Namespace }}
---
apiVersion: rbac.authorization.k8s.io/v1
kind: Role
metadata:
  labels:
    app.kubernetes.io/managed-by: kustomize
    app.kubernetes.io/name: apisix-ingress
  name: apisix-ingress-leader-election-role
  namespace: {{ .Namespace }}
rules:
- apiGroups:
  - ""
  resources:
  - configmaps
  verbs:
  - get
  - list
  - watch
  - create
  - update
  - patch
  - delete
- apiGroups:
  - coordination.k8s.io
  resources:
  - leases
  verbs:
  - get
  - list
  - watch
  - create
  - update
  - patch
  - delete
- apiGroups:
  - ""
  resources:
  - events
  verbs:
  - create
  - patch
---
apiVersion: rbac.authorization.k8s.io/v1
kind: ClusterRole
metadata:
  name: {{ .Namespace }}-apisix-ingress-manager-role
rules:
- apiGroups:
  - ""
  resources:
  - events
  verbs:
  - create
  - patch
- apiGroups:
  - ""
  resources:
  - namespaces
  verbs:
  - get
  - list
  - watch
- apiGroups:
  - ""
  resources:
  - secrets
  verbs:
  - get
  - list
  - watch
- apiGroups:
  - ""
  resources:
  - services
  - pods
  verbs:
  - get
  - list
  - watch
- apiGroups:
  - coordination.k8s.io
  resources:
  - leases
  verbs:
  - create
  - delete
  - get
  - list
  - patch
  - update
  - watch
- apiGroups:
  - discovery.k8s.io
  resources:
  - endpointslices
  verbs:
  - get
  - list
  - watch
- apiGroups:
  - apisix.apache.org
  resources:
  - apisixconsumers
  - apisixglobalrules
  - apisixpluginconfigs
  - apisixroutes
  - apisixtlses
  - apisixupstreams
  - backendtrafficpolicies
  - consumers
  - gatewayproxies
  - httproutepolicies
  - pluginconfigs
  verbs:
  - get
  - list
  - watch
- apiGroups:
  - apisix.apache.org
  resources:
  - apisixconsumers/status
  - apisixglobalrules/status
  - apisixpluginconfigs/status
  - apisixroutes/status
  - apisixtlses/status
  - apisixupstreams/status
  - backendtrafficpolicies/status
  - consumers/status
  - httproutepolicies/status
  verbs:
  - get
  - update
- apiGroups:
  - gateway.networking.k8s.io
  resources:
  - gatewayclasses
  verbs:
  - get
  - list
  - update
  - watch
- apiGroups:
  - gateway.networking.k8s.io
  resources:
  - gatewayclasses/status
  verbs:
  - get
  - update
- apiGroups:
  - gateway.networking.k8s.io
  resources:
  - gateways
  verbs:
  - get
  - list
  - update
  - watch
- apiGroups:
  - gateway.networking.k8s.io
  resources:
  - gateways/status
  verbs:
  - get
  - update
- apiGroups:
  - gateway.networking.k8s.io
  resources:
  - httproutes
  verbs:
  - get
  - list
  - watch
- apiGroups:
  - gateway.networking.k8s.io
  resources:
  - httproutes/status
  verbs:
  - get
  - update
- apiGroups:
  - gateway.networking.k8s.io
  resources:
  - referencegrants
  verbs:
  - get
  - list
  - watch
- apiGroups:
  - gateway.networking.k8s.io
  resources:
  - referencegrants/status
  verbs:
  - get
- apiGroups:
  - networking.k8s.io
  resources:
  - ingressclasses
  verbs:
  - get
  - list
  - watch
- apiGroups:
  - networking.k8s.io
  resources:
  - ingresses
  verbs:
  - get
  - list
  - update
  - watch
- apiGroups:
  - networking.k8s.io
  resources:
  - ingresses/status
  verbs:
  - get
  - update
---
apiVersion: rbac.authorization.k8s.io/v1
kind: ClusterRole
metadata:
  name: {{ .Namespace }}-apisix-ingress-metrics-auth-role
rules:
- apiGroups:
  - authentication.k8s.io
  resources:
  - tokenreviews
  verbs:
  - create
- apiGroups:
  - authorization.k8s.io
  resources:
  - subjectaccessreviews
  verbs:
  - create
---
apiVersion: rbac.authorization.k8s.io/v1
kind: ClusterRole
metadata:
  name: {{ .Namespace }}-apisix-ingress-metrics-reader
rules:
- nonResourceURLs:
  - /metrics
  verbs:
  - get
---
apiVersion: rbac.authorization.k8s.io/v1
kind: RoleBinding
metadata:
  labels:
    app.kubernetes.io/managed-by: kustomize
    app.kubernetes.io/name: apisix-ingress
  name: apisix-ingress-leader-election-rolebinding
  namespace: {{ .Namespace }}
roleRef:
  apiGroup: rbac.authorization.k8s.io
  kind: Role
  name: {{ .Namespace }}-apisix-ingress-leader-election-role
subjects:
- kind: ServiceAccount
  name: apisix-ingress-controller-manager
  namespace: {{ .Namespace }}
---
apiVersion: rbac.authorization.k8s.io/v1
kind: ClusterRoleBinding
metadata:
  labels:
    app.kubernetes.io/managed-by: kustomize
    app.kubernetes.io/name: apisix-ingress
  name: {{ .Namespace }}-apisix-ingress-manager-rolebinding
roleRef:
  apiGroup: rbac.authorization.k8s.io
  kind: ClusterRole
  name: {{ .Namespace }}-apisix-ingress-manager-role
subjects:
- kind: ServiceAccount
  name: apisix-ingress-controller-manager
  namespace: {{ .Namespace }}
---
apiVersion: rbac.authorization.k8s.io/v1
kind: ClusterRoleBinding
metadata:
  name: {{ .Namespace }}-apisix-ingress-metrics-auth-rolebinding
roleRef:
  apiGroup: rbac.authorization.k8s.io
  kind: ClusterRole
  name: {{ .Namespace }}-apisix-ingress-metrics-auth-role
subjects:
- kind: ServiceAccount
  name: apisix-ingress-controller-manager
  namespace: {{ .Namespace }}
---

apiVersion: v1
kind: ConfigMap
metadata:
  name: ingress-config
  namespace: {{ .Namespace }}
data:
  config.yaml: |
<<<<<<< HEAD
    log_level: "info"

=======
    log_level: "debug"
>>>>>>> 1156414f
    controller_name: {{ .ControllerName | default "apisix.apache.org/apisix-ingress-controller" }}
    leader_election_id: "apisix-ingress-controller-leader"
    exec_adc_timeout: 5s
    provider:
      type: {{ .ProviderType | default "apisix" }}
      sync_period: {{ .ProviderSyncPeriod | default "0s" }}
                                        # The period between two consecutive syncs.
                                        # The default value is 0 seconds, which means the controller will not sync.
                                        # If you want to enable the sync, set it to a positive value.
      init_sync_delay: {{ .InitSyncDelay | default "1m" }}
---
apiVersion: v1
kind: Service
metadata:
  labels:
    app.kubernetes.io/managed-by: kustomize
    app.kubernetes.io/name: apisix-ingress
    control-plane: controller-manager
  name: apisix-ingress-controller-manager-metrics-service
  namespace: {{ .Namespace }}
spec:
  ports:
  - name: metrics
    port: 8080
    protocol: TCP
    targetPort: 8080
  selector:
    control-plane: controller-manager
---
apiVersion: apps/v1
kind: Deployment
metadata:
  labels:
    app.kubernetes.io/managed-by: kustomize
    app.kubernetes.io/name: apisix-ingress
    app: apisix-ingress-controller
    control-plane: controller-manager
  name: apisix-ingress-controller-manager
  namespace: {{ .Namespace }}
spec:
  replicas: {{ .Replicas | default 1 }}
  selector:
    matchLabels:
      app: apisix-ingress-controller
      control-plane: controller-manager
  template:
    metadata:
      annotations:
        kubectl.kubernetes.io/default-container: manager
      labels:
        app: apisix-ingress-controller
        control-plane: controller-manager
    spec:
      containers:
      - image: apache/apisix-ingress-controller:dev
        env:
        - name: POD_NAMESPACE
          valueFrom:
            fieldRef:
              fieldPath: metadata.namespace
        - name: POD_NAME
          valueFrom:
            fieldRef:
              fieldPath: metadata.name
        volumeMounts:
        - name: ingress-config
          mountPath: /app/conf/config.yaml
          subPath: config.yaml
        livenessProbe:
          httpGet:
            path: /healthz
            port: 8081
          initialDelaySeconds: 15
          periodSeconds: 20
        name: manager
        ports:
        - name: metrics
          containerPort: 8080
          protocol: TCP
        readinessProbe:
          httpGet:
            path: /readyz
            port: 8081
          initialDelaySeconds: 5
          periodSeconds: 10
        securityContext:
          allowPrivilegeEscalation: false
          capabilities:
            drop:
            - ALL
      volumes:
      - name: ingress-config
        configMap:
          name: ingress-config
      serviceAccountName: apisix-ingress-controller-manager
      terminationGracePeriodSeconds: 10<|MERGE_RESOLUTION|>--- conflicted
+++ resolved
@@ -323,12 +323,7 @@
   namespace: {{ .Namespace }}
 data:
   config.yaml: |
-<<<<<<< HEAD
-    log_level: "info"
-
-=======
     log_level: "debug"
->>>>>>> 1156414f
     controller_name: {{ .ControllerName | default "apisix.apache.org/apisix-ingress-controller" }}
     leader_election_id: "apisix-ingress-controller-leader"
     exec_adc_timeout: 5s
