// Licensed to the Apache Software Foundation (ASF) under one or more
// contributor license agreements.  See the NOTICE file distributed with
// this work for additional information regarding copyright ownership.
// The ASF licenses this file to You under the Apache License, Version 2.0
// (the "License"); you may not use this file except in compliance with
// the License.  You may obtain a copy of the License at
//
//	http://www.apache.org/licenses/LICENSE-2.0
//
// Unless required by applicable law or agreed to in writing, software
// distributed under the License is distributed on an "AS IS" BASIS,
// WITHOUT WARRANTIES OR CONDITIONS OF ANY KIND, either express or implied.
// See the License for the specific language governing permissions and
// limitations under the License.
package chore

import (
	"fmt"
	"net/http"
	"reflect"
	"time"

	ginkgo "github.com/onsi/ginkgo/v2"
	"github.com/stretchr/testify/assert"

	"github.com/apache/apisix-ingress-controller/test/e2e/scaffold"
)

var (
	_routeConfig = `
apiVersion: apisix.apache.org/v2beta3
kind: ApisixRoute
metadata:
 name: httpbin-route
spec:
  http:
  - name: rule1
    match:
      hosts:
      - httpbin.org
      paths:
      - /*
    backends:
    - serviceName: %s
      servicePort: %d
`
	_httpServiceConfig = `
apiVersion: v1
kind: Service
metadata:
  name: httpbin-service-e2e-test
spec:
  selector:
    app: httpbin-deployment-e2e-test
  ports:
    - name: %s
      port: %d
      protocol: TCP
      targetPort: %d
  type: ClusterIP
`
	_ingressV1Config = `
apiVersion: networking.k8s.io/v1
kind: Ingress
metadata:
  annotations:
    kubernetes.io/ingress.class: apisix
  name: ingress-v1
spec:
  rules:
  - host: httpbin.org
    http:
      paths:
      - path: /*
        pathType: Prefix
        backend:
          service:
            name: %s
            port:
              name: %s
`
	_ingressV1beta1Config = `
apiVersion: networking.k8s.io/v1beta1
kind: Ingress
metadata:
  annotations:
    kubernetes.io/ingress.class: apisix
  name: ingress-v1beta1
spec:
  rules:
  - host: httpbin.org
    http:
      paths:
      - path: /*
        pathType: Prefix
        backend:
          serviceName: %s
          servicePort: %d
`
	_ingressExtensionsV1beta1Config = `
apiVersion: extensions/v1beta1
kind: Ingress
metadata:
  annotations:
    kubernetes.io/ingress.class: apisix
  name: ingress-extensions-v1beta1
spec:
  rules:
  - host: httpbin.org
    http:
      paths:
      - path: /*
        pathType: Prefix
        backend:
          serviceName: %s
          servicePort: %d
`
)

var _ = ginkgo.Describe("suite-chore: Consistency between APISIX and the CRDs resource of the IngressController", func() {
	suites := func(s *scaffold.Scaffold) {
		ginkgo.It("ApisixRoute and APISIX of route and upstream", func() {
			httpService := fmt.Sprintf(_httpServiceConfig, "port1", 9080, 9080)
			assert.Nil(ginkgo.GinkgoT(), s.CreateResourceFromString(httpService))

			ar := fmt.Sprintf(_routeConfig, "httpbin-service-e2e-test", 9080)
			assert.Nil(ginkgo.GinkgoT(), s.CreateVersionedApisixResource(ar))

			assert.Nil(ginkgo.GinkgoT(), s.EnsureNumApisixRoutesCreated(1))
			assert.Nil(ginkgo.GinkgoT(), s.EnsureNumApisixUpstreamsCreated(1))

			upstreams, err := s.ListApisixUpstreams()
			assert.Nil(ginkgo.GinkgoT(), err)
			assert.Len(ginkgo.GinkgoT(), upstreams, 1)
			assert.Contains(ginkgo.GinkgoT(), upstreams[0].Name, "httpbin-service-e2e-test_9080")
			// The correct httpbin pod port is 80
			s.NewAPISIXClient().GET("/ip").WithHeader("Host", "httpbin.org").Expect().Status(http.StatusBadGateway)

			httpService = fmt.Sprintf(_httpServiceConfig, "port1", 80, 80)
			assert.Nil(ginkgo.GinkgoT(), s.CreateResourceFromString(httpService))

			ar = fmt.Sprintf(_routeConfig, "httpbin-service-e2e-test", 80)
			assert.Nil(ginkgo.GinkgoT(), s.CreateVersionedApisixResource(ar))

			time.Sleep(6 * time.Second)

			routes, err := s.ListApisixRoutes()
			assert.Nil(ginkgo.GinkgoT(), err)
			assert.Len(ginkgo.GinkgoT(), routes, 1)
			upstreams, err = s.ListApisixUpstreams()
			assert.Nil(ginkgo.GinkgoT(), err)
			assert.Len(ginkgo.GinkgoT(), upstreams, 1)
			assert.Contains(ginkgo.GinkgoT(), upstreams[0].Name, "httpbin-service-e2e-test_80")

			s.NewAPISIXClient().GET("/ip").WithHeader("Host", "httpbin.org").Expect().Status(http.StatusOK)
		})
	}

	ginkgo.Describe("suite-chore: scaffold v2beta3", func() {
		suites(scaffold.NewDefaultV2beta3Scaffold())
	})
	ginkgo.Describe("suite-chore: scaffold v2", func() {
		suites(scaffold.NewDefaultV2Scaffold())
	})
})

var _ = ginkgo.Describe("suite-chore: Consistency between APISIX and the Ingress resource of the IngressController", func() {
	s := scaffold.NewDefaultScaffold()
	ginkgo.It("Ingress v1 and APISIX of route and upstream", func() {
		httpService := fmt.Sprintf(_httpServiceConfig, "port1", 9080, 9080)
		assert.Nil(ginkgo.GinkgoT(), s.CreateResourceFromString(httpService))

		ing := fmt.Sprintf(_ingressV1Config, "httpbin-service-e2e-test", "port1")
		assert.Nil(ginkgo.GinkgoT(), s.CreateResourceFromString(ing))

		assert.Nil(ginkgo.GinkgoT(), s.EnsureNumApisixRoutesCreated(1))
		assert.Nil(ginkgo.GinkgoT(), s.EnsureNumApisixUpstreamsCreated(1))

		upstreams, err := s.ListApisixUpstreams()
		assert.Nil(ginkgo.GinkgoT(), err)
		assert.Len(ginkgo.GinkgoT(), upstreams, 1)
		assert.Contains(ginkgo.GinkgoT(), upstreams[0].Name, "httpbin-service-e2e-test_9080")
		// The correct httpbin pod port is 80
		s.NewAPISIXClient().GET("/ip").WithHeader("Host", "httpbin.org").Expect().Status(http.StatusBadGateway)

		httpService = fmt.Sprintf(_httpServiceConfig, "port2", 80, 80)
		assert.Nil(ginkgo.GinkgoT(), s.CreateResourceFromString(httpService))

		ing = fmt.Sprintf(_ingressV1Config, "httpbin-service-e2e-test", "port2")
		assert.Nil(ginkgo.GinkgoT(), s.CreateResourceFromString(ing))

		time.Sleep(6 * time.Second)

		routes, err := s.ListApisixRoutes()
		assert.Nil(ginkgo.GinkgoT(), err)
		assert.Len(ginkgo.GinkgoT(), routes, 1)
		upstreams, err = s.ListApisixUpstreams()
		assert.Nil(ginkgo.GinkgoT(), err)
		assert.Len(ginkgo.GinkgoT(), upstreams, 1)
		assert.Contains(ginkgo.GinkgoT(), upstreams[0].Name, "httpbin-service-e2e-test_80")

		s.NewAPISIXClient().GET("/ip").WithHeader("Host", "httpbin.org").Expect().Status(http.StatusOK)
	})

	ginkgo.It("Ingress V1beta1 and APISIX of route and upstream", func() {
		httpService := fmt.Sprintf(_httpServiceConfig, "port1", 9080, 9080)
		assert.Nil(ginkgo.GinkgoT(), s.CreateResourceFromString(httpService))

		ing := fmt.Sprintf(_ingressV1beta1Config, "httpbin-service-e2e-test", 9080)
		assert.Nil(ginkgo.GinkgoT(), s.CreateResourceFromString(ing))

		assert.Nil(ginkgo.GinkgoT(), s.EnsureNumApisixRoutesCreated(1))
		assert.Nil(ginkgo.GinkgoT(), s.EnsureNumApisixUpstreamsCreated(1))

		upstreams, err := s.ListApisixUpstreams()
		assert.Nil(ginkgo.GinkgoT(), err)
		assert.Len(ginkgo.GinkgoT(), upstreams, 1)
		assert.Contains(ginkgo.GinkgoT(), upstreams[0].Name, "httpbin-service-e2e-test_9080")
		// The correct httpbin pod port is 80
		s.NewAPISIXClient().GET("/ip").WithHeader("Host", "httpbin.org").Expect().Status(http.StatusBadGateway)

		httpService = fmt.Sprintf(_httpServiceConfig, "port2", 80, 80)
		assert.Nil(ginkgo.GinkgoT(), s.CreateResourceFromString(httpService))

		ing = fmt.Sprintf(_ingressV1beta1Config, "httpbin-service-e2e-test", 80)
		assert.Nil(ginkgo.GinkgoT(), s.CreateResourceFromString(ing))

		time.Sleep(6 * time.Second)

		routes, err := s.ListApisixRoutes()
		assert.Nil(ginkgo.GinkgoT(), err)
		assert.Len(ginkgo.GinkgoT(), routes, 1)
		upstreams, err = s.ListApisixUpstreams()
		assert.Nil(ginkgo.GinkgoT(), err)
		assert.Len(ginkgo.GinkgoT(), upstreams, 1)
		assert.Contains(ginkgo.GinkgoT(), upstreams[0].Name, "httpbin-service-e2e-test_80")

		s.NewAPISIXClient().GET("/ip").WithHeader("Host", "httpbin.org").Expect().Status(http.StatusOK)
	})

	ginkgo.It("Ingress extensionsV1beta1 and APISIX of route and upstream", func() {
		httpService := fmt.Sprintf(_httpServiceConfig, "port1", 9080, 9080)
		assert.Nil(ginkgo.GinkgoT(), s.CreateResourceFromString(httpService))

		ing := fmt.Sprintf(_ingressExtensionsV1beta1Config, "httpbin-service-e2e-test", 9080)
		assert.Nil(ginkgo.GinkgoT(), s.CreateResourceFromString(ing))

		assert.Nil(ginkgo.GinkgoT(), s.EnsureNumApisixRoutesCreated(1))
		assert.Nil(ginkgo.GinkgoT(), s.EnsureNumApisixUpstreamsCreated(1))

		upstreams, err := s.ListApisixUpstreams()
		assert.Nil(ginkgo.GinkgoT(), err)
		assert.Len(ginkgo.GinkgoT(), upstreams, 1)
		assert.Contains(ginkgo.GinkgoT(), upstreams[0].Name, "httpbin-service-e2e-test_9080")
		// The correct httpbin pod port is 80
		s.NewAPISIXClient().GET("/ip").WithHeader("Host", "httpbin.org").Expect().Status(http.StatusBadGateway)

		httpService = fmt.Sprintf(_httpServiceConfig, "port2", 80, 80)
		assert.Nil(ginkgo.GinkgoT(), s.CreateResourceFromString(httpService))

		ing = fmt.Sprintf(_ingressExtensionsV1beta1Config, "httpbin-service-e2e-test", 80)
		assert.Nil(ginkgo.GinkgoT(), s.CreateResourceFromString(ing))

		time.Sleep(6 * time.Second)

		routes, err := s.ListApisixRoutes()
		assert.Nil(ginkgo.GinkgoT(), err)
		assert.Len(ginkgo.GinkgoT(), routes, 1)
		upstreams, err = s.ListApisixUpstreams()
		assert.Nil(ginkgo.GinkgoT(), err)
		assert.Len(ginkgo.GinkgoT(), upstreams, 1)
		assert.Contains(ginkgo.GinkgoT(), upstreams[0].Name, "httpbin-service-e2e-test_80")

		s.NewAPISIXClient().GET("/ip").WithHeader("Host", "httpbin.org").Expect().Status(http.StatusOK)
	})
})

<<<<<<< HEAD
var _ = ginkgo.Describe("suite-chore: apisix upstream labels sync", func() {
	suites := func(s *scaffold.Scaffold) {
		ginkgo.JustBeforeEach(func() {
			labels := map[string]string{"key": "value", "foo": "bar"}
			au := `
apiVersion: apisix.apache.org/v2
kind: ApisixUpstream
metadata:
  name: foo
  labels:
    foo: bar
	key: value
spec:
  timeout:
    read: 10s
    send: 10s
`
			assert.Nil(ginkgo.GinkgoT(), s.CreateResourceFromString(au))
			assert.Nil(ginkgo.GinkgoT(), s.EnsureNumApisixUpstreamsCreated(1), "Checking number of upstreams")

			upstreams, _ := s.ListApisixUpstreams()
			assert.Len(ginkgo.GinkgoT(), upstreams, 1)
			// check if labels exists
			for _, route := range upstreams {
=======
var _ = ginkgo.Describe("suite-chore: apisix route labels sync", func() {
	suites := func(s *scaffold.Scaffold) {
		ginkgo.JustBeforeEach(func() {
			labels := map[string]string{"key": "value", "foo": "bar"}
			backendSvc, backendPorts := s.DefaultHTTPBackend()
			ar := fmt.Sprintf(`
apiVersion: apisix.apache.org/v2
kind: ApisixRoute
metadata:
 name: httpbin-route
 labels:
   key: value
   foo: bar
spec:
 http:
 - name: rule1
   match:
     hosts:
     - httpbin.org
     paths:
       - /ip
   backends:
   - serviceName: %s
     servicePort: %d
`, backendSvc, backendPorts[0])
			assert.Nil(ginkgo.GinkgoT(), s.CreateResourceFromString(ar))
			assert.Nil(ginkgo.GinkgoT(), s.EnsureNumApisixRoutesCreated(1), "Checking number of routes")

			routes, _ := s.ListApisixRoutes()
			assert.Len(ginkgo.GinkgoT(), routes, 1)
			// check if labels exists
			for _, route := range routes {
>>>>>>> 486b46ab
				eq := reflect.DeepEqual(route.Metadata.Labels, labels)
				assert.True(ginkgo.GinkgoT(), eq)
			}
		})
	}

	ginkgo.Describe("suite-chore: scaffold v2", func() {
		suites(scaffold.NewScaffold(&scaffold.Options{
			Name:                  "sync",
			IngressAPISIXReplicas: 1,
			ApisixResourceVersion: scaffold.ApisixResourceVersion().V2,
		}))
	})
})<|MERGE_RESOLUTION|>--- conflicted
+++ resolved
@@ -275,32 +275,6 @@
 	})
 })
 
-<<<<<<< HEAD
-var _ = ginkgo.Describe("suite-chore: apisix upstream labels sync", func() {
-	suites := func(s *scaffold.Scaffold) {
-		ginkgo.JustBeforeEach(func() {
-			labels := map[string]string{"key": "value", "foo": "bar"}
-			au := `
-apiVersion: apisix.apache.org/v2
-kind: ApisixUpstream
-metadata:
-  name: foo
-  labels:
-    foo: bar
-	key: value
-spec:
-  timeout:
-    read: 10s
-    send: 10s
-`
-			assert.Nil(ginkgo.GinkgoT(), s.CreateResourceFromString(au))
-			assert.Nil(ginkgo.GinkgoT(), s.EnsureNumApisixUpstreamsCreated(1), "Checking number of upstreams")
-
-			upstreams, _ := s.ListApisixUpstreams()
-			assert.Len(ginkgo.GinkgoT(), upstreams, 1)
-			// check if labels exists
-			for _, route := range upstreams {
-=======
 var _ = ginkgo.Describe("suite-chore: apisix route labels sync", func() {
 	suites := func(s *scaffold.Scaffold) {
 		ginkgo.JustBeforeEach(func() {
@@ -333,7 +307,6 @@
 			assert.Len(ginkgo.GinkgoT(), routes, 1)
 			// check if labels exists
 			for _, route := range routes {
->>>>>>> 486b46ab
 				eq := reflect.DeepEqual(route.Metadata.Labels, labels)
 				assert.True(ginkgo.GinkgoT(), eq)
 			}
@@ -347,4 +320,43 @@
 			ApisixResourceVersion: scaffold.ApisixResourceVersion().V2,
 		}))
 	})
+})
+
+var _ = ginkgo.Describe("suite-chore: apisix upstream labels sync", func() {
+	suites := func(s *scaffold.Scaffold) {
+		ginkgo.JustBeforeEach(func() {
+			labels := map[string]string{"key": "value", "foo": "bar"}
+			au := `
+apiVersion: apisix.apache.org/v2
+kind: ApisixUpstream
+metadata:
+  name: foo
+  labels:
+    foo: bar
+	key: value
+spec:
+  timeout:
+    read: 10s
+    send: 10s
+`
+			assert.Nil(ginkgo.GinkgoT(), s.CreateResourceFromString(au))
+			assert.Nil(ginkgo.GinkgoT(), s.EnsureNumApisixUpstreamsCreated(1), "Checking number of upstreams")
+
+			upstreams, _ := s.ListApisixUpstreams()
+			assert.Len(ginkgo.GinkgoT(), upstreams, 1)
+			// check if labels exists
+			for _, route := range upstreams {
+				eq := reflect.DeepEqual(route.Metadata.Labels, labels)
+				assert.True(ginkgo.GinkgoT(), eq)
+			}
+		})
+	}
+
+	ginkgo.Describe("suite-chore: scaffold v2", func() {
+		suites(scaffold.NewScaffold(&scaffold.Options{
+			Name:                  "sync",
+			IngressAPISIXReplicas: 1,
+			ApisixResourceVersion: scaffold.ApisixResourceVersion().V2,
+		}))
+	})
 })