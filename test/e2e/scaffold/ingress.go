// Licensed to the Apache Software Foundation (ASF) under one or more
// contributor license agreements.  See the NOTICE file distributed with
// this work for additional information regarding copyright ownership.
// The ASF licenses this file to You under the Apache License, Version 2.0
// (the "License"); you may not use this file except in compliance with
// the License.  You may obtain a copy of the License at
//
//     http://www.apache.org/licenses/LICENSE-2.0
//
// Unless required by applicable law or agreed to in writing, software
// distributed under the License is distributed on an "AS IS" BASIS,
// WITHOUT WARRANTIES OR CONDITIONS OF ANY KIND, either express or implied.
// See the License for the specific language governing permissions and
// limitations under the License.

package scaffold

import (
	"context"
	"encoding/base64"
	"fmt"
	"os"
	"os/exec"
	"strings"
	"time"

	"github.com/gruntwork-io/terratest/modules/k8s"
	ginkgo "github.com/onsi/ginkgo/v2"
	"github.com/stretchr/testify/assert"
	coordinationv1 "k8s.io/api/coordination/v1"
	corev1 "k8s.io/api/core/v1"
	k8serrors "k8s.io/apimachinery/pkg/api/errors"
	metav1 "k8s.io/apimachinery/pkg/apis/meta/v1"
)

const (
	_serviceAccount = "ingress-apisix-e2e-test-service-account"
	_clusterRole    = `
apiVersion: rbac.authorization.k8s.io/v1
kind: ClusterRole
metadata:
  name: %s-apisix-view-clusterrole
rules:
  - apiGroups:
    - ""
    resources:
    - events
    verbs:
      - "*"
  - apiGroups:
      - ""
    resources:
      - configmaps
      - endpoints
      - persistentvolumeclaims
      - pods
      - replicationcontrollers
      - replicationcontrollers/scale
      - serviceaccounts
      - services
      - secrets
    verbs:
      - get
      - list
      - watch
  - apiGroups:
      - ""
    resources:
      - bindings
      - limitranges
      - namespaces/status
      - pods/log
      - pods/status
      - replicationcontrollers/status
      - resourcequotas
      - resourcequotas/status
    verbs:
      - get
      - list
      - watch
  - apiGroups:
      - ""
    resources:
      - namespaces
    verbs:
      - get
      - list
      - watch
  - apiGroups:
      - apps
    resources:
      - controllerrevisions
      - daemonsets
      - deployments
      - deployments/scale
      - replicasets
      - replicasets/scale
      - statefulsets
      - statefulsets/scale
    verbs:
      - get
      - list
      - watch
  - apiGroups:
      - autoscaling
    resources:
      - horizontalpodautoscalers
    verbs:
      - get
      - list
      - watch
  - apiGroups:
      - batch
    resources:
      - cronjobs
      - jobs
    verbs:
      - get
      - list
      - watch
  - apiGroups:
      - extensions
    resources:
      - daemonsets
      - deployments
      - deployments/scale
      - ingresses
      - networkpolicies
      - replicasets
      - replicasets/scale
      - replicationcontrollers/scale
    verbs:
      - get
      - list
      - watch
  - apiGroups:
      - policy
    resources:
      - poddisruptionbudgets
    verbs:
      - get
      - list
      - watch
  - apiGroups:
      - networking.k8s.io
    resources:
      - ingresses
      - ingresses/status
      - networkpolicies
    verbs:
      - '*'
  - apiGroups:
      - metrics.k8s.io
    resources:
      - pods
    verbs:
      - get
      - list
      - watch
  - apiGroups:
      - apisix.apache.org
    resources:
      - apisixroutes
      - apisixroutes/status
      - apisixupstreams
      - apisixupstreams/status
      - apisixtlses
      - apisixtlses/status
      - apisixclusterconfigs
      - apisixclusterconfigs/status
      - apisixconsumers
      - apisixconsumers/status
      - apisixpluginconfigs
      - apisixpluginconfigs/status
      - apisixglobalrules
      - apisixglobalrules/status
    verbs:
      - '*'
  - apiGroups:
    - coordination.k8s.io
    resources:
    - leases
    verbs:
    - '*'
  - apiGroups:
    - discovery.k8s.io
    resources:
    - endpointslices
    verbs:
    - get
    - list
    - watch
  - apiGroups:
    - gateway.networking.k8s.io
    resources:
    - httproutes
    - tlsroutes
    - tcproutes
    - gateways
    - gatewayclasses
    - udproutes
    verbs:
    - get
    - list
    - watch
  - apiGroups:
    - gateway.networking.k8s.io
    resources:
    - gateways/status
    - gatewayclasses/status
    verbs:
    - get
    - update
    - list
`
	_clusterRoleBinding = `
apiVersion: rbac.authorization.k8s.io/v1
kind: ClusterRoleBinding
metadata:
  name: %s-clusterrolebinding
roleRef:
  apiGroup: rbac.authorization.k8s.io
  kind: ClusterRole
  name: %s-apisix-view-clusterrole
subjects:
- kind: ServiceAccount
  name: ingress-apisix-e2e-test-service-account
  namespace: %s
`
	_ingressAPISIXAdmissionService = `
apiVersion: v1
kind: Service
metadata:
  name: webhook
  namespace: %s
spec:
  ports:
    - name: https
      protocol: TCP
      port: 8443
      targetPort: 8443
  selector:
    app: ingress-apisix-controller-deployment-e2e-test
`
	_ingressAPISIXAdmissionWebhook = `
apiVersion: admissionregistration.k8s.io/v1
kind: ValidatingWebhookConfiguration
metadata:
  name: ingress-apisix-webhook-%s
  labels:
    app: ingress-apisix-webhhok
webhooks:
- name: apisix.validator.webhook.kubernetes.io
  admissionReviewVersions: ["v1", "v1beta1"]
  clientConfig:
    service:
      name: webhook
      namespace: %s
      port: 8443
      path: /validate
    caBundle: %s
  rules:
  - apiGroups: 
    - "apisix.apache.org"
    apiVersions:
    - "*"
    operations:
      - CREATE
      - UPDATE  
    resources:
      - apisixroutes
      - apisixpluginconfigs
<<<<<<< HEAD
      - apisixconsumers
      - apisixpluginconfigs
      - apisixclusterconfigs
=======
>>>>>>> 350806f0
  timeoutSeconds: 30
  failurePolicy: Fail
  sideEffects: None
  namespaceSelector:
    matchLabels:
      %s: %s
`
)

var _ingressAPISIXDeploymentTemplate = `
apiVersion: apps/v1
kind: Deployment
metadata:
  name: ingress-apisix-controller-deployment-e2e-test
spec:
  replicas: %d
  selector:
    matchLabels:
      app: ingress-apisix-controller-deployment-e2e-test
  strategy:
    rollingUpdate:
      maxSurge: 50%%
      maxUnavailable: 1
    type: RollingUpdate
  template:
    metadata:
      labels:
        app: ingress-apisix-controller-deployment-e2e-test
    spec:
      terminationGracePeriodSeconds: 0
      initContainers:
      - name: wait-apisix-admin
        image: localhost:5000/busybox:dev
        imagePullPolicy: IfNotPresent
        command: ['sh', '-c', "until nc -z apisix-service-e2e-test.%s.svc.cluster.local 9180 ; do echo waiting for apisix-admin; sleep 2; done;"]
      containers:
        - livenessProbe:
            failureThreshold: 3
            initialDelaySeconds: 5
            periodSeconds: 2
            successThreshold: 1
            tcpSocket:
              port: 8080
            timeoutSeconds: 2
          readinessProbe:
            failureThreshold: 3
            initialDelaySeconds: 5
            periodSeconds: 2
            successThreshold: 1
            tcpSocket:
              port: 8080
            timeoutSeconds: 2
          env:
            - name: POD_NAMESPACE
              valueFrom:
                fieldRef:
                  fieldPath: metadata.namespace
            - name: POD_NAME
              valueFrom:
                fieldRef:
                  fieldPath: metadata.name
          image: "localhost:5000/apisix-ingress-controller:dev"
          imagePullPolicy: IfNotPresent
          name: ingress-apisix-controller-deployment-e2e-test
          ports:
            - containerPort: 8080
              name: "http"
              protocol: "TCP"
            - containerPort: 8443
              name: "https"
              protocol: "TCP"
          command:
            - /ingress-apisix/apisix-ingress-controller
            - ingress
            - --log-level
            - debug
            - --log-output
            - stdout
            - --apisix-admin-api-version
            - %s
            - --apisix-resource-sync-interval
            - %s
            - --http-listen
            - :8080
            - --https-listen
            - :8443
            - --default-apisix-cluster-name
            - default
            - --default-apisix-cluster-base-url
            - http://apisix-service-e2e-test:9180/apisix/admin
            - --default-apisix-cluster-admin-key
            - edd1c9f034335f136f87ad84b625c8f1
            - --namespace-selector
            - %s
            - --api-version
            - %s
            - --ingress-status-address
            - "%s"
            - --enable-admission
            - --enable-gateway-api
            - "true"
            - --ingress-class
            - %s
            %s
          volumeMounts:
            - name: webhook-certs
              mountPath: /etc/webhook/certs
              readOnly: true
      volumes:
       - name: webhook-certs
         secret:
           secretName: webhook-certs
           optional: %t
      serviceAccount: ingress-apisix-e2e-test-service-account
`

func init() {
	if os.Getenv("E2E_ENV") != "ci" {
		_ingressAPISIXDeploymentTemplate = strings.Replace(_ingressAPISIXDeploymentTemplate, "imagePullPolicy: IfNotPresent", "imagePullPolicy: Always", -1)
	}
}

func (s *Scaffold) newIngressAPISIXController() error {
	err := k8s.CreateServiceAccountE(s.t, s.kubectlOptions, _serviceAccount)
	assert.Nil(s.t, err, "create service account")

	cr := fmt.Sprintf(_clusterRole, s.namespace)
	err = s.CreateResourceFromString(cr)
	assert.Nil(s.t, err, "create cluster role")

	crb := fmt.Sprintf(_clusterRoleBinding, s.namespace, s.namespace, s.namespace)
	err = s.CreateResourceFromString(crb)
	assert.Nil(s.t, err, "create cluster role binding")

	s.addFinalizers(func() {
		err := k8s.KubectlDeleteFromStringE(s.t, s.kubectlOptions, crb)
		assert.Nil(s.t, err, "deleting ClusterRoleBinding")
	})
	s.addFinalizers(func() {
		err := k8s.KubectlDeleteFromStringE(s.t, s.kubectlOptions, cr)
		assert.Nil(s.t, err, "deleting ClusterRole")
	})

	var (
		ingressAPISIXDeployment string
		disableStatusStr        string
	)
	label := `""`
	if labels := s.NamespaceSelectorLabelStrings(); labels != nil && !s.opts.DisableNamespaceSelector {
		label = labels[0]
	}
	if s.opts.DisableStatus {
		disableStatusStr = "- --disable-status-updates"
	}

	ingressAPISIXDeployment = fmt.Sprintf(s.FormatRegistry(_ingressAPISIXDeploymentTemplate), s.opts.IngressAPISIXReplicas, s.namespace, s.opts.APISIXAdminAPIVersion, s.opts.ApisixResourceSyncInterval,
		label, s.opts.ApisixResourceVersion, s.opts.APISIXPublishAddress, s.opts.IngressClass, disableStatusStr, !s.opts.EnableWebhooks)

	err = s.CreateResourceFromString(ingressAPISIXDeployment)
	assert.Nil(s.t, err, "create deployment")

	if s.opts.EnableWebhooks {
		err = generateWebhookCert(s.namespace)
		assert.Nil(s.t, err, "generate certs and create webhook secret")
		admissionSvc := fmt.Sprintf(_ingressAPISIXAdmissionService, s.namespace)
		err = k8s.KubectlApplyFromStringE(s.t, s.kubectlOptions, admissionSvc)
		assert.Nil(s.t, err, "create admission webhook service")

		// get caBundle from the secret
		secret, err := k8s.GetSecretE(s.t, s.kubectlOptions, "webhook-certs")
		assert.Nil(s.t, err, "get webhook secret")
		cert, ok := secret.Data["cert.pem"]
		assert.True(s.t, ok, "get cert.pem from the secret")
		caBundle := base64.StdEncoding.EncodeToString(cert)
<<<<<<< HEAD
		webhookReg := fmt.Sprintf(_ingressAPISIXAdmissionWebhook, s.namespace, s.namespace, caBundle, "apisix.ingress.watch", s.opts.NamespaceSelectorLabel["apisix.ingress.watch"])
=======
		s.NamespaceSelectorLabel()
		webhookReg := fmt.Sprintf(_ingressAPISIXAdmissionWebhook, s.namespace, s.namespace, caBundle, "apisix.ingress.watch", s.namespace)
>>>>>>> 350806f0
		ginkgo.GinkgoT().Log(webhookReg)
		err = s.CreateResourceFromString(webhookReg)
		assert.Nil(s.t, err, "create webhook registration")

		s.addFinalizers(func() {
			err := k8s.KubectlDeleteFromStringE(s.t, s.kubectlOptions, admissionSvc)
			assert.Nil(s.t, err, "deleting admission service")
		})
		s.addFinalizers(func() {
			err := k8s.KubectlDeleteFromStringE(s.t, s.kubectlOptions, webhookReg)
			assert.Nil(s.t, err, "deleting webhook registration")
		})
	}
	return nil
}

func (s *Scaffold) WaitAllIngressControllerPodsAvailable() error {
	opts := metav1.ListOptions{
		LabelSelector: "app=ingress-apisix-controller-deployment-e2e-test",
	}
	condFunc := func() (bool, error) {
		items, err := k8s.ListPodsE(s.t, s.kubectlOptions, opts)
		if err != nil {
			return false, err
		}
		if len(items) == 0 {
			ginkgo.GinkgoT().Log("no ingress-apisix-controller pods created")
			return false, nil
		}
		for _, item := range items {
			foundPodReady := false
			for _, cond := range item.Status.Conditions {
				if cond.Type != corev1.PodReady {
					continue
				}
				foundPodReady = true
				if cond.Status != "True" {
					return false, nil
				}
			}
			if !foundPodReady {
				return false, nil
			}
		}
		return true, nil
	}
	return waitExponentialBackoff(condFunc)
}

// WaitGetLeaderLease waits the lease to be created and returns it.
func (s *Scaffold) WaitGetLeaderLease() (*coordinationv1.Lease, error) {
	cli, err := k8s.GetKubernetesClientE(s.t)
	if err != nil {
		return nil, err
	}
	var lease *coordinationv1.Lease
	condFunc := func() (bool, error) {
		l, err := cli.CoordinationV1().Leases(s.namespace).Get(context.TODO(), "ingress-apisix-leader", metav1.GetOptions{})
		if err != nil {
			if k8serrors.IsNotFound(err) {
				return false, nil
			}
			return false, err
		}
		lease = l
		return true, nil
	}
	if err := waitExponentialBackoff(condFunc); err != nil {
		return nil, err
	}
	return lease, nil
}

// GetIngressPodDetails returns a batch of pod description
// about apisix-ingress-controller.
func (s *Scaffold) GetIngressPodDetails() ([]corev1.Pod, error) {
	return k8s.ListPodsE(s.t, s.kubectlOptions, metav1.ListOptions{
		LabelSelector: "app=ingress-apisix-controller-deployment-e2e-test",
	})
}

// ScaleIngressController scales the number of Ingress Controller pods to desired.
func (s *Scaffold) ScaleIngressController(desired int) error {
	var (
		ingressDeployment string
		label             string
		disableStatusStr  string
	)

	if labels := s.NamespaceSelectorLabelStrings(); labels != nil {
		label = labels[0]
	}
	if s.opts.DisableStatus {
		disableStatusStr = "- --disable-status-updates"
	}

	ingressDeployment = fmt.Sprintf(s.FormatRegistry(_ingressAPISIXDeploymentTemplate), desired, s.namespace, s.opts.APISIXAdminAPIVersion, s.opts.ApisixResourceSyncInterval,
		label, s.opts.ApisixResourceVersion, s.opts.APISIXPublishAddress, s.opts.IngressClass, disableStatusStr, !s.opts.EnableWebhooks)

	if err := s.CreateResourceFromString(ingressDeployment); err != nil {
		return err
	}
	if err := k8s.WaitUntilNumPodsCreatedE(s.t, s.kubectlOptions, s.labelSelector("app=ingress-apisix-controller-deployment-e2e-test"), desired, 5, 5*time.Second); err != nil {
		return err
	}
	return nil
}

// generateWebhookCert generates signed certs of webhook and create the corresponding secret by running a script.
func generateWebhookCert(ns string) error {
	commandTemplate := `testdata/cert.sh`
	os.Setenv("namespace", ns)
	cmd := exec.Command("/bin/sh", commandTemplate, "--namespace", ns)

	output, err := cmd.Output()
	if err != nil {
		ginkgo.GinkgoT().Errorf("%s", output)
		return fmt.Errorf("failed to execute the script: %v", err)
	}
	return nil
}<|MERGE_RESOLUTION|>--- conflicted
+++ resolved
@@ -270,12 +270,9 @@
     resources:
       - apisixroutes
       - apisixpluginconfigs
-<<<<<<< HEAD
       - apisixconsumers
       - apisixpluginconfigs
       - apisixclusterconfigs
-=======
->>>>>>> 350806f0
   timeoutSeconds: 30
   failurePolicy: Fail
   sideEffects: None
@@ -450,12 +447,8 @@
 		cert, ok := secret.Data["cert.pem"]
 		assert.True(s.t, ok, "get cert.pem from the secret")
 		caBundle := base64.StdEncoding.EncodeToString(cert)
-<<<<<<< HEAD
-		webhookReg := fmt.Sprintf(_ingressAPISIXAdmissionWebhook, s.namespace, s.namespace, caBundle, "apisix.ingress.watch", s.opts.NamespaceSelectorLabel["apisix.ingress.watch"])
-=======
 		s.NamespaceSelectorLabel()
 		webhookReg := fmt.Sprintf(_ingressAPISIXAdmissionWebhook, s.namespace, s.namespace, caBundle, "apisix.ingress.watch", s.namespace)
->>>>>>> 350806f0
 		ginkgo.GinkgoT().Log(webhookReg)
 		err = s.CreateResourceFromString(webhookReg)
 		assert.Nil(s.t, err, "create webhook registration")
