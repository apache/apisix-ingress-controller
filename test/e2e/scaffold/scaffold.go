// Licensed to the Apache Software Foundation (ASF) under one or more
// contributor license agreements.  See the NOTICE file distributed with
// this work for additional information regarding copyright ownership.
// The ASF licenses this file to You under the Apache License, Version 2.0
// (the "License"); you may not use this file except in compliance with
// the License.  You may obtain a copy of the License at
//
//     http://www.apache.org/licenses/LICENSE-2.0
//
// Unless required by applicable law or agreed to in writing, software
// distributed under the License is distributed on an "AS IS" BASIS,
// WITHOUT WARRANTIES OR CONDITIONS OF ANY KIND, either express or implied.
// See the License for the specific language governing permissions and
// limitations under the License.

package scaffold

import (
	"context"
	"crypto/tls"
	"crypto/x509"
	"errors"
	"fmt"
	"io/ioutil"
	"net"
	"net/http"
	"net/url"
	"os"
	"os/exec"
	"os/user"
	"path/filepath"
	"regexp"
	"strings"
	"text/template"
	"time"

	"github.com/apache/apisix-ingress-controller/pkg/config"
	"github.com/apache/apisix-ingress-controller/pkg/kube"
	"github.com/gavv/httpexpect/v2"
	"github.com/gruntwork-io/terratest/modules/k8s"
	"github.com/gruntwork-io/terratest/modules/testing"
	ginkgo "github.com/onsi/ginkgo/v2"
	"github.com/stretchr/testify/assert"
	corev1 "k8s.io/api/core/v1"
	metav1 "k8s.io/apimachinery/pkg/apis/meta/v1"
	"k8s.io/apimachinery/pkg/util/wait"
)

type Options struct {
	Name                       string
	Kubeconfig                 string
	APISIXConfigPath           string
	IngressAPISIXReplicas      int
	HTTPBinServicePort         int
	APISIXRouteVersion         string
	APISIXTlsVersion           string
	APISIXConsumerVersion      string
	ApisixPluginConfigVersion  string
	APISIXClusterConfigVersion string
	APISIXAdminAPIKey          string
	EnableWebhooks             bool
	APISIXPublishAddress       string
	disableNamespaceSelector   bool
	EnableGatewayAPI           bool
}

type Scaffold struct {
	opts               *Options
	kubectlOptions     *k8s.KubectlOptions
	namespace          string
	t                  testing.TestingT
	nodes              []corev1.Node
	etcdService        *corev1.Service
	apisixService      *corev1.Service
	httpbinService     *corev1.Service
	testBackendService *corev1.Service
	finializers        []func()

	apisixAdminTunnel   *k8s.Tunnel
	apisixHttpTunnel    *k8s.Tunnel
	apisixHttpsTunnel   *k8s.Tunnel
	apisixTCPTunnel     *k8s.Tunnel
	apisixUDPTunnel     *k8s.Tunnel
	apisixControlTunnel *k8s.Tunnel

	// Used for template rendering.
	EtcdServiceFQDN string
}

// GetKubeconfig returns the kubeconfig file path.
// Order:
// env KUBECONFIG;
// ~/.kube/config;
// "" (in case in-cluster configuration will be used).
func GetKubeconfig() string {
	kubeconfig := os.Getenv("KUBECONFIG")
	if kubeconfig == "" {
		u, err := user.Current()
		if err != nil {
			panic(err)
		}
		kubeconfig = filepath.Join(u.HomeDir, ".kube", "config")
		if _, err := os.Stat(kubeconfig); err != nil && !os.IsNotExist(err) {
			kubeconfig = ""
		}
	}
	return kubeconfig
}

// NewScaffold creates an e2e test scaffold.
func NewScaffold(o *Options) *Scaffold {
	if o.APISIXRouteVersion == "" {
		o.APISIXRouteVersion = kube.ApisixRouteV2beta3
	}
	if o.APISIXTlsVersion == "" {
		o.APISIXTlsVersion = config.ApisixV2beta3
	}
	if o.APISIXConsumerVersion == "" {
		o.APISIXConsumerVersion = config.ApisixV2beta3
	}
	if o.ApisixPluginConfigVersion == "" {
		o.ApisixPluginConfigVersion = config.ApisixV2beta3
	}
	if o.APISIXClusterConfigVersion == "" {
		o.APISIXClusterConfigVersion = config.ApisixV2beta3
	}
	if o.APISIXAdminAPIKey == "" {
		o.APISIXAdminAPIKey = "edd1c9f034335f136f87ad84b625c8f1"
	}
	defer ginkgo.GinkgoRecover()

	s := &Scaffold{
		opts: o,
		t:    ginkgo.GinkgoT(),
	}

	ginkgo.BeforeEach(s.beforeEach)
	ginkgo.AfterEach(s.afterEach)

	return s
}

// NewDefaultScaffold creates a scaffold with some default options.
func NewDefaultScaffold() *Scaffold {
	opts := &Options{
		Name:                       "default",
		Kubeconfig:                 GetKubeconfig(),
		APISIXConfigPath:           "testdata/apisix-gw-config.yaml",
		IngressAPISIXReplicas:      1,
		HTTPBinServicePort:         80,
		APISIXRouteVersion:         kube.ApisixRouteV2beta3,
		APISIXTlsVersion:           config.ApisixV2beta3,
		APISIXConsumerVersion:      config.ApisixV2beta3,
		ApisixPluginConfigVersion:  config.ApisixV2beta3,
		APISIXClusterConfigVersion: config.ApisixV2beta3,
		EnableWebhooks:             false,
		APISIXPublishAddress:       "",
		EnableGatewayAPI:           true,
	}
	return NewScaffold(opts)
}

// NewDefaultV2Scaffold creates a scaffold with some default options.
func NewDefaultV2Scaffold() *Scaffold {
	opts := &Options{
		Name:                       "default",
		Kubeconfig:                 GetKubeconfig(),
		APISIXConfigPath:           "testdata/apisix-gw-config.yaml",
		IngressAPISIXReplicas:      1,
		HTTPBinServicePort:         80,
		APISIXRouteVersion:         kube.ApisixRouteV2,
		APISIXTlsVersion:           config.ApisixV2,
		APISIXConsumerVersion:      config.ApisixV2,
		ApisixPluginConfigVersion:  config.ApisixV2,
		APISIXClusterConfigVersion: config.ApisixV2,
		EnableWebhooks:             false,
		APISIXPublishAddress:       "",
		EnableGatewayAPI:           true,
	}
	return NewScaffold(opts)
}

// KillPod kill the pod which name is podName.
func (s *Scaffold) KillPod(podName string) error {
	cli, err := k8s.GetKubernetesClientE(s.t)
	if err != nil {
		return err
	}
	return cli.CoreV1().Pods(s.namespace).Delete(context.TODO(), podName, metav1.DeleteOptions{})
}

// DefaultHTTPBackend returns the service name and service ports
// of the default http backend.
func (s *Scaffold) DefaultHTTPBackend() (string, []int32) {
	var ports []int32
	for _, p := range s.httpbinService.Spec.Ports {
		ports = append(ports, p.Port)
	}
	return s.httpbinService.Name, ports
}

// ApisixAdminServiceAndPort returns the apisix service name and
// it's admin port.
func (s *Scaffold) ApisixAdminServiceAndPort() (string, int32) {
	return "apisix-service-e2e-test", 9180
}

// NewAPISIXClient creates the default HTTP client.
func (s *Scaffold) NewAPISIXClient() *httpexpect.Expect {
	u := url.URL{
		Scheme: "http",
		Host:   s.apisixHttpTunnel.Endpoint(),
	}
	return httpexpect.WithConfig(httpexpect.Config{
		BaseURL: u.String(),
		Client: &http.Client{
			Transport: &http.Transport{},
			CheckRedirect: func(req *http.Request, via []*http.Request) error {
				return http.ErrUseLastResponse
			},
		},
		Reporter: httpexpect.NewAssertReporter(
			httpexpect.NewAssertReporter(ginkgo.GinkgoT()),
		),
	})
}

// GetAPISIXHTTPSEndpoint get apisix https endpoint from tunnel map
func (s *Scaffold) GetAPISIXHTTPSEndpoint() string {
	return s.apisixHttpsTunnel.Endpoint()
}

// NewAPISIXClientWithTCPProxy creates the HTTP client but with the TCP proxy of APISIX.
func (s *Scaffold) NewAPISIXClientWithTCPProxy() *httpexpect.Expect {
	u := url.URL{
		Scheme: "http",
		Host:   s.apisixTCPTunnel.Endpoint(),
	}
	return httpexpect.WithConfig(httpexpect.Config{
		BaseURL: u.String(),
		Client: &http.Client{
			Transport: &http.Transport{},
			CheckRedirect: func(req *http.Request, via []*http.Request) error {
				return http.ErrUseLastResponse
			},
		},
		Reporter: httpexpect.NewAssertReporter(
			httpexpect.NewAssertReporter(ginkgo.GinkgoT()),
		),
	})
}

func (s *Scaffold) DNSResolver() *net.Resolver {
	return &net.Resolver{
		PreferGo: false,
		Dial: func(ctx context.Context, network, address string) (net.Conn, error) {
			d := net.Dialer{
				Timeout: time.Millisecond * time.Duration(10000),
			}
			return d.DialContext(ctx, "udp", s.apisixUDPTunnel.Endpoint())
		},
	}
}

func (s *Scaffold) UpdateNamespace(ns string) {
	s.kubectlOptions.Namespace = ns
}

// NewAPISIXHttpsClient creates the default HTTPS client.
func (s *Scaffold) NewAPISIXHttpsClient(host string) *httpexpect.Expect {
	u := url.URL{
		Scheme: "https",
		Host:   s.apisixHttpsTunnel.Endpoint(),
	}
	return httpexpect.WithConfig(httpexpect.Config{
		BaseURL: u.String(),
		Client: &http.Client{
			Transport: &http.Transport{
				TLSClientConfig: &tls.Config{
					// accept any certificate; for testing only!
					InsecureSkipVerify: true,
					ServerName:         host,
				},
			},
		},
		Reporter: httpexpect.NewAssertReporter(
			httpexpect.NewAssertReporter(ginkgo.GinkgoT()),
		),
	})
}

// NewAPISIXHttpsClientWithCertificates creates the default HTTPS client with giving trusted CA and client certs.
func (s *Scaffold) NewAPISIXHttpsClientWithCertificates(host string, insecure bool, ca *x509.CertPool, certs []tls.Certificate) *httpexpect.Expect {
	u := url.URL{
		Scheme: "https",
		Host:   s.apisixHttpsTunnel.Endpoint(),
	}
	return httpexpect.WithConfig(httpexpect.Config{
		BaseURL: u.String(),
		Client: &http.Client{
			Transport: &http.Transport{
				TLSClientConfig: &tls.Config{
					InsecureSkipVerify: insecure,
					ServerName:         host,
					RootCAs:            ca,
					Certificates:       certs,
				},
			},
		},
		Reporter: httpexpect.NewAssertReporter(
			httpexpect.NewAssertReporter(ginkgo.GinkgoT()),
		),
	})
}

// APISIXGatewayServiceEndpoint returns the apisix http gateway endpoint.
func (s *Scaffold) APISIXGatewayServiceEndpoint() string {
	return s.apisixHttpTunnel.Endpoint()
}

// RestartAPISIXDeploy delete apisix pod and wait new pod be ready
func (s *Scaffold) RestartAPISIXDeploy() {
	s.shutdownApisixTunnel()
	pods, err := k8s.ListPodsE(s.t, s.kubectlOptions, metav1.ListOptions{
		LabelSelector: "app=apisix-deployment-e2e-test",
	})
	assert.NoError(s.t, err, "list apisix pod")
	for _, pod := range pods {
		err = s.KillPod(pod.Name)
		assert.NoError(s.t, err, "killing apisix pod")
	}
	err = s.waitAllAPISIXPodsAvailable()
	assert.NoError(s.t, err, "waiting for new apisix instance ready")
	err = s.newAPISIXTunnels()
	assert.NoError(s.t, err, "renew apisix tunnels")
}

func (s *Scaffold) beforeEach() {
	var err error
	s.namespace = fmt.Sprintf("ingress-apisix-e2e-tests-%s-%d", s.opts.Name, time.Now().Nanosecond())
	s.kubectlOptions = &k8s.KubectlOptions{
		ConfigPath: s.opts.Kubeconfig,
		Namespace:  s.namespace,
	}

	s.finializers = nil
	labels := make(map[string]string)
	labels["apisix.ingress.watch"] = s.namespace
	k8s.CreateNamespaceWithMetadata(s.t, s.kubectlOptions, metav1.ObjectMeta{Name: s.namespace, Labels: labels})

	s.nodes, err = k8s.GetReadyNodesE(s.t, s.kubectlOptions)
	assert.Nil(s.t, err, "querying ready nodes")

	s.etcdService, err = s.newEtcd()
	assert.Nil(s.t, err, "initializing etcd")

	err = s.waitAllEtcdPodsAvailable()
	assert.Nil(s.t, err, "waiting for etcd ready")

	s.apisixService, err = s.newAPISIX()
	assert.Nil(s.t, err, "initializing Apache APISIX")

	err = s.waitAllAPISIXPodsAvailable()
	assert.Nil(s.t, err, "waiting for apisix ready")

	err = s.newAPISIXTunnels()
	assert.Nil(s.t, err, "creating apisix tunnels")

	s.httpbinService, err = s.newHTTPBIN()
	assert.Nil(s.t, err, "initializing httpbin")

	k8s.WaitUntilServiceAvailable(s.t, s.kubectlOptions, s.httpbinService.Name, 3, 2*time.Second)

	s.testBackendService, err = s.newTestBackend()
	assert.Nil(s.t, err, "initializing test backend")

	k8s.WaitUntilServiceAvailable(s.t, s.kubectlOptions, s.testBackendService.Name, 3, 2*time.Second)

	if s.opts.EnableWebhooks {
		err := generateWebhookCert(s.namespace)
		assert.Nil(s.t, err, "generate certs and create webhook secret")
	}

	err = s.newIngressAPISIXController()
	assert.Nil(s.t, err, "initializing ingress apisix controller")

	err = s.WaitAllIngressControllerPodsAvailable()
	assert.Nil(s.t, err, "waiting for ingress apisix controller ready")
}

func (s *Scaffold) afterEach() {
	defer ginkgo.GinkgoRecover()

	if ginkgo.CurrentSpecReport().Failed() {
		_, _ = fmt.Fprintln(ginkgo.GinkgoWriter, "Dumping namespace contents")
		output, _ := k8s.RunKubectlAndGetOutputE(ginkgo.GinkgoT(), s.kubectlOptions, "get", "deploy,sts,svc,pods")
		if output != "" {
			_, _ = fmt.Fprintln(ginkgo.GinkgoWriter, output)
		}
		output, _ = k8s.RunKubectlAndGetOutputE(ginkgo.GinkgoT(), s.kubectlOptions, "describe", "pods")
		if output != "" {
			_, _ = fmt.Fprintln(ginkgo.GinkgoWriter, output)
		}
		// Get the logs of apisix
		output = s.GetDeploymentLogs("apisix-deployment-e2e-test")
		if output != "" {
			_, _ = fmt.Fprintln(ginkgo.GinkgoWriter, output)
		}
		// Get the logs of ingress
		output = s.GetDeploymentLogs("ingress-apisix-controller-deployment-e2e-test")
		if output != "" {
			_, _ = fmt.Fprintln(ginkgo.GinkgoWriter, output)
		}
	}

	err := k8s.DeleteNamespaceE(s.t, s.kubectlOptions, s.namespace)
	assert.Nilf(ginkgo.GinkgoT(), err, "deleting namespace %s", s.namespace)

	for _, f := range s.finializers {
		runWithRecover(f)
	}

	// Wait for a while to prevent the worker node being overwhelming
	// (new cases will be run).
	time.Sleep(3 * time.Second)
}

func runWithRecover(f func()) {
	defer func() {
		r := recover()
		if r == nil {
			return
		}
		err, ok := r.(error)
		if ok {
			// just ignore already closed channel
			if strings.Contains(err.Error(), "close of closed channel") {
				return
			}
		}
		panic(r)
	}()
	f()
}

func (s *Scaffold) GetDeploymentLogs(name string) string {
	cli, err := k8s.GetKubernetesClientE(s.t)
	if err != nil {
		assert.Nilf(ginkgo.GinkgoT(), err, "get client error: %s", err.Error())
	}
	pods, err := cli.CoreV1().Pods(s.namespace).List(context.TODO(), metav1.ListOptions{
		LabelSelector: "app=" + name,
	})
	if err != nil {
		return ""
	}
	var buf strings.Builder
	for _, pod := range pods.Items {
		buf.WriteString(fmt.Sprintf("=== pod: %s ===\n", pod.Name))
		logs, err := cli.CoreV1().RESTClient().Get().
			Resource("pods").
			Namespace(s.namespace).
			Name(pod.Name).SubResource("log").
			Param("container", name).
			Do(context.TODO()).
			Raw()
		if err == nil {
			buf.Write(logs)
		}
		buf.WriteByte('\n')
	}
	return buf.String()
}

func (s *Scaffold) addFinalizers(f func()) {
	s.finializers = append(s.finializers, f)
}

func (s *Scaffold) renderConfig(path string) (string, error) {
	data, err := ioutil.ReadFile(path)
	if err != nil {
		return "", err
	}

	var buf strings.Builder
	t := template.Must(template.New(path).Parse(string(data)))
	if err := t.Execute(&buf, s); err != nil {
		return "", err
	}
	return buf.String(), nil
}

// FormatRegistry replace default registry to custom registry if exist
func (s *Scaffold) FormatRegistry(workloadTemplate string) string {
	customRegistry, isExist := os.LookupEnv("REGISTRY")
	if isExist {
		return strings.Replace(workloadTemplate, "localhost:5000", customRegistry, -1)
	} else {
		return workloadTemplate
	}
}

// FormatNamespaceLabel set label to be empty if s.opts.disableNamespaceSelector is true.
func (s *Scaffold) FormatNamespaceLabel(label string) string {
	if s.opts.disableNamespaceSelector {
		return "\"\""
	}
	return label
}

var (
	versionRegex = regexp.MustCompile(`apiVersion: apisix.apache.org/v.*?\n`)
)

func (s *Scaffold) replaceApiVersion(yml, ver string) string {
	return versionRegex.ReplaceAllString(yml, "apiVersion: "+ver+"\n")
}

func (s *Scaffold) DisableNamespaceSelector() {
	s.opts.disableNamespaceSelector = true
}

func waitExponentialBackoff(condFunc func() (bool, error)) error {
	backoff := wait.Backoff{
		Duration: 500 * time.Millisecond,
		Factor:   2,
		Steps:    8,
	}
	return wait.ExponentialBackoff(backoff, condFunc)
}

// generateWebhookCert generates signed certs of webhook and create the corresponding secret by running a script.
func generateWebhookCert(ns string) error {
	commandTemplate := `testdata/webhook-create-signed-cert.sh`
	cmd := exec.Command("/bin/sh", commandTemplate, "--namespace", ns)

	output, err := cmd.Output()
	if err != nil {
		ginkgo.GinkgoT().Errorf("%s", output)
		return fmt.Errorf("failed to execute the script: %v", err)
	}

	return nil
}

func (s *Scaffold) CreateVersionedApisixPluginConfig(yml string) error {
	if !strings.Contains(yml, "kind: ApisixPluginConfig") {
		return errors.New("not a ApisixPluginConfig")
	}

	ac := s.replaceApiVersion(yml, s.opts.ApisixPluginConfigVersion)
	return s.CreateResourceFromString(ac)
}

<<<<<<< HEAD
func (s *Scaffold) GetApisixRouteVersion() string {
	return s.opts.APISIXRouteVersion
}

func (s *Scaffold) CreateVersionedApisixResource(yml string) error {
	if strings.Contains(yml, "kind: ApisixRoute") {
		ac := s.replaceApiVersion(yml, s.opts.APISIXRouteVersion)
		return s.CreateResourceFromString(ac)
	}
	if strings.Contains(yml, "kind: ApisixConsumer") {
		ac := s.replaceApiVersion(yml, s.opts.APISIXConsumerVersion)
		return s.CreateResourceFromString(ac)
	}
	if strings.Contains(yml, "kind: ApisixPluginConfig") {
		ac := s.replaceApiVersion(yml, s.opts.ApisixPluginConfigVersion)
		return s.CreateResourceFromString(ac)
	}
	return errors.New("this resource does not support")
=======
func (s *Scaffold) CreateVersionedApisixRoute(yml string) error {
	if !strings.Contains(yml, "kind: ApisixRoute") {
		return errors.New("not a ApisixRoute")
	}

	ac := s.replaceApiVersion(yml, s.opts.APISIXRouteVersion)
	return s.CreateResourceFromString(ac)
>>>>>>> d46b8e0f
}<|MERGE_RESOLUTION|>--- conflicted
+++ resolved
@@ -552,7 +552,6 @@
 	return s.CreateResourceFromString(ac)
 }
 
-<<<<<<< HEAD
 func (s *Scaffold) GetApisixRouteVersion() string {
 	return s.opts.APISIXRouteVersion
 }
@@ -571,13 +570,4 @@
 		return s.CreateResourceFromString(ac)
 	}
 	return errors.New("this resource does not support")
-=======
-func (s *Scaffold) CreateVersionedApisixRoute(yml string) error {
-	if !strings.Contains(yml, "kind: ApisixRoute") {
-		return errors.New("not a ApisixRoute")
-	}
-
-	ac := s.replaceApiVersion(yml, s.opts.APISIXRouteVersion)
-	return s.CreateResourceFromString(ac)
->>>>>>> d46b8e0f
 }