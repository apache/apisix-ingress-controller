--- conflicted
+++ resolved
@@ -45,20 +45,6 @@
 )
 
 type Options struct {
-<<<<<<< HEAD
-	Name                     string
-	Kubeconfig               string
-	APISIXConfigPath         string
-	IngressAPISIXReplicas    int
-	HTTPBinServicePort       int
-	APISIXRouteVersion       string
-	APISIXTlsVersion         string
-	APISIXAdminAPIKey        string
-	EnableWebhooks           bool
-	APISIXPublishAddress     string
-	disableNamespaceSelector bool
-	ApisixCacheSyncInterval  string
-=======
 	Name                       string
 	Kubeconfig                 string
 	APISIXConfigPath           string
@@ -71,7 +57,7 @@
 	EnableWebhooks             bool
 	APISIXPublishAddress       string
 	disableNamespaceSelector   bool
->>>>>>> df7a724c
+  ApisixCacheSyncInterval    string
 }
 
 type Scaffold struct {
