--- conflicted
+++ resolved
@@ -563,7 +563,6 @@
 	return fmt.Sprintf("http://%s/metrics", tunnel.Endpoint())
 }
 
-<<<<<<< HEAD
 func (s *Scaffold) NewWebsocketClient(tls *tls.Config, path string, headers http.Header) *websocket.Conn {
 	var host = s.ApisixHTTPEndpoint()
 	var scheme = "ws"
@@ -596,7 +595,8 @@
 		return nil
 	}).ShouldNot(HaveOccurred(), "establishing websocket connection")
 	return conn
-=======
+}
+
 func (s *Scaffold) ControlAPIClient() (ControlAPIClient, error) {
 	tunnel := k8s.NewTunnel(s.kubectlOptions, k8s.ResourceTypeService, "apisix-control-api", 9090, 9090)
 	if err := tunnel.ForwardPortE(s.t); err != nil {
@@ -696,5 +696,4 @@
 		return nil, 0, fmt.Errorf("failed to unmarshal response body: %w", err)
 	}
 	return result, int64(len(result)), err
->>>>>>> 0c0c5f95
 }