// Licensed to the Apache Software Foundation (ASF) under one or more
// contributor license agreements.  See the NOTICE file distributed with
// this work for additional information regarding copyright ownership.
// The ASF licenses this file to You under the Apache License, Version 2.0
// (the "License"); you may not use this file except in compliance with
// the License.  You may obtain a copy of the License at
//
//     http://www.apache.org/licenses/LICENSE-2.0
//
// Unless required by applicable law or agreed to in writing, software
// distributed under the License is distributed on an "AS IS" BASIS,
// WITHOUT WARRANTIES OR CONDITIONS OF ANY KIND, either express or implied.
// See the License for the specific language governing permissions and
// limitations under the License.
package scaffold

import (
	"context"
	"crypto/tls"
	"fmt"
	"io/ioutil"
	"net/http"
	"net/url"
	"os"
	"os/user"
	"path/filepath"
	"strings"
	"text/template"
	"time"

	"github.com/apache/apisix-ingress-controller/pkg/kube"
	"github.com/gavv/httpexpect/v2"
	"github.com/gruntwork-io/terratest/modules/k8s"
	"github.com/gruntwork-io/terratest/modules/testing"
	"github.com/onsi/ginkgo"
	"github.com/stretchr/testify/assert"
	appsv1 "k8s.io/api/apps/v1"
	corev1 "k8s.io/api/core/v1"
	metav1 "k8s.io/apimachinery/pkg/apis/meta/v1"
	"k8s.io/apimachinery/pkg/util/wait"
)

type Options struct {
	Name                    string
	Kubeconfig              string
	APISIXConfigPath        string
	APISIXDefaultConfigPath string
	IngressAPISIXReplicas   int
	HTTPBinServicePort      int
	APISIXRouteVersion      string
}

type Scaffold struct {
	opts              *Options
	kubectlOptions    *k8s.KubectlOptions
	namespace         string
	t                 testing.TestingT
	nodes             []corev1.Node
	etcdService       *corev1.Service
	apisixService     *corev1.Service
	httpbinDeployment *appsv1.Deployment
	httpbinService    *corev1.Service
	finializers       []func()

<<<<<<< HEAD
	apisixAdminTunnel   *k8s.Tunnel
	apisixHttpTunnel    *k8s.Tunnel
	apisixHttpsTunnel   *k8s.Tunnel
	apisixTCPTunnel     *k8s.Tunnel
	apisixControlTunnel *k8s.Tunnel
=======
	apisixAdminTunnel *k8s.Tunnel
	apisixHttpTunnel  *k8s.Tunnel
	apisixHttpsTunnel *k8s.Tunnel
	apisixTCPTunnel   *k8s.Tunnel
>>>>>>> d269a01f

	// Used for template rendering.
	EtcdServiceFQDN string
}

// Getkubeconfig returns the kubeconfig file path.
// Order:
// env KUBECONFIG;
// ~/.kube/config;
// "" (in case in-cluster configuration will be used).
func GetKubeconfig() string {
	kubeconfig := os.Getenv("KUBECONFIG")
	if kubeconfig == "" {
		u, err := user.Current()
		if err != nil {
			panic(err)
		}
		kubeconfig = filepath.Join(u.HomeDir, ".kube", "config")
		if _, err := os.Stat(kubeconfig); err != nil && !os.IsNotExist(err) {
			kubeconfig = ""
		}
	}
	return kubeconfig
}

// NewScaffold creates an e2e test scaffold.
func NewScaffold(o *Options) *Scaffold {
	if o.APISIXRouteVersion == "" {
		o.APISIXRouteVersion = kube.ApisixRouteV1
	}
	defer ginkgo.GinkgoRecover()

	s := &Scaffold{
		opts: o,
		t:    ginkgo.GinkgoT(),
	}

	ginkgo.BeforeEach(s.beforeEach)
	ginkgo.AfterEach(s.afterEach)

	return s
}

// NewDefaultScaffold creates a scaffold with some default options.
func NewDefaultScaffold() *Scaffold {
	opts := &Options{
		Name:                    "default",
		Kubeconfig:              GetKubeconfig(),
		APISIXConfigPath:        "testdata/apisix-gw-config.yaml",
		APISIXDefaultConfigPath: "testdata/apisix-gw-config-default.yaml",
		IngressAPISIXReplicas:   1,
		HTTPBinServicePort:      80,
		APISIXRouteVersion:      kube.ApisixRouteV1,
	}
	return NewScaffold(opts)
}

// KillPod kill the pod which name is podName.
func (s *Scaffold) KillPod(podName string) error {
	cli, err := k8s.GetKubernetesClientE(s.t)
	if err != nil {
		return err
	}
	return cli.CoreV1().Pods(s.namespace).Delete(context.TODO(), podName, metav1.DeleteOptions{})
}

// DefaultHTTPBackend returns the service name and service ports
// of the default http backend.
func (s *Scaffold) DefaultHTTPBackend() (string, []int32) {
	var ports []int32
	for _, p := range s.httpbinService.Spec.Ports {
		ports = append(ports, p.Port)
	}
	return s.httpbinService.Name, ports
}

// ApisixAdminServiceAndPort returns the apisix service name and
// it's admin port.
func (s *Scaffold) ApisixAdminServiceAndPort() (string, int32) {
	return "apisix-service-e2e-test", 9180
}

// NewAPISIXClient creates the default HTTP client.
func (s *Scaffold) NewAPISIXClient() *httpexpect.Expect {
	u := url.URL{
		Scheme: "http",
		Host:   s.apisixHttpTunnel.Endpoint(),
	}
	return httpexpect.WithConfig(httpexpect.Config{
		BaseURL: u.String(),
		Client: &http.Client{
			Transport: &http.Transport{},
			CheckRedirect: func(req *http.Request, via []*http.Request) error {
				return http.ErrUseLastResponse
			},
		},
		Reporter: httpexpect.NewAssertReporter(
			httpexpect.NewAssertReporter(ginkgo.GinkgoT()),
		),
	})
}

// NewAPISIXClientWithTCPProxy creates the HTTP client but with the TCP proxy of APISIX.
func (s *Scaffold) NewAPISIXClientWithTCPProxy() *httpexpect.Expect {
	u := url.URL{
		Scheme: "http",
		Host:   s.apisixTCPTunnel.Endpoint(),
	}
	return httpexpect.WithConfig(httpexpect.Config{
		BaseURL: u.String(),
		Client: &http.Client{
			Transport: &http.Transport{},
			CheckRedirect: func(req *http.Request, via []*http.Request) error {
				return http.ErrUseLastResponse
			},
		},
		Reporter: httpexpect.NewAssertReporter(
			httpexpect.NewAssertReporter(ginkgo.GinkgoT()),
		),
	})
}

// NewAPISIXHttpsClient creates the default HTTPs client.
func (s *Scaffold) NewAPISIXHttpsClient(host string) *httpexpect.Expect {
	u := url.URL{
		Scheme: "https",
		Host:   s.apisixHttpsTunnel.Endpoint(),
	}
	return httpexpect.WithConfig(httpexpect.Config{
		BaseURL: u.String(),
		Client: &http.Client{
			Transport: &http.Transport{
				TLSClientConfig: &tls.Config{
					// accept any certificate; for testing only!
					InsecureSkipVerify: true,
					ServerName:         host,
				},
			},
		},
		Reporter: httpexpect.NewAssertReporter(
			httpexpect.NewAssertReporter(ginkgo.GinkgoT()),
		),
	})
}

// APISIXGatewayServiceEndpoint returns the apisix http gateway endpoint.
func (s *Scaffold) APISIXGatewayServiceEndpoint() string {
	return s.apisixHttpTunnel.Endpoint()
}

func (s *Scaffold) beforeEach() {
	var err error
	s.namespace = fmt.Sprintf("ingress-apisix-e2e-tests-%s-%d", s.opts.Name, time.Now().Nanosecond())
	s.kubectlOptions = &k8s.KubectlOptions{
		ConfigPath: s.opts.Kubeconfig,
		Namespace:  s.namespace,
	}
	s.finializers = nil
	k8s.CreateNamespace(s.t, s.kubectlOptions, s.namespace)

	s.nodes, err = k8s.GetReadyNodesE(s.t, s.kubectlOptions)
	assert.Nil(s.t, err, "querying ready nodes")

	s.etcdService, err = s.newEtcd()
	assert.Nil(s.t, err, "initializing etcd")

	err = s.waitAllEtcdPodsAvailable()
	assert.Nil(s.t, err, "waiting for etcd ready")

	s.apisixService, err = s.newAPISIX()
	assert.Nil(s.t, err, "initializing Apache APISIX")

	err = s.waitAllAPISIXPodsAvailable()
	assert.Nil(s.t, err, "waiting for apisix ready")

	err = s.newAPISIXTunnels()
	assert.Nil(s.t, err, "creating apisix tunnels")

	s.httpbinService, err = s.newHTTPBIN()
	assert.Nil(s.t, err, "initializing httpbin")

	k8s.WaitUntilServiceAvailable(s.t, s.kubectlOptions, s.httpbinService.Name, 3, 2*time.Second)

	err = s.newIngressAPISIXController()
	assert.Nil(s.t, err, "initializing ingress apisix controller")

	err = s.waitAllIngressControllerPodsAvailable()
	assert.Nil(s.t, err, "waiting for ingress apisix controller ready")
}

func (s *Scaffold) afterEach() {
	defer ginkgo.GinkgoRecover()
	err := k8s.DeleteNamespaceE(s.t, s.kubectlOptions, s.namespace)
	assert.Nilf(ginkgo.GinkgoT(), err, "deleting namespace %s", s.namespace)

	for _, f := range s.finializers {
		f()
	}

	// Wait for a while to prevent the worker node being overwhelming
	// (new cases will be run).
	time.Sleep(3 * time.Second)
}

func (s *Scaffold) addFinalizers(f func()) {
	s.finializers = append(s.finializers, f)
}

func (s *Scaffold) renderConfig(path string) (string, error) {
	data, err := ioutil.ReadFile(path)
	if err != nil {
		return "", err
	}

	var buf strings.Builder
	t := template.Must(template.New(path).Parse(string(data)))
	if err := t.Execute(&buf, s); err != nil {
		return "", err
	}
	return buf.String(), nil
}

func waitExponentialBackoff(condFunc func() (bool, error)) error {
	backoff := wait.Backoff{
		Duration: 500 * time.Millisecond,
		Factor:   2,
		Steps:    8,
	}
	return wait.ExponentialBackoff(backoff, condFunc)
}<|MERGE_RESOLUTION|>--- conflicted
+++ resolved
@@ -62,18 +62,11 @@
 	httpbinService    *corev1.Service
 	finializers       []func()
 
-<<<<<<< HEAD
 	apisixAdminTunnel   *k8s.Tunnel
 	apisixHttpTunnel    *k8s.Tunnel
 	apisixHttpsTunnel   *k8s.Tunnel
 	apisixTCPTunnel     *k8s.Tunnel
 	apisixControlTunnel *k8s.Tunnel
-=======
-	apisixAdminTunnel *k8s.Tunnel
-	apisixHttpTunnel  *k8s.Tunnel
-	apisixHttpsTunnel *k8s.Tunnel
-	apisixTCPTunnel   *k8s.Tunnel
->>>>>>> d269a01f
 
 	// Used for template rendering.
 	EtcdServiceFQDN string
