// Licensed to the Apache Software Foundation (ASF) under one
// or more contributor license agreements.  See the NOTICE file
// distributed with this work for additional information
// regarding copyright ownership.  The ASF licenses this file
// to you under the Apache License, Version 2.0 (the
// "License"); you may not use this file except in compliance
// with the License.  You may obtain a copy of the License at
//
//   http://www.apache.org/licenses/LICENSE-2.0
//
// Unless required by applicable law or agreed to in writing,
// software distributed under the License is distributed on an
// "AS IS" BASIS, WITHOUT WARRANTIES OR CONDITIONS OF ANY
// KIND, either express or implied.  See the License for the
// specific language governing permissions and limitations
// under the License.

package scaffold

import (
	"bytes"
	"fmt"
	"os"
	"time"

	"github.com/gruntwork-io/terratest/modules/k8s"
	. "github.com/onsi/gomega" //nolint:staticcheck
	corev1 "k8s.io/api/core/v1"
	metav1 "k8s.io/apimachinery/pkg/apis/meta/v1"
	"k8s.io/utils/ptr"

	"github.com/apache/apisix-ingress-controller/internal/provider/adc"
	"github.com/apache/apisix-ingress-controller/pkg/utils"
	"github.com/apache/apisix-ingress-controller/test/e2e/framework"
)

type APISIXDeployOptions struct {
	Namespace string
	AdminKey  string

	ServiceName      string
	ServiceType      string
	ServiceHTTPPort  int
	ServiceHTTPSPort int

	ConfigProvider string
	Replicas       *int
}

type APISIXDeployer struct {
	*Scaffold
	adminTunnel *k8s.Tunnel
}

func NewAPISIXDeployer(s *Scaffold) Deployer {
	return &APISIXDeployer{
		Scaffold: s,
	}
}

func (s *APISIXDeployer) BeforeEach() {
	s.namespace = fmt.Sprintf("ingress-apisix-e2e-tests-%s-%d", s.opts.Name, time.Now().Nanosecond())
	s.kubectlOptions = &k8s.KubectlOptions{
		ConfigPath: s.opts.Kubeconfig,
		Namespace:  s.namespace,
	}
	if s.opts.ControllerName == "" {
		s.opts.ControllerName = fmt.Sprintf("%s/%s", DefaultControllerName, s.namespace)
	}
	s.finalizers = nil
	if s.label == nil {
		s.label = make(map[string]string)
	}
	if s.opts.NamespaceSelectorLabel != nil {
		for k, v := range s.opts.NamespaceSelectorLabel {
			if len(v) > 0 {
				s.label[k] = v[0]
			}
		}
	} else {
		s.label["apisix.ingress.watch"] = s.namespace
	}

	// Initialize additionalGateways map
	s.additionalGateways = make(map[string]*GatewayResources)

	var nsLabel map[string]string
	if !s.opts.DisableNamespaceLabel {
		nsLabel = s.label
	}
	k8s.CreateNamespaceWithMetadata(s.t, s.kubectlOptions, metav1.ObjectMeta{Name: s.namespace, Labels: nsLabel})

	if s.opts.APISIXAdminAPIKey == "" {
		s.opts.APISIXAdminAPIKey = getEnvOrDefault("APISIX_ADMIN_KEY", "edd1c9f034335f136f87ad84b625c8f1")
	}

	s.Logf("apisix admin api key: %s", s.opts.APISIXAdminAPIKey)

	e := utils.ParallelExecutor{}

	e.Add(func() {
		s.DeployDataplane(DeployDataplaneOptions{})
		s.DeployIngress()
		adminTunnel, err := s.createAdminTunnel(s.dataplaneService)
		Expect(err).NotTo(HaveOccurred())
		s.adminTunnel = adminTunnel
	})
	e.Add(s.DeployTestService)
	e.Wait()
}

func (s *APISIXDeployer) AfterEach() {
<<<<<<< HEAD
	return
	// if CurrentSpecReport().Failed() {
	// 	if os.Getenv("TEST_ENV") == "CI" {
	// 		_, _ = fmt.Fprintln(GinkgoWriter, "Dumping namespace contents")
	// 		_, _ = k8s.RunKubectlAndGetOutputE(GinkgoT(), s.kubectlOptions, "get", "deploy,sts,svc,pods,gatewayproxy")
	// 		_, _ = k8s.RunKubectlAndGetOutputE(GinkgoT(), s.kubectlOptions, "describe", "pods")
	// 	}

	// 	output := s.GetDeploymentLogs("apisix-ingress-controller")
	// 	if output != "" {
	// 		_, _ = fmt.Fprintln(GinkgoWriter, output)
	// 	}
	// }
	// // Delete all additional gateways
	// for identifier := range s.additionalGateways {
	// 	err := s.CleanupAdditionalGateway(identifier)
	// 	Expect(err).NotTo(HaveOccurred(), "cleaning up additional gateway")
	// }

	// // if the test case is successful, just delete namespace
	// err := k8s.DeleteNamespaceE(s.t, s.kubectlOptions, s.namespace)
	// Expect(err).NotTo(HaveOccurred(), "deleting namespace "+s.namespace)

	// for i := len(s.finalizers) - 1; i >= 0; i-- {
	// 	runWithRecover(s.finalizers[i])
	// }

	// // Wait for a while to prevent the worker node being overwhelming
	// // (new cases will be run).
	// time.Sleep(3 * time.Second)
=======
	if CurrentSpecReport().Failed() {
		if os.Getenv("TEST_ENV") == "CI" {
			_, _ = fmt.Fprintln(GinkgoWriter, "Dumping namespace contents")
			_, _ = k8s.RunKubectlAndGetOutputE(GinkgoT(), s.kubectlOptions, "get", "deploy,sts,svc,pods,gatewayproxy")
			_, _ = k8s.RunKubectlAndGetOutputE(GinkgoT(), s.kubectlOptions, "describe", "pods")
		}

		output := s.GetDeploymentLogs("apisix-ingress-controller")
		if output != "" {
			_, _ = fmt.Fprintln(GinkgoWriter, output)
		}
	}

	// Delete all additional gateways
	for identifier := range s.additionalGateways {
		err := s.CleanupAdditionalGateway(identifier)
		Expect(err).NotTo(HaveOccurred(), "cleaning up additional gateway")
	}

	for i := len(s.finalizers) - 1; i >= 0; i-- {
		runWithRecover(s.finalizers[i])
	}

	// if the test case is successful, just delete namespace
	err := k8s.DeleteNamespaceE(s.t, s.kubectlOptions, s.namespace)
	Expect(err).NotTo(HaveOccurred(), "deleting namespace "+s.namespace)

	// Wait for a while to prevent the worker node being overwhelming
	// (new cases will be run).
	time.Sleep(3 * time.Second)
>>>>>>> 1156414f
}

func (s *APISIXDeployer) DeployDataplane(deployOpts DeployDataplaneOptions) {
	opts := APISIXDeployOptions{
		Namespace:        s.namespace,
		AdminKey:         s.opts.APISIXAdminAPIKey,
		ServiceHTTPPort:  9080,
		ServiceHTTPSPort: 9443,
		Replicas:         ptr.To(1),
	}

	if deployOpts.Namespace != "" {
		opts.Namespace = deployOpts.Namespace
	}
	if deployOpts.ServiceType != "" {
		opts.ServiceType = deployOpts.ServiceType
	}
	if deployOpts.ServiceHTTPPort != 0 {
		opts.ServiceHTTPPort = deployOpts.ServiceHTTPPort
	}
	if deployOpts.ServiceHTTPSPort != 0 {
		opts.ServiceHTTPSPort = deployOpts.ServiceHTTPSPort
	}
	if deployOpts.Replicas != nil {
		opts.Replicas = deployOpts.Replicas
	}

	for _, close := range []func(){
		s.closeAdminTunnel,
		s.closeApisixHttpTunnel,
		s.closeApisixHttpsTunnel,
	} {
		close()
	}

	svc := s.deployDataplane(&opts)
	s.dataplaneService = svc

	if !deployOpts.SkipCreateTunnels {
		err := s.newAPISIXTunnels(opts.ServiceName)
		Expect(err).ToNot(HaveOccurred(), "creating apisix tunnels")
	}
}

func (s *APISIXDeployer) newAPISIXTunnels(serviceName string) error {
	httpTunnel, httpsTunnel, err := s.createDataplaneTunnels(s.dataplaneService, s.kubectlOptions, serviceName)
	if err != nil {
		return err
	}

	s.apisixHttpTunnel = httpTunnel
	s.apisixHttpsTunnel = httpsTunnel
	return nil
}

func (s *APISIXDeployer) deployDataplane(opts *APISIXDeployOptions) *corev1.Service {
	if opts.ServiceName == "" {
		opts.ServiceName = framework.ProviderType
	}

	if opts.ServiceHTTPPort == 0 {
		opts.ServiceHTTPPort = 80
	}

	if opts.ServiceHTTPSPort == 0 {
		opts.ServiceHTTPSPort = 443
	}
	opts.ConfigProvider = "yaml"

	kubectlOpts := k8s.NewKubectlOptions("", "", opts.Namespace)

	if framework.ProviderType == adc.BackendModeAPISIX {
		opts.ConfigProvider = "etcd"
		// deploy etcd
		k8s.KubectlApplyFromString(s.GinkgoT, kubectlOpts, framework.EtcdSpec)
		err := framework.WaitPodsAvailable(s.GinkgoT, kubectlOpts, metav1.ListOptions{
			LabelSelector: "app=etcd",
		})
		Expect(err).ToNot(HaveOccurred(), "waiting for etcd pod ready")
	}

	buf := bytes.NewBuffer(nil)
	err := framework.APISIXStandaloneTpl.Execute(buf, opts)
	Expect(err).ToNot(HaveOccurred(), "executing template")

	k8s.KubectlApplyFromString(s.GinkgoT, kubectlOpts, buf.String())

	err = framework.WaitPodsAvailable(s.GinkgoT, kubectlOpts, metav1.ListOptions{
		LabelSelector: "app.kubernetes.io/name=apisix",
	})
	Expect(err).ToNot(HaveOccurred(), "waiting for gateway pod ready")

	Eventually(func() bool {
		svc, err := k8s.GetServiceE(s.GinkgoT, kubectlOpts, opts.ServiceName)
		if err != nil {
			s.Logf("failed to get service %s: %v", opts.ServiceName, err)
			return false
		}
		if svc.Spec.Type == corev1.ServiceTypeLoadBalancer {
			return len(svc.Status.LoadBalancer.Ingress) > 0
		}
		return true
	}, "20s", "4s").Should(BeTrue(), "waiting for LoadBalancer IP")

	svc, err := k8s.GetServiceE(s.GinkgoT, kubectlOpts, opts.ServiceName)
	Expect(err).ToNot(HaveOccurred(), "failed to get service %s: %v", opts.ServiceName, err)
	return svc
}

func (s *APISIXDeployer) ScaleDataplane(replicas int) {
	s.DeployDataplane(DeployDataplaneOptions{
		Replicas: ptr.To(replicas),
	})
}

func (s *APISIXDeployer) DeployIngress() {
	s.Framework.DeployIngress(framework.IngressDeployOpts{
		ControllerName:     s.opts.ControllerName,
		ProviderType:       framework.ProviderType,
		ProviderSyncPeriod: getProviderSyncPeriod(),
		Namespace:          s.namespace,
		Replicas:           1,
	})
}

func (s *APISIXDeployer) ScaleIngress(replicas int) {
	s.Framework.DeployIngress(framework.IngressDeployOpts{
		ControllerName:     s.opts.ControllerName,
		ProviderType:       framework.ProviderType,
		ProviderSyncPeriod: getProviderSyncPeriod(),
		Namespace:          s.namespace,
		Replicas:           replicas,
	})
}

func getProviderSyncPeriod() time.Duration {
	providerSyncPeriod, err := time.ParseDuration(framework.ProviderSyncPeriod)
	if err != nil {
		providerSyncPeriod = 5 * time.Second
	}
	return providerSyncPeriod
}

// getEnvOrDefault returns environment variable value or default
func getEnvOrDefault(key, defaultValue string) string {
	if value := os.Getenv(key); value != "" {
		return value
	}
	return defaultValue
}

func (s *APISIXDeployer) createAdminTunnel(svc *corev1.Service) (*k8s.Tunnel, error) {
	var (
		adminNodePort int
		adminPort     int
	)

	for _, port := range svc.Spec.Ports {
		switch port.Name {
		case "admin":
			adminNodePort = int(port.NodePort)
			adminPort = int(port.Port)
		}
	}

	kubectlOpts := k8s.NewKubectlOptions("", "", svc.Namespace)

	adminTunnel := k8s.NewTunnel(kubectlOpts, k8s.ResourceTypeService, svc.Name,
		adminNodePort, adminPort)

	if err := adminTunnel.ForwardPortE(s.t); err != nil {
		return nil, err
	}
	s.addFinalizers(s.closeAdminTunnel)

	return adminTunnel, nil
}

func (s *APISIXDeployer) closeAdminTunnel() {
	if s.adminTunnel != nil {
		s.adminTunnel.Close()
		s.adminTunnel = nil
	}
}

func (s *APISIXDeployer) CreateAdditionalGateway(namePrefix string) (string, *corev1.Service, error) {
	// Create a new namespace for this additional gateway
	additionalNS := fmt.Sprintf("%s-%d", namePrefix, time.Now().Unix())

	// Create namespace with the same labels
	var nsLabel map[string]string
	if !s.opts.DisableNamespaceLabel {
		nsLabel = s.label
	}
	k8s.CreateNamespaceWithMetadata(s.t, s.kubectlOptions, metav1.ObjectMeta{Name: additionalNS, Labels: nsLabel})

	// Create new kubectl options for the new namespace
	kubectlOpts := &k8s.KubectlOptions{
		ConfigPath: s.opts.Kubeconfig,
		Namespace:  additionalNS,
	}

	s.Logf("additional gateway in namespace %s", additionalNS)

	// Use the same admin key as the main gateway
	adminKey := s.opts.APISIXAdminAPIKey
	s.Logf("additional gateway admin api key: %s", adminKey)

	// Store gateway resources info
	resources := &GatewayResources{
		Namespace:   additionalNS,
		AdminAPIKey: adminKey,
	}

	// Deploy dataplane for this additional gateway
	opts := APISIXDeployOptions{
		Namespace:        additionalNS,
		AdminKey:         adminKey,
		ServiceHTTPPort:  9080,
		ServiceHTTPSPort: 9443,
	}
	svc := s.deployDataplane(&opts)

	resources.DataplaneService = svc

	// Create tunnels for the dataplane
	httpTunnel, httpsTunnel, err := s.createDataplaneTunnels(svc, kubectlOpts, svc.Name)
	if err != nil {
		return "", nil, err
	}

	resources.HttpTunnel = httpTunnel
	resources.HttpsTunnel = httpsTunnel

	// Use namespace as identifier for APISIX deployments
	identifier := additionalNS

	// Store in the map
	s.additionalGateways[identifier] = resources

	return identifier, svc, nil
}

func (s *APISIXDeployer) CleanupAdditionalGateway(identifier string) error {
	resources, exists := s.additionalGateways[identifier]
	if !exists {
		return fmt.Errorf("gateway %s not found", identifier)
	}

	// Close tunnels if they exist
	if resources.HttpTunnel != nil {
		resources.HttpTunnel.Close()
	}
	if resources.HttpsTunnel != nil {
		resources.HttpsTunnel.Close()
	}

	// Delete the namespace
	err := k8s.DeleteNamespaceE(s.t, &k8s.KubectlOptions{
		ConfigPath: s.opts.Kubeconfig,
		Namespace:  resources.Namespace,
	}, resources.Namespace)

	// Remove from the map
	delete(s.additionalGateways, identifier)

	return err
}

func (s *APISIXDeployer) GetAdminEndpoint(svc ...*corev1.Service) string {
	if len(svc) == 0 {
		return fmt.Sprintf("http://%s.%s:9180", s.dataplaneService.Name, s.dataplaneService.Namespace)
	}
	return fmt.Sprintf("http://%s.%s:9180", svc[0].Name, svc[0].Namespace)
}

func (s *APISIXDeployer) DefaultDataplaneResource() DataplaneResource {
	return newADCDataplaneResource(
		framework.ProviderType,
		fmt.Sprintf("http://%s", s.adminTunnel.Endpoint()),
		s.AdminKey(),
		false, // tlsVerify
	)
}<|MERGE_RESOLUTION|>--- conflicted
+++ resolved
@@ -110,38 +110,6 @@
 }
 
 func (s *APISIXDeployer) AfterEach() {
-<<<<<<< HEAD
-	return
-	// if CurrentSpecReport().Failed() {
-	// 	if os.Getenv("TEST_ENV") == "CI" {
-	// 		_, _ = fmt.Fprintln(GinkgoWriter, "Dumping namespace contents")
-	// 		_, _ = k8s.RunKubectlAndGetOutputE(GinkgoT(), s.kubectlOptions, "get", "deploy,sts,svc,pods,gatewayproxy")
-	// 		_, _ = k8s.RunKubectlAndGetOutputE(GinkgoT(), s.kubectlOptions, "describe", "pods")
-	// 	}
-
-	// 	output := s.GetDeploymentLogs("apisix-ingress-controller")
-	// 	if output != "" {
-	// 		_, _ = fmt.Fprintln(GinkgoWriter, output)
-	// 	}
-	// }
-	// // Delete all additional gateways
-	// for identifier := range s.additionalGateways {
-	// 	err := s.CleanupAdditionalGateway(identifier)
-	// 	Expect(err).NotTo(HaveOccurred(), "cleaning up additional gateway")
-	// }
-
-	// // if the test case is successful, just delete namespace
-	// err := k8s.DeleteNamespaceE(s.t, s.kubectlOptions, s.namespace)
-	// Expect(err).NotTo(HaveOccurred(), "deleting namespace "+s.namespace)
-
-	// for i := len(s.finalizers) - 1; i >= 0; i-- {
-	// 	runWithRecover(s.finalizers[i])
-	// }
-
-	// // Wait for a while to prevent the worker node being overwhelming
-	// // (new cases will be run).
-	// time.Sleep(3 * time.Second)
-=======
 	if CurrentSpecReport().Failed() {
 		if os.Getenv("TEST_ENV") == "CI" {
 			_, _ = fmt.Fprintln(GinkgoWriter, "Dumping namespace contents")
@@ -172,7 +140,6 @@
 	// Wait for a while to prevent the worker node being overwhelming
 	// (new cases will be run).
 	time.Sleep(3 * time.Second)
->>>>>>> 1156414f
 }
 
 func (s *APISIXDeployer) DeployDataplane(deployOpts DeployDataplaneOptions) {
