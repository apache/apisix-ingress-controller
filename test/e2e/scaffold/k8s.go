--- conflicted
+++ resolved
@@ -310,7 +310,6 @@
 
 func (s *Scaffold) newAPISIXTunnels() error {
 	var (
-<<<<<<< HEAD
 		adminNodePort   int
 		httpNodePort    int
 		httpsNodePort   int
@@ -321,16 +320,6 @@
 		httpsPort       int
 		tcpPort         int
 		controlPort     int
-=======
-		adminNodePort int
-		httpNodePort  int
-		httpsNodePort int
-		adminPort     int
-		httpPort      int
-		httpsPort     int
-		tcpPort       int
-		tcpNodePort   int
->>>>>>> d269a01f
 	)
 	for _, port := range s.apisixService.Spec.Ports {
 		if port.Name == "http" {
@@ -345,12 +334,9 @@
 		} else if port.Name == "tcp" {
 			tcpNodePort = int(port.NodePort)
 			tcpPort = int(port.Port)
-<<<<<<< HEAD
 		} else if port.Name == "http-control" {
 			controlNodePort = int(port.NodePort)
 			controlPort = int(port.Port)
-=======
->>>>>>> d269a01f
 		}
 	}
 
@@ -362,12 +348,9 @@
 		httpsNodePort, httpsPort)
 	s.apisixTCPTunnel = k8s.NewTunnel(s.kubectlOptions, k8s.ResourceTypeService, "apisix-service-e2e-test",
 		tcpNodePort, tcpPort)
-<<<<<<< HEAD
 	s.apisixControlTunnel = k8s.NewTunnel(s.kubectlOptions, k8s.ResourceTypeService, "apisix-service-e2e-test",
 		controlNodePort, controlPort)
-=======
-
->>>>>>> d269a01f
+
 	if err := s.apisixAdminTunnel.ForwardPortE(s.t); err != nil {
 		return err
 	}
@@ -381,19 +364,13 @@
 	}
 	s.addFinalizers(s.apisixHttpsTunnel.Close)
 	if err := s.apisixTCPTunnel.ForwardPortE(s.t); err != nil {
-<<<<<<< HEAD
-			return err
-		}
+		return err
+	}
 	s.addFinalizers(s.apisixTCPTunnel.Close)
 	if err := s.apisixControlTunnel.ForwardPortE(s.t); err != nil {
 		return err
 	}
 	s.addFinalizers(s.apisixControlTunnel.Close)
-=======
-		return err
-	}
-	s.addFinalizers(s.apisixTCPTunnel.Close)
->>>>>>> d269a01f
 	return nil
 }
 
