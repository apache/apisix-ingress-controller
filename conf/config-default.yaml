# Licensed to the Apache Software Foundation (ASF) under one or more
# contributor license agreements.  See the NOTICE file distributed with
# this work for additional information regarding copyright ownership.
# The ASF licenses this file to You under the Apache License, Version 2.0
# (the "License"); you may not use this file except in compliance with
# the License.  You may obtain a copy of the License at
#
#     http://www.apache.org/licenses/LICENSE-2.0
#
# Unless required by applicable law or agreed to in writing, software
# distributed under the License is distributed on an "AS IS" BASIS,
# WITHOUT WARRANTIES OR CONDITIONS OF ANY KIND, either express or implied.
# See the License for the specific language governing permissions and
# limitations under the License.

# log options
log_level: "info"    # the error log level, default is info, optional values are:
                     # debug
                     # info
                     # warn
                     # error
                     # panic
                     # fatal
log_output: "stderr" # the output file path of error log, default is stderr, when
                     # the file path is "stderr" or "stdout", logs are marshalled
                     # plainly, which is more readable for human; otherwise logs
                     # are marshalled in JSON format, which can be parsed by
                     # programs easily.

cert_file: "/etc/webhook/certs/cert.pem" # the TLS certificate file path.
key_file: "/etc/webhook/certs/key.pem"   # the TLS key file path.

http_listen: ":8080"   # the HTTP Server listen address, default is ":8080"
https_listen: ":8443"   # the HTTPS Server listen address, default is ":8443"
ingress_publish_service: ""  # the controller will use the Endpoint of this Service to
                             # update the status information of the Ingress resource.
                             # The format is "namespace/svc-name" to solve the situation that
                             # the data plane and the controller are not deployed in the same namespace.
ingress_status_address: []   # when there is no available information on the Service
                             # used for publishing on the data plane,
                             # the static address provided here will be
                             # used to update the status information of Ingress.
                             # When ingress-publish-service is specified at the same time, ingress-status-address is preferred.
                             # For example, no available LB exists in the bare metal environment.
enable_profiling: true # enable profiling via web interfaces
                       # host:port/debug/pprof, default is true.

# Kubernetes related configurations.
kubernetes:
  kubeconfig: ""                       # the Kubernetes configuration file path, default is
                                       # "", so the in-cluster configuration will be used.
  resync_interval: "6h"                # how long should apisix-ingress-controller
                                       # re-synchronizes with Kubernetes, default is 6h,
                                       # and the minimal resync interval is 30s.
  app_namespaces: ["*"]                # namespace list that controller will watch for resources,
                                       # by default all namespaces (represented by "*") are watched.
                                       # The `app_namespace` is deprecated, using `namespace_selector` instead since version 1.4.0
  namespace_selector: [""]             # namespace_selector represent basis for selecting managed namespaces.
                                       # the field is support since version 1.4.0
                                       # For example, "apisix.ingress=watching", so ingress will watching the namespaces which labels "apisix.ingress=watching"
  election_id: "ingress-apisix-leader" # the election id for the controller leader campaign,
                                       # only the leader will watch and delivery resource changes,
                                       # other instances (as candidates) stand by.
  ingress_class: "apisix"              # the class of an Ingress object is set using the field
                                       # IngressClassName in Kubernetes clusters version v1.18.0
                                       # or higher or the annotation "kubernetes.io/ingress.class"
                                       # (deprecated).
  ingress_version: "networking/v1"     # the supported ingress api group version, can be "networking/v1beta1"
                                       # , "networking/v1" (for Kubernetes version v1.19.0 or higher), and
                                       # "extensions/v1beta1", default is "networking/v1".
  watch_endpointslices: false          # whether to watch EndpointSlices rather than Endpoints.

<<<<<<< HEAD
  apisix_route_version: "apisix.apache.org/v2beta2"  # the supported apisixroute api group version.
                                                     # the latest version is "apisix.apache.org/v2beta2".

  enable_gateway: false                # whether to enable support for Gateway API.
                                       # Note: This feature is currently under development and may not work as expected. 
                                       # It is not recommended to use it in a production environment.
                                       # Before we announce support for it to reach Beta level or GA.

=======
  apisix_route_version: "apisix.apache.org/v2beta3"  # the supported apisixroute api group version.
                                                     # the latest version is "apisix.apache.org/v2beta3".
>>>>>>> 1bbadf0d
# APISIX related configurations.
apisix:
  base_url: "http://127.0.0.1:9080/apisix/admin" # (Deprecated, use default_cluster_base_url) the APISIX admin api / manager api
                                                 # base url, it's required.

  default_cluster_base_url: "http://127.0.0.1:9080/apisix/admin" # The base url of admin api / manager api
                                                                 # of the default APISIX cluster

  admin_key: "" # (Deprecated, use default_cluster_admin_key) the admin key used for the authentication of
                # admin api / manager api in the default APISIX cluster, by default this field is unset.

  default_cluster_admin_key: "" # the admin key used for the authentication of admin api / manager api in the
                                # default APISIX cluster, by default this field is unset.

  default_cluster_name: "default" # name of the default APISIX cluster.<|MERGE_RESOLUTION|>--- conflicted
+++ resolved
@@ -70,19 +70,14 @@
                                        # "extensions/v1beta1", default is "networking/v1".
   watch_endpointslices: false          # whether to watch EndpointSlices rather than Endpoints.
 
-<<<<<<< HEAD
-  apisix_route_version: "apisix.apache.org/v2beta2"  # the supported apisixroute api group version.
-                                                     # the latest version is "apisix.apache.org/v2beta2".
+  apisix_route_version: "apisix.apache.org/v2beta3"  # the supported apisixroute api group version.
+                                                     # the latest version is "apisix.apache.org/v2beta3".
 
   enable_gateway: false                # whether to enable support for Gateway API.
                                        # Note: This feature is currently under development and may not work as expected. 
                                        # It is not recommended to use it in a production environment.
                                        # Before we announce support for it to reach Beta level or GA.
 
-=======
-  apisix_route_version: "apisix.apache.org/v2beta3"  # the supported apisixroute api group version.
-                                                     # the latest version is "apisix.apache.org/v2beta3".
->>>>>>> 1bbadf0d
 # APISIX related configurations.
 apisix:
   base_url: "http://127.0.0.1:9080/apisix/admin" # (Deprecated, use default_cluster_base_url) the APISIX admin api / manager api
