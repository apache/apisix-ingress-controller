#
# Licensed to the Apache Software Foundation (ASF) under one or more
# contributor license agreements.  See the NOTICE file distributed with
# this work for additional information regarding copyright ownership.
# The ASF licenses this file to You under the Apache License, Version 2.0
# (the "License"); you may not use this file except in compliance with
# the License.  You may obtain a copy of the License at
#
#     http://www.apache.org/licenses/LICENSE-2.0
#
# Unless required by applicable law or agreed to in writing, software
# distributed under the License is distributed on an "AS IS" BASIS,
# WITHOUT WARRANTIES OR CONDITIONS OF ANY KIND, either express or implied.
# See the License for the specific language governing permissions and
# limitations under the License.
#

apiVersion: apiextensions.k8s.io/v1
kind: CustomResourceDefinition
metadata:
  name: apisixconsumers.apisix.apache.org
spec:
  group: apisix.apache.org
  scope: Namespaced
  names:
    plural: apisixconsumers
    singular: apisixconsumer
    kind: ApisixConsumer
    shortNames:
      - ac
  preserveUnknownFields: false
  versions:
<<<<<<< HEAD
    - name: v2beta3
      served: true
      storage: false
      subresources:
        status: {}
      schema:
        openAPIV3Schema:
          type: object
          properties:
            spec:
              type: object
              required:
                - authParameter
              properties:
                authParameter:
                  type: object
                  oneOf:
                    - required: ["basicAuth"]
                    - required: ["keyAuth"]
                    - required: ["wolfRBAC"]
                    - required: ["jwtAuth"]
                    - required: ["hmacAuth"]
                  properties:
                    basicAuth:
                      type: object
                      oneOf:
                        - required: ["value"]
                        - required: ["secretRef"]
                      properties:
                        value:
                          type: object
                          properties:
                            username:
                              type: string
                              minLength: 1
                            password:
                              type: string
                              minLength: 1
                          required:
                            - username
                            - password
                        secretRef:
                          type: object
                          properties:
                            name:
                              type: string
                              minLength: 1
                          required:
                            - name
                    keyAuth:
                      type: object
                      oneOf:
                        - required: ["value"]
                        - required: ["secretRef"]
                      properties:
                        value:
                          type: object
                          properties:
                            key:
                              type: string
                              minLength: 1
                          required:
                            - key
                        secretRef:
                          type: object
                          properties:
                            name:
                              type: string
                              minLength: 1
                          required:
                            - name
                    jwtAuth:
                      type: object
                      oneOf:
                        - required: ["value"]
                        - required: ["secretRef"]
                      properties:
                        value:
                          type: object
                          properties:
                            key:
                              type: string
                              minLength: 1
                            secret:
                              type: string
                            public_key:
                              type: string
                            private_key:
                              type: string
                            algorithm:
                              type: string
                              default: HS256
                            exp:
                              type: integer
                              default: 86400
                            base64_secret:
                              type: boolean
                              default: false
                            lifetime_grace_period:
                              type: integer
                              default: 0
                          required:
                            - key
                        secretRef:
                          type: object
                          properties:
                            name:
                              type: string
                              minLength: 1
                          required:
                            - name
                    wolfRBAC:
                      type: object
                      oneOf:
                        - required: ["value"]
                        - required: ["secretRef"]
                      properties:
                        value:
                          type: object
                          properties:
                            server:
                              type: string
                            appid:
                              type: string
                            header_prefix:
                              type: string
                        secretRef:
                          type: object
                          properties:
                            name:
                              type: string
                              minLength: 1
                          required:
                            - name
                    hmacAuth:
                      type: object
                      oneOf:
                        - required: ["value"]
                        - required: ["secretRef"]
                      properties:
                        value:
                          type: object
                          properties:
                            access_key:
                              type: string
                            secret_key:
                              type: string
                            algorithm:
                              type: string
                            clock_skew:
                              type: integer
                            signed_headers:
                              type: array
                              items:
                                type: string
                            keep_headers:
                              type: boolean
                            encode_uri_params:
                              type: boolean
                            validate_request_body:
                              type: boolean
                            max_req_body:
                              type: integer
                          required:
                            - access_key
                            - secret_key
                        secretRef:
                          type: object
                          properties:
                            name:
                              type: string
                              minLength: 1
                          required:
                            - name
            status:
              type: object
              properties:
                conditions:
                  type: array
                  items:
                    type: object
                    properties:
                      type:
                        type: string
                      reason:
                        type: string
                      status:
                        type: string
                      message:
                        type: string
                      observedGeneration:
                        type: integer
=======
>>>>>>> 589bae60
    - name: v2
      served: true
      storage: true
      subresources:
        status: {}
      schema:
        openAPIV3Schema:
          type: object
          properties:
            spec:
              type: object
              required:
                - authParameter
              properties:
                ingressClassName:
                  type: string
                authParameter:
                  type: object
                  oneOf:
                    - required: ["basicAuth"]
                    - required: ["keyAuth"]
                    - required: ["wolfRBAC"]
                    - required: ["jwtAuth"]
                    - required: ["hmacAuth"]
                    - required: ["ldapAuth"]
                  properties:
                    basicAuth:
                      type: object
                      oneOf:
                        - required: ["value"]
                        - required: ["secretRef"]
                      properties:
                        value:
                          type: object
                          properties:
                            username:
                              type: string
                              minLength: 1
                            password:
                              type: string
                              minLength: 1
                          required:
                            - username
                            - password
                        secretRef:
                          type: object
                          properties:
                            name:
                              type: string
                              minLength: 1
                          required:
                            - name
                    keyAuth:
                      type: object
                      oneOf:
                        - required: ["value"]
                        - required: ["secretRef"]
                      properties:
                        value:
                          type: object
                          properties:
                            key:
                              type: string
                              minLength: 1
                          required:
                            - key
                        secretRef:
                          type: object
                          properties:
                            name:
                              type: string
                              minLength: 1
                          required:
                            - name
                    jwtAuth:
                      type: object
                      oneOf:
                        - required: ["value"]
                        - required: ["secretRef"]
                      properties:
                        value:
                          type: object
                          properties:
                            key:
                              type: string
                              minLength: 1
                            secret:
                              type: string
                            public_key:
                              type: string
                            algorithm:
                              type: string
                              default: HS256
                            exp:
                              type: integer
                              default: 86400
                            base64_secret:
                              type: boolean
                              default: false
                            lifetime_grace_period:
                              type: integer
                              default: 0
                          required:
                            - key
                        secretRef:
                          type: object
                          properties:
                            name:
                              type: string
                              minLength: 1
                          required:
                            - name
                    wolfRBAC:
                      type: object
                      oneOf:
                        - required: ["value"]
                        - required: ["secretRef"]
                      properties:
                        value:
                          type: object
                          properties:
                            server:
                              type: string
                            appid:
                              type: string
                            header_prefix:
                              type: string
                        secretRef:
                          type: object
                          properties:
                            name:
                              type: string
                              minLength: 1
                          required:
                            - name
                    hmacAuth:
                      type: object
                      oneOf:
                        - required: ["value"]
                        - required: ["secretRef"]
                      properties:
                        value:
                          type: object
                          properties:
                            access_key:
                              type: string
                            secret_key:
                              type: string
                            algorithm:
                              type: string
                            clock_skew:
                              type: integer
                            signed_headers:
                              type: array
                              items:
                                type: string
                            keep_headers:
                              type: boolean
                            encode_uri_params:
                              type: boolean
                            validate_request_body:
                              type: boolean
                            max_req_body:
                              type: integer
                          required:
                            - access_key
                            - secret_key
                        secretRef:
                          type: object
                          properties:
                            name:
                              type: string
                              minLength: 1
                          required:
                            - name
                    ldapAuth:
                      type: object
                      oneOf:
                        - required: ["value"]
                        - required: ["secretRef"]
                      properties:
                        value:
                          type: object
                          properties:
                            user_dn:
                              type: string
                          required:
                            - user_dn
                        secretRef:
                          type: object
                          properties:
                            name:
                              type: string
                              minLength: 1
                          required:
                            - name
            status:
              type: object
              properties:
                observedGeneration:
                  type: integer
                conditions:
                  type: array
                  items:
                    type: object
                    properties:
                      type:
                        type: string
                      status:
                        type: string
                      lastTransitionTime:
                        type: string
                      reason:
                        type: string
                      message:
                        type: string
                  required:
                    - type
                    - status
                    - lastTransitionTime<|MERGE_RESOLUTION|>--- conflicted
+++ resolved
@@ -30,201 +30,6 @@
       - ac
   preserveUnknownFields: false
   versions:
-<<<<<<< HEAD
-    - name: v2beta3
-      served: true
-      storage: false
-      subresources:
-        status: {}
-      schema:
-        openAPIV3Schema:
-          type: object
-          properties:
-            spec:
-              type: object
-              required:
-                - authParameter
-              properties:
-                authParameter:
-                  type: object
-                  oneOf:
-                    - required: ["basicAuth"]
-                    - required: ["keyAuth"]
-                    - required: ["wolfRBAC"]
-                    - required: ["jwtAuth"]
-                    - required: ["hmacAuth"]
-                  properties:
-                    basicAuth:
-                      type: object
-                      oneOf:
-                        - required: ["value"]
-                        - required: ["secretRef"]
-                      properties:
-                        value:
-                          type: object
-                          properties:
-                            username:
-                              type: string
-                              minLength: 1
-                            password:
-                              type: string
-                              minLength: 1
-                          required:
-                            - username
-                            - password
-                        secretRef:
-                          type: object
-                          properties:
-                            name:
-                              type: string
-                              minLength: 1
-                          required:
-                            - name
-                    keyAuth:
-                      type: object
-                      oneOf:
-                        - required: ["value"]
-                        - required: ["secretRef"]
-                      properties:
-                        value:
-                          type: object
-                          properties:
-                            key:
-                              type: string
-                              minLength: 1
-                          required:
-                            - key
-                        secretRef:
-                          type: object
-                          properties:
-                            name:
-                              type: string
-                              minLength: 1
-                          required:
-                            - name
-                    jwtAuth:
-                      type: object
-                      oneOf:
-                        - required: ["value"]
-                        - required: ["secretRef"]
-                      properties:
-                        value:
-                          type: object
-                          properties:
-                            key:
-                              type: string
-                              minLength: 1
-                            secret:
-                              type: string
-                            public_key:
-                              type: string
-                            private_key:
-                              type: string
-                            algorithm:
-                              type: string
-                              default: HS256
-                            exp:
-                              type: integer
-                              default: 86400
-                            base64_secret:
-                              type: boolean
-                              default: false
-                            lifetime_grace_period:
-                              type: integer
-                              default: 0
-                          required:
-                            - key
-                        secretRef:
-                          type: object
-                          properties:
-                            name:
-                              type: string
-                              minLength: 1
-                          required:
-                            - name
-                    wolfRBAC:
-                      type: object
-                      oneOf:
-                        - required: ["value"]
-                        - required: ["secretRef"]
-                      properties:
-                        value:
-                          type: object
-                          properties:
-                            server:
-                              type: string
-                            appid:
-                              type: string
-                            header_prefix:
-                              type: string
-                        secretRef:
-                          type: object
-                          properties:
-                            name:
-                              type: string
-                              minLength: 1
-                          required:
-                            - name
-                    hmacAuth:
-                      type: object
-                      oneOf:
-                        - required: ["value"]
-                        - required: ["secretRef"]
-                      properties:
-                        value:
-                          type: object
-                          properties:
-                            access_key:
-                              type: string
-                            secret_key:
-                              type: string
-                            algorithm:
-                              type: string
-                            clock_skew:
-                              type: integer
-                            signed_headers:
-                              type: array
-                              items:
-                                type: string
-                            keep_headers:
-                              type: boolean
-                            encode_uri_params:
-                              type: boolean
-                            validate_request_body:
-                              type: boolean
-                            max_req_body:
-                              type: integer
-                          required:
-                            - access_key
-                            - secret_key
-                        secretRef:
-                          type: object
-                          properties:
-                            name:
-                              type: string
-                              minLength: 1
-                          required:
-                            - name
-            status:
-              type: object
-              properties:
-                conditions:
-                  type: array
-                  items:
-                    type: object
-                    properties:
-                      type:
-                        type: string
-                      reason:
-                        type: string
-                      status:
-                        type: string
-                      message:
-                        type: string
-                      observedGeneration:
-                        type: integer
-=======
->>>>>>> 589bae60
     - name: v2
       served: true
       storage: true
