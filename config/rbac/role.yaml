---
apiVersion: rbac.authorization.k8s.io/v1
kind: ClusterRole
metadata:
  name: apisix-ingress-manager-role
rules:
- apiGroups:
  - ""
  resources:
  - events
  verbs:
  - create
  - patch
- apiGroups:
  - ""
  resources:
  - namespaces
  - pods
  - secrets
  - services
  verbs:
  - get
  - list
  - watch
- apiGroups:
  - apisix.apache.org
  resources:
  - apisixconsumers
  - apisixglobalrules
  - apisixpluginconfigs
  - apisixroutes
  - apisixtlses
  - apisixupstreams
  - backendtrafficpolicies
  - consumers
  - gatewayproxies
  - httproutepolicies
  - pluginconfigs
  verbs:
  - get
  - list
  - watch
- apiGroups:
  - apisix.apache.org
  resources:
  - apisixconsumers/status
  - apisixglobalrules/status
  - apisixpluginconfigs/status
  - apisixroutes/status
  - apisixtlses/status
  - apisixupstreams/status
  - backendtrafficpolicies/status
  - consumers/status
  - httproutepolicies/status
  verbs:
  - get
  - update
- apiGroups:
  - coordination.k8s.io
  resources:
  - leases
  verbs:
  - create
  - delete
  - get
  - list
  - patch
  - update
  - watch
- apiGroups:
  - discovery.k8s.io
  resources:
  - endpointslices
  verbs:
  - get
  - list
  - watch
- apiGroups:
  - gateway.networking.k8s.io
  resources:
  - gatewayclasses
  verbs:
  - get
  - list
  - update
  - watch
- apiGroups:
  - gateway.networking.k8s.io
  resources:
  - gatewayclasses/status
  - gateways/status
  - grpcroutes/status
  - httproutes/status
  - referencegrants/status
  - tcproutes/status
  verbs:
  - get
  - update
- apiGroups:
  - gateway.networking.k8s.io
  resources:
  - gateways
  - grpcroutes
  - httproutes
<<<<<<< HEAD
  - tcproutes
  verbs:
  - get
  - list
  - watch
- apiGroups:
  - gateway.networking.k8s.io
  resources:
=======
>>>>>>> 51077751
  - referencegrants
  verbs:
  - get
  - list
  - watch
- apiGroups:
  - networking.k8s.io
  resources:
  - ingressclasses
  - ingresses
  verbs:
  - get
  - list
  - watch
- apiGroups:
  - networking.k8s.io
  resources:
  - ingresses/status
  verbs:
  - get
  - update<|MERGE_RESOLUTION|>--- conflicted
+++ resolved
@@ -102,17 +102,7 @@
   - gateways
   - grpcroutes
   - httproutes
-<<<<<<< HEAD
   - tcproutes
-  verbs:
-  - get
-  - list
-  - watch
-- apiGroups:
-  - gateway.networking.k8s.io
-  resources:
-=======
->>>>>>> 51077751
   - referencegrants
   verbs:
   - get
