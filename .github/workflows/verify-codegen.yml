#
# Licensed to the Apache Software Foundation (ASF) under one
# or more contributor license agreements.  See the NOTICE file
# distributed with this work for additional information
# regarding copyright ownership.  The ASF licenses this file
# to you under the Apache License, Version 2.0 (the
# "License"); you may not use this file except in compliance
# with the License.  You may obtain a copy of the License at
#
#   http://www.apache.org/licenses/LICENSE-2.0
#
# Unless required by applicable law or agreed to in writing,
# software distributed under the License is distributed on an
# "AS IS" BASIS, WITHOUT WARRANTIES OR CONDITIONS OF ANY
# KIND, either express or implied.  See the License for the
# specific language governing permissions and limitations
# under the License.
#
name: verify-codegen

on:
  push:
    branches:
      - master
  pull_request:
    branches:
      - master
    type: [review_requested, ready_for_review]
jobs:
  changes:
    runs-on: ubuntu-latest
    outputs:
      docs: ${{ steps.filter.outputs.docs }}
      go: ${{ steps.filter.outputs.go }}
    steps:
      - name: Checkout
        uses: actions/checkout@v2
        with:
          submodules: recursive

      - uses: ./.github/actions/paths-filter
        id: filter
        with:
          token: ${{ secrets.GITHUB_TOKEN }}
          filters: |
            docs:
              - 'docs/**/*'
              - '*.md'
            go:
              - '*.go'
              - '**/*.go'
              - 'go.mod'
              - 'go.sum'
              - 'Makefile'
              - 'Dockerfile'
              - 'test/e2e/**/*'
              - 'conf/**'
              - 'utils/**'
  run-test:
    needs: changes
    if: |
      (needs.changes.outputs.go == 'true')
    runs-on: ubuntu-latest
    steps:
<<<<<<< HEAD
      - uses: actions/checkout@v2
      - name: Setup Go Env
        uses: actions/setup-go@v2
        with:
          go-version: "1.16.11"
      - name: Make verify-codegen
        working-directory: ./
        run: |
          make verify-codegen
=======
    - uses: actions/checkout@v2
    - name: setup go
      uses: actions/setup-go@v1
      with:
        go-version: '1.16'
    - name: make verify-codegen
      working-directory: ./
      run: |
        make verify-codegen
>>>>>>> 5db36de8
<|MERGE_RESOLUTION|>--- conflicted
+++ resolved
@@ -62,24 +62,12 @@
       (needs.changes.outputs.go == 'true')
     runs-on: ubuntu-latest
     steps:
-<<<<<<< HEAD
       - uses: actions/checkout@v2
       - name: Setup Go Env
         uses: actions/setup-go@v2
         with:
-          go-version: "1.16.11"
+          go-version: "1.16"
       - name: Make verify-codegen
         working-directory: ./
         run: |
-          make verify-codegen
-=======
-    - uses: actions/checkout@v2
-    - name: setup go
-      uses: actions/setup-go@v1
-      with:
-        go-version: '1.16'
-    - name: make verify-codegen
-      working-directory: ./
-      run: |
-        make verify-codegen
->>>>>>> 5db36de8
+          make verify-codegen