#
# Licensed to the Apache Software Foundation (ASF) under one
# or more contributor license agreements.  See the NOTICE file
# distributed with this work for additional information
# regarding copyright ownership.  The ASF licenses this file
# to you under the Apache License, Version 2.0 (the
# "License"); you may not use this file except in compliance
# with the License.  You may obtain a copy of the License at
#
#   http://www.apache.org/licenses/LICENSE-2.0
#
# Unless required by applicable law or agreed to in writing,
# software distributed under the License is distributed on an
# "AS IS" BASIS, WITHOUT WARRANTIES OR CONDITIONS OF ANY
# KIND, either express or implied.  See the License for the
# specific language governing permissions and limitations
# under the License.
#
name: e2e-test-ci

on:
  push:
    branches:
      - master
  pull_request:
    branches:
      - master
      - v1.6.0
    type: [review_requested, ready_for_review]

concurrency:
  group: ${{ github.workflow }}-${{ github.event.pull_request.number || github.ref }}
  cancel-in-progress: true

jobs:
  changes:
    runs-on: ubuntu-20.04
    outputs:
      docs: ${{ steps.filter.outputs.docs }}
      go: ${{ steps.filter.outputs.go }}
    steps:
      - name: Checkout
        uses: actions/checkout@v3
        with:
          submodules: recursive

      - uses: ./.github/actions/paths-filter
        id: filter
        with:
          token: ${{ secrets.GITHUB_TOKEN }}
          filters: |
            docs:
              - 'docs/**/*'
              - '*.md'
            go:
              - '*.go'
              - '**/*.go'
              - 'go.mod'
              - 'go.sum'
              - 'Makefile'
              - 'Dockerfile'
              - 'test/e2e/**/*'
              - 'conf/**'
              - 'utils/**'
              - ".github/**"
  build:
    name: Build
    runs-on: ubuntu-20.04
    needs: changes
    if: needs.changes.outputs.go == 'true'

    steps:

      - name: Checkout
        uses: actions/checkout@v3 # v3.0.2

      - name: Setup Go Env
        id: go
        uses: actions/setup-go@v3 # v3.2.0
        with:
          go-version: '1.20'

      - name: Set up QEMU
        uses: docker/setup-qemu-action@v2 #v2.0.0

      - name: Set up Docker Buildx
        id: buildx
        uses: docker/setup-buildx-action@v2 # v2.0.0
        with:
          version: latest

      - name: Prepare Host
        run: |
          curl -Lo ./kind https://kind.sigs.k8s.io/dl/v0.11.1/kind-linux-amd64
          chmod +x ./kind
          sudo mv kind /usr/local/bin

<<<<<<< HEAD
          sudo apt install pigz -y
=======
          sudo apt install -y pigz
>>>>>>> f4e4f6ab

      - name: Build images
        env:
          TAG: dev
          ARCH: amd64
          REGISTRY: localhost:5000
          ENABLE_PROXY: "false"
        run: |
          echo "building images..."
          make clean-image build-images

          echo "creating images cache..."
          docker save \
            ${REGISTRY}/apisix:dev \
            ${REGISTRY}/etcd:dev \
            ${REGISTRY}/apisix-ingress-controller:dev \
            ${REGISTRY}/httpbin:dev \
            ${REGISTRY}/test-backend:dev \
            ${REGISTRY}/echo-server:dev \
            ${REGISTRY}/busybox:dev \
            | pigz > docker.tar.gz

      - name: cache
        uses: actions/upload-artifact@v3 # v3.1.0
        with:
          name: docker.tar.gz
          path: docker.tar.gz

  prepare:
    needs: changes
    if: needs.changes.outputs.go == 'true'
    runs-on: ubuntu-20.04
    steps:
      - uses: actions/checkout@v3
        with:
          submodules: recursive

      - name: Check e2e test cases' naming
        run: make e2e-names-check

      - name: List test suites and set the matrix
        id: set-matrix
        run: |
          SUITES=($(find test/e2e -type d -iname 'suite-*' | grep -E -o '(\w|\-)*' | grep -v 'test' | grep -v 'e2e' | sort | uniq -u))
          echo $SUITES
          echo "matrix=$(jq --compact-output --null-input '$ARGS.positional' --args "${SUITES[@]}")" >> $GITHUB_OUTPUT
    outputs:
      matrix: ${{ steps.set-matrix.outputs.matrix }}

  e2e-test:
    needs: 
      - changes
      - prepare
      - build
    runs-on: ubuntu-20.04
    strategy:
      fail-fast: false # If false, GitHub will not cancels all in-progress jobs in the matrix if any matrix job fails.
      matrix:
        suite: ${{ fromJson(needs.prepare.outputs.matrix) }}
    steps:
      - name: Checkout
        uses: actions/checkout@v3
        with:
          submodules: recursive
      - name: Setup Go Env
        uses: actions/setup-go@v3
        with:
          go-version: "1.20"

      - name: Install ginkgo
        run: |
          go install github.com/onsi/ginkgo/v2/ginkgo@v2.9.2
          sudo cp ~/go/bin/ginkgo /usr/local/bin

      - name: cache
        uses: actions/download-artifact@v3 # v3
        with:
          name: docker.tar.gz

      - name: Create K8s cluster
        shell: bash
        run: |
          make kind-up
          kubectl wait --for=condition=Ready nodes --all

      - name: Load images from cache
        run: |
          echo "loading docker images..."
<<<<<<< HEAD
          sudo apt install pigz -y
=======
          sudo apt install -y pigz
>>>>>>> f4e4f6ab
          pigz -dc docker.tar.gz | docker load
          make push-images

      - name: Run E2E test suite
        shell: bash
        env:
          E2E_FOCUS: "${{ matrix.suite }}"
          ENABLE_PROXY: "false"
          E2E_SKIP_BUILD: "1"
          E2E_FLAKE_ATTEMPTS: "2"
          E2E_ENV: "ci"
        run: |
          echo ${E2E_FOCUS} | grep "suite-cluster" && export E2E_NODES=1
          export ENABLED_ETCD_SERVER=true
          make e2e-test<|MERGE_RESOLUTION|>--- conflicted
+++ resolved
@@ -95,11 +95,7 @@
           chmod +x ./kind
           sudo mv kind /usr/local/bin
 
-<<<<<<< HEAD
-          sudo apt install pigz -y
-=======
           sudo apt install -y pigz
->>>>>>> f4e4f6ab
 
       - name: Build images
         env:
@@ -188,11 +184,7 @@
       - name: Load images from cache
         run: |
           echo "loading docker images..."
-<<<<<<< HEAD
-          sudo apt install pigz -y
-=======
           sudo apt install -y pigz
->>>>>>> f4e4f6ab
           pigz -dc docker.tar.gz | docker load
           make push-images
 
