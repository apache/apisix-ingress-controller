--- conflicted
+++ resolved
@@ -25,12 +25,7 @@
   pull_request:
     branches:
       - master
-<<<<<<< HEAD
-      - v1.6.0
-    types: [review_requested, ready_for_review]
-=======
       - 1.7.0
->>>>>>> 589bae60
 
 concurrency:
   group: ${{ github.workflow }}-${{ github.event.pull_request.number || github.ref }}
