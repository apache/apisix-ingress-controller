--- conflicted
+++ resolved
@@ -38,7 +38,6 @@
 		KeyFilePath:           "/etc/webhook/certs/key.pem",
 		EnableProfiling:       true,
 		Kubernetes: KubernetesConfig{
-<<<<<<< HEAD
 			ResyncInterval:             types.TimeDuration{Duration: time.Hour},
 			Kubeconfig:                 "/path/to/foo/baz",
 			AppNamespaces:              []string{""},
@@ -46,17 +45,8 @@
 			IngressClass:               IngressClass,
 			IngressVersion:             IngressNetworkingV1,
 			ApisixRouteVersion:         ApisixRouteV2beta3,
+			ApisixTlsVersion:           ApisixV2beta3,
 			ApisixClusterConfigVersion: ApisixV2beta3,
-=======
-			ResyncInterval:     types.TimeDuration{Duration: time.Hour},
-			Kubeconfig:         "/path/to/foo/baz",
-			AppNamespaces:      []string{""},
-			ElectionID:         "my-election-id",
-			IngressClass:       IngressClass,
-			IngressVersion:     IngressNetworkingV1,
-			ApisixRouteVersion: ApisixRouteV2beta3,
-			ApisixTlsVersion:   ApisixV2beta3,
->>>>>>> e2f19b56
 		},
 		APISIX: APISIXConfig{
 			DefaultClusterName:     "default",
@@ -131,7 +121,6 @@
 		KeyFilePath:           "/etc/webhook/certs/key.pem",
 		EnableProfiling:       true,
 		Kubernetes: KubernetesConfig{
-<<<<<<< HEAD
 			ResyncInterval:             types.TimeDuration{Duration: time.Hour},
 			Kubeconfig:                 "",
 			AppNamespaces:              []string{""},
@@ -139,17 +128,8 @@
 			IngressClass:               IngressClass,
 			IngressVersion:             IngressNetworkingV1,
 			ApisixRouteVersion:         ApisixRouteV2beta3,
+			ApisixTlsVersion:           ApisixV2beta3,
 			ApisixClusterConfigVersion: ApisixV2beta3,
-=======
-			ResyncInterval:     types.TimeDuration{Duration: time.Hour},
-			Kubeconfig:         "",
-			AppNamespaces:      []string{""},
-			ElectionID:         "my-election-id",
-			IngressClass:       IngressClass,
-			IngressVersion:     IngressNetworkingV1,
-			ApisixRouteVersion: ApisixRouteV2beta3,
-			ApisixTlsVersion:   ApisixV2beta3,
->>>>>>> e2f19b56
 		},
 		APISIX: APISIXConfig{
 			DefaultClusterName:     "default",
