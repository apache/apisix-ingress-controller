--- conflicted
+++ resolved
@@ -59,20 +59,13 @@
 
 // KubernetesConfig contains all Kubernetes related config items.
 type KubernetesConfig struct {
-<<<<<<< HEAD
 	Kubeconfig          string             `json:"kubeconfig" yaml:"kubeconfig"`
 	ResyncInterval      types.TimeDuration `json:"resync_interval" yaml:"resync_interval"`
 	AppNamespaces       []string           `json:"app_namespaces" yaml:"app_namespaces"`
 	ElectionID          string             `json:"election_id" yaml:"election_id"`
-	EnableEndpointSlice bool               `json:"enable_endpointslice" yaml:"enable_endpointslice"`
-=======
-	Kubeconfig     string             `json:"kubeconfig" yaml:"kubeconfig"`
-	ResyncInterval types.TimeDuration `json:"resync_interval" yaml:"resync_interval"`
-	AppNamespaces  []string           `json:"app_namespaces" yaml:"app_namespaces"`
-	ElectionID     string             `json:"election_id" yaml:"election_id"`
-	IngressClass   string             `json:"ingress_class" yaml:"ingress_class"`
-	IngressVersion string             `json:"ingress_version" yaml:"ingress_version"`
->>>>>>> cea188fe
+	IngressClass        string             `json:"ingress_class" yaml:"ingress_class"`
+	IngressVersion      string             `json:"ingress_version" yaml:"ingress_version"`
+	EnableEndpointSlice bool
 }
 
 // APISIXConfig contains all APISIX related config items.
@@ -91,20 +84,13 @@
 		HTTPListen:      ":8080",
 		EnableProfiling: true,
 		Kubernetes: KubernetesConfig{
-<<<<<<< HEAD
 			Kubeconfig:          "", // Use in-cluster configurations.
 			ResyncInterval:      types.TimeDuration{Duration: 6 * time.Hour},
 			AppNamespaces:       []string{v1.NamespaceAll},
 			ElectionID:          IngressAPISIXLeader,
+			IngressClass:        IngressClass,
+			IngressVersion:      IngressNetworkingV1,
 			EnableEndpointSlice: false,
-=======
-			Kubeconfig:     "", // Use in-cluster configurations.
-			ResyncInterval: types.TimeDuration{Duration: 6 * time.Hour},
-			AppNamespaces:  []string{v1.NamespaceAll},
-			ElectionID:     IngressAPISIXLeader,
-			IngressClass:   IngressClass,
-			IngressVersion: IngressNetworkingV1,
->>>>>>> cea188fe
 		},
 	}
 }
