--- conflicted
+++ resolved
@@ -167,29 +167,8 @@
 		watchingNamespace: watchingNamespace,
 		secretSSLMap:      new(sync.Map),
 		recorder:          eventBroadcaster.NewRecorder(scheme.Scheme, v1.EventSource{Component: _component}),
-<<<<<<< HEAD
-
-		epInformer:                  kubeClient.SharedIndexInformerFactory.Core().V1().Endpoints().Informer(),
-		epLister:                    kubeClient.SharedIndexInformerFactory.Core().V1().Endpoints().Lister(),
-		svcInformer:                 kubeClient.SharedIndexInformerFactory.Core().V1().Services().Informer(),
-		svcLister:                   kubeClient.SharedIndexInformerFactory.Core().V1().Services().Lister(),
-		ingressLister:               ingressLister,
-		ingressInformer:             ingressInformer,
-		secretInformer:              kubeClient.SharedIndexInformerFactory.Core().V1().Secrets().Informer(),
-		secretLister:                kubeClient.SharedIndexInformerFactory.Core().V1().Secrets().Lister(),
-		apisixRouteInformer:         apisixRouteInformer,
-		apisixRouteLister:           apisixRouteLister,
-		apisixUpstreamInformer:      kubeClient.APISIXSharedIndexInformerFactory.Apisix().V1().ApisixUpstreams().Informer(),
-		apisixUpstreamLister:        kubeClient.APISIXSharedIndexInformerFactory.Apisix().V1().ApisixUpstreams().Lister(),
-		apisixTlsInformer:           kubeClient.APISIXSharedIndexInformerFactory.Apisix().V1().ApisixTlses().Informer(),
-		apisixTlsLister:             kubeClient.APISIXSharedIndexInformerFactory.Apisix().V1().ApisixTlses().Lister(),
-		apisixClusterConfigInformer: kubeClient.APISIXSharedIndexInformerFactory.Apisix().V2alpha1().ApisixClusterConfigs().Informer(),
-		apisixClusterConfigLister:   kubeClient.APISIXSharedIndexInformerFactory.Apisix().V2alpha1().ApisixClusterConfigs().Lister(),
-		apisixConsumerInformer:      kubeClient.APISIXSharedIndexInformerFactory.Apisix().V2alpha1().ApisixConsumers().Informer(),
-		apisixConsumerLister:        kubeClient.APISIXSharedIndexInformerFactory.Apisix().V2alpha1().ApisixConsumers().Lister(),
-=======
-		podCache:          types.NewPodCache(),
->>>>>>> c6ac8a40
+
+		podCache: types.NewPodCache(),
 	}
 	return c, nil
 }
@@ -258,12 +237,7 @@
 	c.apisixClusterConfigController = c.newApisixClusterConfigController()
 	c.apisixTlsController = c.newApisixTlsController()
 	c.secretController = c.newSecretController()
-<<<<<<< HEAD
 	c.apisixConsumerController = c.newApisixConsumerController()
-
-	return c, nil
-=======
->>>>>>> c6ac8a40
 }
 
 // recorderEvent recorder events for resources
@@ -441,11 +415,10 @@
 		c.apisixTlsInformer.Run(ctx.Done())
 	})
 	c.goAttach(func() {
-<<<<<<< HEAD
 		c.apisixConsumerInformer.Run(ctx.Done())
-=======
+	})
+	c.goAttach(func() {
 		c.podController.run(ctx)
->>>>>>> c6ac8a40
 	})
 	c.goAttach(func() {
 		c.endpointsController.run(ctx)
@@ -492,7 +465,7 @@
 	}
 	ns, _, err := cache.SplitMetaNamespaceKey(key)
 	if err != nil {
-		// Ignore resource pkg/types/apisix/v1/plugin_types.gowith invalid key.
+		// Ignore resource with invalid key.
 		ok = false
 		log.Warnf("resource %s was ignored since: %s", key, err)
 		return
@@ -516,7 +489,6 @@
 	return err
 }
 
-<<<<<<< HEAD
 func (c *Controller) syncConsumer(ctx context.Context, consumer *apisixv1.Consumer, event types.EventType) (err error) {
 	clusterName := c.cfg.APISIX.DefaultClusterName
 	if event == types.EventDelete {
@@ -527,7 +499,7 @@
 		_, err = c.apisix.Cluster(clusterName).Consumer().Create(ctx, consumer)
 	}
 	return err
-=======
+}
 func (c *Controller) checkClusterHealth(ctx context.Context, cancelFunc context.CancelFunc) {
 	defer cancelFunc()
 	for {
@@ -545,5 +517,4 @@
 		}
 		log.Debugf("success check health for default cluster")
 	}
->>>>>>> c6ac8a40
 }