// Licensed to the Apache Software Foundation (ASF) under one or more
// contributor license agreements.  See the NOTICE file distributed with
// this work for additional information regarding copyright ownership.
// The ASF licenses this file to You under the Apache License, Version 2.0
// (the "License"); you may not use this file except in compliance with
// the License.  You may obtain a copy of the License at
//
//     http://www.apache.org/licenses/LICENSE-2.0
//
// Unless required by applicable law or agreed to in writing, software
// distributed under the License is distributed on an "AS IS" BASIS,
// WITHOUT WARRANTIES OR CONDITIONS OF ANY KIND, either express or implied.
// See the License for the specific language governing permissions and
// limitations under the License.
package ingress

import (
	"context"
	"fmt"
	"os"
	"sync"
	"time"

	"go.uber.org/zap"
	v1 "k8s.io/api/core/v1"
	metav1 "k8s.io/apimachinery/pkg/apis/meta/v1"
	"k8s.io/apimachinery/pkg/runtime"
	utilruntime "k8s.io/apimachinery/pkg/util/runtime"
	"k8s.io/client-go/kubernetes/scheme"
	typedcorev1 "k8s.io/client-go/kubernetes/typed/core/v1"
	listerscorev1 "k8s.io/client-go/listers/core/v1"
	"k8s.io/client-go/tools/cache"
	"k8s.io/client-go/tools/leaderelection"
	"k8s.io/client-go/tools/leaderelection/resourcelock"
	"k8s.io/client-go/tools/record"

	"github.com/apache/apisix-ingress-controller/pkg/api"
	"github.com/apache/apisix-ingress-controller/pkg/apisix"
	"github.com/apache/apisix-ingress-controller/pkg/config"
	"github.com/apache/apisix-ingress-controller/pkg/kube"
	apisixscheme "github.com/apache/apisix-ingress-controller/pkg/kube/apisix/client/clientset/versioned/scheme"
	listersv1 "github.com/apache/apisix-ingress-controller/pkg/kube/apisix/client/listers/config/v1"
	listersv2alpha1 "github.com/apache/apisix-ingress-controller/pkg/kube/apisix/client/listers/config/v2alpha1"
	"github.com/apache/apisix-ingress-controller/pkg/kube/translation"
	"github.com/apache/apisix-ingress-controller/pkg/log"
	"github.com/apache/apisix-ingress-controller/pkg/metrics"
	"github.com/apache/apisix-ingress-controller/pkg/types"
	apisixv1 "github.com/apache/apisix-ingress-controller/pkg/types/apisix/v1"
)

const (
	// _component is used for event component
	_component = "ApisixIngress"
	// _resourceSynced is used when a resource is synced successfully
	_resourceSynced = "ResourcesSynced"
	// _messageResourceSynced is used to specify controller
	_messageResourceSynced = "%s synced successfully"
	// _resourceSyncAborted is used when a resource synced failed
	_resourceSyncAborted = "ResourceSyncAborted"
	// _messageResourceFailed is used to report error
	_messageResourceFailed = "%s synced failed, with error: %s"
)

// Controller is the ingress apisix controller object.
type Controller struct {
	name              string
	namespace         string
	cfg               *config.Config
	wg                sync.WaitGroup
	watchingNamespace map[string]struct{}
	apisix            apisix.APISIX
	podCache          types.PodCache
	translator        translation.Translator
	apiServer         *api.Server
	metricsCollector  metrics.Collector
	kubeClient        *kube.KubeClient
	// recorder event
	recorder record.EventRecorder
	// this map enrolls which ApisixTls objects refer to a Kubernetes
	// Secret object.
	secretSSLMap *sync.Map

	// leaderContextCancelFunc will be called when apisix-ingress-controller
	// decides to give up its leader role.
	leaderContextCancelFunc context.CancelFunc

	// common informers and listers
	podInformer                 cache.SharedIndexInformer
	podLister                   listerscorev1.PodLister
	epInformer                  cache.SharedIndexInformer
	epLister                    listerscorev1.EndpointsLister
	svcInformer                 cache.SharedIndexInformer
	svcLister                   listerscorev1.ServiceLister
	ingressLister               kube.IngressLister
	ingressInformer             cache.SharedIndexInformer
	secretInformer              cache.SharedIndexInformer
	secretLister                listerscorev1.SecretLister
	apisixUpstreamInformer      cache.SharedIndexInformer
	apisixUpstreamLister        listersv1.ApisixUpstreamLister
	apisixRouteLister           kube.ApisixRouteLister
	apisixRouteInformer         cache.SharedIndexInformer
	apisixTlsLister             listersv1.ApisixTlsLister
	apisixTlsInformer           cache.SharedIndexInformer
	apisixClusterConfigLister   listersv2alpha1.ApisixClusterConfigLister
	apisixClusterConfigInformer cache.SharedIndexInformer
	apisixConsumerInformer      cache.SharedIndexInformer
	apisixConsumerLister        listersv2alpha1.ApisixConsumerLister

	// resource controllers
	podController       *podController
	endpointsController *endpointsController
	ingressController   *ingressController
	secretController    *secretController

	apisixUpstreamController      *apisixUpstreamController
	apisixRouteController         *apisixRouteController
	apisixTlsController           *apisixTlsController
	apisixClusterConfigController *apisixClusterConfigController
	apisixConsumerController      *apisixConsumerController
}

// NewController creates an ingress apisix controller object.
func NewController(cfg *config.Config) (*Controller, error) {
	podName := os.Getenv("POD_NAME")
	podNamespace := os.Getenv("POD_NAMESPACE")
	if podNamespace == "" {
		podNamespace = "default"
	}
	client, err := apisix.NewClient()
	if err != nil {
		return nil, err
	}

	kubeClient, err := kube.NewKubeClient(cfg)
	if err != nil {
		return nil, err
	}

	apiSrv, err := api.NewServer(cfg)
	if err != nil {
		return nil, err
	}

	var (
		watchingNamespace map[string]struct{}
	)
	if len(cfg.Kubernetes.AppNamespaces) > 1 || cfg.Kubernetes.AppNamespaces[0] != v1.NamespaceAll {
		watchingNamespace = make(map[string]struct{}, len(cfg.Kubernetes.AppNamespaces))
		for _, ns := range cfg.Kubernetes.AppNamespaces {
			watchingNamespace[ns] = struct{}{}
		}
	}

	// recorder
	utilruntime.Must(apisixscheme.AddToScheme(scheme.Scheme))
	eventBroadcaster := record.NewBroadcaster()
	eventBroadcaster.StartRecordingToSink(&typedcorev1.EventSinkImpl{Interface: kubeClient.Client.CoreV1().Events("")})

	c := &Controller{
		name:              podName,
		namespace:         podNamespace,
		cfg:               cfg,
		apiServer:         apiSrv,
		apisix:            client,
		metricsCollector:  metrics.NewPrometheusCollector(podName, podNamespace),
		kubeClient:        kubeClient,
		watchingNamespace: watchingNamespace,
		secretSSLMap:      new(sync.Map),
		recorder:          eventBroadcaster.NewRecorder(scheme.Scheme, v1.EventSource{Component: _component}),

		podCache: types.NewPodCache(),
	}
	return c, nil
}

func (c *Controller) initWhenStartLeading() {
	var (
		ingressInformer     cache.SharedIndexInformer
		apisixRouteInformer cache.SharedIndexInformer
	)

	kubeFactory := c.kubeClient.NewSharedIndexInformerFactory()
	apisixFactory := c.kubeClient.NewAPISIXSharedIndexInformerFactory()

	c.podLister = kubeFactory.Core().V1().Pods().Lister()
	c.epLister = kubeFactory.Core().V1().Endpoints().Lister()
	c.svcLister = kubeFactory.Core().V1().Services().Lister()
	c.ingressLister = kube.NewIngressLister(
		kubeFactory.Networking().V1().Ingresses().Lister(),
		kubeFactory.Networking().V1beta1().Ingresses().Lister(),
		kubeFactory.Extensions().V1beta1().Ingresses().Lister(),
	)
	c.secretLister = kubeFactory.Core().V1().Secrets().Lister()
	c.apisixRouteLister = kube.NewApisixRouteLister(
		apisixFactory.Apisix().V1().ApisixRoutes().Lister(),
		apisixFactory.Apisix().V2alpha1().ApisixRoutes().Lister(),
	)
	c.apisixUpstreamLister = apisixFactory.Apisix().V1().ApisixUpstreams().Lister()
	c.apisixTlsLister = apisixFactory.Apisix().V1().ApisixTlses().Lister()
	c.apisixClusterConfigLister = apisixFactory.Apisix().V2alpha1().ApisixClusterConfigs().Lister()

	c.translator = translation.NewTranslator(&translation.TranslatorOptions{
		EndpointsLister:      c.epLister,
		ServiceLister:        c.svcLister,
		ApisixUpstreamLister: c.apisixUpstreamLister,
		SecretLister:         c.secretLister,
	})

	if c.cfg.Kubernetes.IngressVersion == config.IngressNetworkingV1 {
		ingressInformer = kubeFactory.Networking().V1().Ingresses().Informer()
	} else if c.cfg.Kubernetes.IngressVersion == config.IngressNetworkingV1beta1 {
		ingressInformer = kubeFactory.Networking().V1beta1().Ingresses().Informer()
	} else {
		ingressInformer = kubeFactory.Extensions().V1beta1().Ingresses().Informer()
	}
	if c.cfg.Kubernetes.ApisixRouteVersion == config.ApisixRouteV2alpha1 {
		apisixRouteInformer = apisixFactory.Apisix().V2alpha1().ApisixRoutes().Informer()
	} else {
		apisixRouteInformer = apisixFactory.Apisix().V1().ApisixRoutes().Informer()
	}

	c.podInformer = kubeFactory.Core().V1().Pods().Informer()
	c.epInformer = kubeFactory.Core().V1().Endpoints().Informer()
	c.svcInformer = kubeFactory.Core().V1().Services().Informer()
	c.ingressInformer = ingressInformer
	c.apisixRouteInformer = apisixRouteInformer
	c.apisixUpstreamInformer = apisixFactory.Apisix().V1().ApisixUpstreams().Informer()
	c.apisixClusterConfigInformer = apisixFactory.Apisix().V2alpha1().ApisixClusterConfigs().Informer()
	c.secretInformer = kubeFactory.Core().V1().Secrets().Informer()
	c.apisixTlsInformer = apisixFactory.Apisix().V1().ApisixTlses().Informer()

	c.podController = c.newPodController()
	c.endpointsController = c.newEndpointsController()
	c.apisixUpstreamController = c.newApisixUpstreamController()
	c.ingressController = c.newIngressController()
	c.apisixRouteController = c.newApisixRouteController()
	c.apisixClusterConfigController = c.newApisixClusterConfigController()
	c.apisixTlsController = c.newApisixTlsController()
	c.secretController = c.newSecretController()
	c.apisixConsumerController = c.newApisixConsumerController()
}

// recorderEvent recorder events for resources
func (c *Controller) recorderEvent(object runtime.Object, eventtype, reason string, err error) {
	if err != nil {
		message := fmt.Sprintf(_messageResourceFailed, _component, err.Error())
		c.recorder.Event(object, eventtype, reason, message)
	} else {
		message := fmt.Sprintf(_messageResourceSynced, _component)
		c.recorder.Event(object, eventtype, reason, message)
	}
}

// recorderEvent recorder events for resources
func (c *Controller) recorderEventS(object runtime.Object, eventtype, reason string, msg string) {
	c.recorder.Event(object, eventtype, reason, msg)
}

func (c *Controller) goAttach(handler func()) {
	c.wg.Add(1)
	go func() {
		defer c.wg.Done()
		handler()
	}()
}

// Eventf implements the resourcelock.EventRecorder interface.
func (c *Controller) Eventf(_ runtime.Object, eventType string, reason string, message string, _ ...interface{}) {
	log.Infow(reason, zap.String("message", message), zap.String("event_type", eventType))
}

// Run launches the controller.
func (c *Controller) Run(stop chan struct{}) error {
	rootCtx, rootCancel := context.WithCancel(context.Background())
	defer rootCancel()
	go func() {
		<-stop
		rootCancel()
	}()
	c.metricsCollector.ResetLeader(false)

	go func() {
		if err := c.apiServer.Run(rootCtx.Done()); err != nil {
			log.Errorf("failed to launch API Server: %s", err)
		}
	}()

	lock := &resourcelock.LeaseLock{
		LeaseMeta: metav1.ObjectMeta{
			Namespace: c.namespace,
			Name:      c.cfg.Kubernetes.ElectionID,
		},
		Client: c.kubeClient.Client.CoordinationV1(),
		LockConfig: resourcelock.ResourceLockConfig{
			Identity:      c.name,
			EventRecorder: c,
		},
	}
	cfg := leaderelection.LeaderElectionConfig{
		Lock:          lock,
		LeaseDuration: 15 * time.Second,
		RenewDeadline: 5 * time.Second,
		RetryPeriod:   2 * time.Second,
		Callbacks: leaderelection.LeaderCallbacks{
			OnStartedLeading: c.run,
			OnNewLeader: func(identity string) {
				log.Warnf("found a new leader %s", identity)
				if identity != c.name {
					log.Infow("controller now is running as a candidate",
						zap.String("namespace", c.namespace),
						zap.String("pod", c.name),
					)
				}
			},
			OnStoppedLeading: func() {
				log.Infow("controller now is running as a candidate",
					zap.String("namespace", c.namespace),
					zap.String("pod", c.name),
				)
				c.metricsCollector.ResetLeader(false)
			},
		},
		// Set it to false as current leaderelection implementation will report
		// "Failed to release lock: resource name may not be empty" error when
		// ReleaseOnCancel is true and the Run context is cancelled.
		ReleaseOnCancel: false,
		Name:            "ingress-apisix",
	}

	elector, err := leaderelection.NewLeaderElector(cfg)
	if err != nil {
		log.Errorf("failed to create leader elector: %s", err.Error())
		return err
	}

election:
	curCtx, cancel := context.WithCancel(rootCtx)
	c.leaderContextCancelFunc = cancel
	elector.Run(curCtx)
	select {
	case <-rootCtx.Done():
		return nil
	default:
		goto election
	}
}

func (c *Controller) run(ctx context.Context) {
	log.Infow("controller tries to leading ...",
		zap.String("namespace", c.namespace),
		zap.String("pod", c.name),
	)

	var cancelFunc context.CancelFunc
	ctx, cancelFunc = context.WithCancel(ctx)
	defer cancelFunc()

	// give up leader
	defer c.leaderContextCancelFunc()

	clusterOpts := &apisix.ClusterOptions{
		Name:     c.cfg.APISIX.DefaultClusterName,
		AdminKey: c.cfg.APISIX.DefaultClusterAdminKey,
		BaseURL:  c.cfg.APISIX.DefaultClusterBaseURL,
	}
	err := c.apisix.AddCluster(clusterOpts)
	if err != nil && err != apisix.ErrDuplicatedCluster {
		// TODO give up the leader role
		log.Errorf("failed to add default cluster: %s", err)
		return
	}

	if err := c.apisix.Cluster(c.cfg.APISIX.DefaultClusterName).HasSynced(ctx); err != nil {
		// TODO give up the leader role
		log.Errorf("failed to wait the default cluster to be ready: %s", err)

		// re-create apisix cluster, used in next c.run
		if err = c.apisix.UpdateCluster(clusterOpts); err != nil {
			log.Errorf("failed to update default cluster: %s", err)
			return
		}
		return
	}

	c.initWhenStartLeading()

	c.goAttach(func() {
		c.checkClusterHealth(ctx, cancelFunc)
	})
	c.goAttach(func() {
		c.podInformer.Run(ctx.Done())
	})
	c.goAttach(func() {
		c.epInformer.Run(ctx.Done())
	})
	c.goAttach(func() {
		c.svcInformer.Run(ctx.Done())
	})
	c.goAttach(func() {
		c.ingressInformer.Run(ctx.Done())
	})
	c.goAttach(func() {
		c.apisixRouteInformer.Run(ctx.Done())
	})
	c.goAttach(func() {
		c.apisixUpstreamInformer.Run(ctx.Done())
	})
	c.goAttach(func() {
		c.apisixClusterConfigInformer.Run(ctx.Done())
	})
	c.goAttach(func() {
		c.secretInformer.Run(ctx.Done())
	})
	c.goAttach(func() {
		c.apisixTlsInformer.Run(ctx.Done())
	})
	c.goAttach(func() {
		c.apisixConsumerInformer.Run(ctx.Done())
	})
	c.goAttach(func() {
		c.podController.run(ctx)
	})
	c.goAttach(func() {
		c.endpointsController.run(ctx)
	})
	c.goAttach(func() {
		c.apisixUpstreamController.run(ctx)
	})
	c.goAttach(func() {
		c.ingressController.run(ctx)
	})
	c.goAttach(func() {
		c.apisixRouteController.run(ctx)
	})
	c.goAttach(func() {
		c.apisixClusterConfigController.run(ctx)
	})
	c.goAttach(func() {
		c.apisixTlsController.run(ctx)
	})
	c.goAttach(func() {
		c.secretController.run(ctx)
	})
	c.goAttach(func() {
		c.apisixConsumerController.run(ctx)
	})

	c.metricsCollector.ResetLeader(true)

	log.Infow("controller now is running as leader",
		zap.String("namespace", c.namespace),
		zap.String("pod", c.name),
	)

	<-ctx.Done()
	c.wg.Wait()
}

// namespaceWatching accepts a resource key, getting the namespace part
// and checking whether the namespace is being watched.
func (c *Controller) namespaceWatching(key string) (ok bool) {
	if c.watchingNamespace == nil {
		ok = true
		return
	}
	ns, _, err := cache.SplitMetaNamespaceKey(key)
	if err != nil {
<<<<<<< HEAD
		// Ignore resource with invalid key.
=======
		// with invalid key.
>>>>>>> 913a443b
		ok = false
		log.Warnf("resource %s was ignored since: %s", key, err)
		return
	}
	_, ok = c.watchingNamespace[ns]
	return
}

func (c *Controller) syncSSL(ctx context.Context, ssl *apisixv1.Ssl, event types.EventType) error {
	var (
		err error
	)
	clusterName := c.cfg.APISIX.DefaultClusterName
	if event == types.EventDelete {
		err = c.apisix.Cluster(clusterName).SSL().Delete(ctx, ssl)
	} else if event == types.EventUpdate {
		_, err = c.apisix.Cluster(clusterName).SSL().Update(ctx, ssl)
	} else {
		_, err = c.apisix.Cluster(clusterName).SSL().Create(ctx, ssl)
	}
	return err
}

func (c *Controller) syncConsumer(ctx context.Context, consumer *apisixv1.Consumer, event types.EventType) (err error) {
	clusterName := c.cfg.APISIX.DefaultClusterName
	if event == types.EventDelete {
		err = c.apisix.Cluster(clusterName).Consumer().Delete(ctx, consumer)
	} else if event == types.EventUpdate {
		_, err = c.apisix.Cluster(clusterName).Consumer().Update(ctx, consumer)
	} else {
		_, err = c.apisix.Cluster(clusterName).Consumer().Create(ctx, consumer)
	}
<<<<<<< HEAD
	return err
}
func (c *Controller) checkClusterHealth(ctx context.Context, cancelFunc context.CancelFunc) {
	defer cancelFunc()
	for {
		select {
		case <-ctx.Done():
			return
		case <-time.After(5 * time.Second):
		}

		err := c.apisix.Cluster(c.cfg.APISIX.DefaultClusterName).HealthCheck(ctx)
		if err != nil {
			// Finally failed health check, then give up leader.
			log.Warnf("failed to check health for default cluster: %s, give up leader", err)
			return
		}
		log.Debugf("success check health for default cluster")
	}
=======
	return
>>>>>>> 913a443b
}<|MERGE_RESOLUTION|>--- conflicted
+++ resolved
@@ -465,11 +465,7 @@
 	}
 	ns, _, err := cache.SplitMetaNamespaceKey(key)
 	if err != nil {
-<<<<<<< HEAD
 		// Ignore resource with invalid key.
-=======
-		// with invalid key.
->>>>>>> 913a443b
 		ok = false
 		log.Warnf("resource %s was ignored since: %s", key, err)
 		return
@@ -502,8 +498,7 @@
 	} else {
 		_, err = c.apisix.Cluster(clusterName).Consumer().Create(ctx, consumer)
 	}
-<<<<<<< HEAD
-	return err
+	return
 }
 func (c *Controller) checkClusterHealth(ctx context.Context, cancelFunc context.CancelFunc) {
 	defer cancelFunc()
@@ -522,7 +517,4 @@
 		}
 		log.Debugf("success check health for default cluster")
 	}
-=======
-	return
->>>>>>> 913a443b
 }