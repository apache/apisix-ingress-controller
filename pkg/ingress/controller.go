--- conflicted
+++ resolved
@@ -103,13 +103,10 @@
 	apisixTlsInformer           cache.SharedIndexInformer
 	apisixClusterConfigLister   listersv2alpha1.ApisixClusterConfigLister
 	apisixClusterConfigInformer cache.SharedIndexInformer
-<<<<<<< HEAD
+	apisixConsumerInformer      cache.SharedIndexInformer
+	apisixConsumerLister        listersv2alpha1.ApisixConsumerLister
 	knativeIngressInformer      cache.SharedIndexInformer
 	knativeIngressLister        kube.KnativeIngressLister
-=======
-	apisixConsumerInformer      cache.SharedIndexInformer
-	apisixConsumerLister        listersv2alpha1.ApisixConsumerLister
->>>>>>> 73b542e1
 
 	// resource controllers
 	podController       *podController
@@ -121,12 +118,10 @@
 	apisixRouteController         *apisixRouteController
 	apisixTlsController           *apisixTlsController
 	apisixClusterConfigController *apisixClusterConfigController
-<<<<<<< HEAD
-
+
+
+	apisixConsumerController *apisixConsumerController
 	knativeIngressController *knativeIngressController
-=======
-	apisixConsumerController      *apisixConsumerController
->>>>>>> 73b542e1
 }
 
 // NewController creates an ingress apisix controller object.
@@ -250,11 +245,8 @@
 	c.apisixClusterConfigInformer = apisixFactory.Apisix().V2alpha1().ApisixClusterConfigs().Informer()
 	c.secretInformer = kubeFactory.Core().V1().Secrets().Informer()
 	c.apisixTlsInformer = apisixFactory.Apisix().V1().ApisixTlses().Informer()
-<<<<<<< HEAD
+	c.apisixConsumerInformer = apisixFactory.Apisix().V2alpha1().ApisixConsumers().Informer()
 	c.knativeIngressInformer = knativeIngressInformer
-=======
-	c.apisixConsumerInformer = apisixFactory.Apisix().V2alpha1().ApisixConsumers().Informer()
->>>>>>> 73b542e1
 
 	c.podController = c.newPodController()
 	c.endpointsController = c.newEndpointsController()
@@ -264,11 +256,8 @@
 	c.apisixClusterConfigController = c.newApisixClusterConfigController()
 	c.apisixTlsController = c.newApisixTlsController()
 	c.secretController = c.newSecretController()
-<<<<<<< HEAD
+	c.apisixConsumerController = c.newApisixConsumerController()
 	c.knativeIngressController = c.newKnativeIngressController()
-=======
-	c.apisixConsumerController = c.newApisixConsumerController()
->>>>>>> 73b542e1
 }
 
 // recorderEvent recorder events for resources
@@ -446,11 +435,10 @@
 		c.apisixTlsInformer.Run(ctx.Done())
 	})
 	c.goAttach(func() {
-<<<<<<< HEAD
+		c.apisixConsumerInformer.Run(ctx.Done())
+	})
+	c.goAttach(func() {
 		c.knativeIngressInformer.Run(ctx.Done())
-=======
-		c.apisixConsumerInformer.Run(ctx.Done())
->>>>>>> 73b542e1
 	})
 	c.goAttach(func() {
 		c.podController.run(ctx)
@@ -477,11 +465,10 @@
 		c.secretController.run(ctx)
 	})
 	c.goAttach(func() {
-<<<<<<< HEAD
+		c.apisixConsumerController.run(ctx)
+	})
+	c.goAttach(func() {
 		c.knativeIngressController.run(ctx)
-=======
-		c.apisixConsumerController.run(ctx)
->>>>>>> 73b542e1
 	})
 
 	c.metricsCollector.ResetLeader(true)
