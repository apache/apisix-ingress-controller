--- conflicted
+++ resolved
@@ -114,13 +114,9 @@
 	apisixClusterConfigLister   listersv2beta3.ApisixClusterConfigLister
 	apisixClusterConfigInformer cache.SharedIndexInformer
 	apisixConsumerInformer      cache.SharedIndexInformer
-<<<<<<< HEAD
-	apisixConsumerLister        listersv2alpha1.ApisixConsumerLister
+	apisixConsumerLister        listersv2beta3.ApisixConsumerLister
 	gatewayInformer             cache.SharedIndexInformer
 	gatewayLister               gatewaylistersv1alpha2.GatewayLister
-=======
-	apisixConsumerLister        listersv2beta3.ApisixConsumerLister
->>>>>>> 1bbadf0d
 
 	// resource controllers
 	namespaceController     *namespaceController
