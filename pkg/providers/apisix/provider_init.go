--- conflicted
+++ resolved
@@ -63,13 +63,8 @@
 					log.Error(err.Error())
 					ctx.Done()
 				} else {
-<<<<<<< HEAD
-					for _, r := range retRoutes.Items {
-						tc, err := p.apisixTranslator.GenerateRouteV2beta3DeleteMark(&r)
-=======
 					for _, r := range retRoutes {
-						tc, err := p.apisixTranslator.TranslateRouteV2beta3NotStrictly(r)
->>>>>>> b62be90c
+						tc, err := p.apisixTranslator.GenerateRouteV2beta3DeleteMark(r)
 						if err != nil {
 							log.Error(err.Error())
 							ctx.Done()
@@ -103,13 +98,8 @@
 					log.Error(err.Error())
 					ctx.Done()
 				} else {
-<<<<<<< HEAD
-					for _, r := range retRoutes.Items {
-						tc, err := p.apisixTranslator.GenerateRouteV2DeleteMark(&r)
-=======
 					for _, r := range retRoutes {
-						tc, err := p.apisixTranslator.TranslateRouteV2NotStrictly(r)
->>>>>>> b62be90c
+						tc, err := p.apisixTranslator.GenerateRouteV2DeleteMark(r)
 						if err != nil {
 							log.Error(err.Error())
 							ctx.Done()
