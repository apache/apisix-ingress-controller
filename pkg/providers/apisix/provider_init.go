--- conflicted
+++ resolved
@@ -16,7 +16,6 @@
 
 import (
 	"context"
-	"fmt"
 	"sync"
 
 	"go.uber.org/zap"
@@ -33,25 +32,21 @@
 // cc https://github.com/apache/apisix-ingress-controller/pull/742#discussion_r757197791
 func (p *apisixProvider) Init(ctx context.Context) error {
 	var (
-		wg                sync.WaitGroup
-		routeMapK8S       = new(sync.Map)
-		streamRouteMapK8S = new(sync.Map)
-		sslMapK8S         = new(sync.Map)
-
-		routeMapA6       = make(map[string]string)
-		streamRouteMapA6 = make(map[string]string)
-		sslMapA6         = make(map[string]string)
+		wg                 sync.WaitGroup
+		routeMapK8S        = new(sync.Map)
+		streamRouteMapK8S  = new(sync.Map)
+		upstreamMapK8S     = new(sync.Map)
+		sslMapK8S          = new(sync.Map)
+		consumerMapK8S     = new(sync.Map)
+		pluginConfigMapK8S = new(sync.Map)
+
+		routeMapA6        = make(map[string]string)
+		streamRouteMapA6  = make(map[string]string)
+		upstreamMapA6     = make(map[string]string)
+		sslMapA6          = make(map[string]string)
+		consumerMapA6     = make(map[string]string)
+		pluginConfigMapA6 = make(map[string]string)
 	)
-
-	p.apisixSharedInformerFactory.Start(ctx.Done())
-	synced := p.apisixSharedInformerFactory.WaitForCacheSync(ctx.Done())
-	for v, ok := range synced {
-		if !ok {
-			err := fmt.Errorf("%s cache failed to sync", v.Name())
-			log.Error(err.Error())
-			return err
-		}
-	}
 
 	namespaces := p.namespaceProvider.WatchingNamespaces()
 
@@ -63,7 +58,7 @@
 			// ApisixRoute
 			switch p.common.Config.Kubernetes.APIVersion {
 			case config.ApisixV2beta3:
-				retRoutes, err := p.apisixSharedInformerFactory.Apisix().V2beta3().ApisixRoutes().Lister().ApisixRoutes(ns).List(labels.Everything())
+				retRoutes, err := p.common.ApisixFactory.Apisix().V2beta3().ApisixRoutes().Lister().ApisixRoutes(ns).List(labels.Everything())
 				if err != nil {
 					log.Error(err.Error())
 					ctx.Done()
@@ -82,15 +77,23 @@
 							for _, stRoute := range tc.StreamRoutes {
 								streamRouteMapK8S.Store(stRoute.ID, stRoute.ID)
 							}
+							// upstreams
+							for _, upstream := range tc.Upstreams {
+								upstreamMapK8S.Store(upstream.ID, upstream.ID)
+							}
 							// ssl
 							for _, ssl := range tc.SSL {
 								sslMapK8S.Store(ssl.ID, ssl.ID)
 							}
+							// pluginConfigs
+							for _, pluginConfig := range tc.PluginConfigs {
+								pluginConfigMapK8S.Store(pluginConfig.ID, pluginConfig.ID)
+							}
 						}
 					}
 				}
 			case config.ApisixV2:
-				retRoutes, err := p.apisixSharedInformerFactory.Apisix().V2().ApisixRoutes().Lister().ApisixRoutes(ns).List(labels.Everything())
+				retRoutes, err := p.common.ApisixFactory.Apisix().V2().ApisixRoutes().Lister().ApisixRoutes(ns).List(labels.Everything())
 				if err != nil {
 					log.Error(err.Error())
 					ctx.Done()
@@ -109,9 +112,17 @@
 							for _, stRoute := range tc.StreamRoutes {
 								streamRouteMapK8S.Store(stRoute.ID, stRoute.ID)
 							}
+							// upstreams
+							for _, upstream := range tc.Upstreams {
+								upstreamMapK8S.Store(upstream.ID, upstream.ID)
+							}
 							// ssl
 							for _, ssl := range tc.SSL {
 								sslMapK8S.Store(ssl.ID, ssl.ID)
+							}
+							// pluginConfigs
+							for _, pluginConfig := range tc.PluginConfigs {
+								pluginConfigMapK8S.Store(pluginConfig.ID, pluginConfig.ID)
 							}
 						}
 					}
@@ -126,10 +137,8 @@
 
 			switch p.common.Config.Kubernetes.APIVersion {
 			case config.ApisixV2beta3:
-<<<<<<< HEAD
-=======
 				// ApisixConsumer
-				retConsumer, err := p.apisixSharedInformerFactory.Apisix().V2beta3().ApisixConsumers().Lister().ApisixConsumers(ns).List(labels.Everything())
+				retConsumer, err := p.common.ApisixFactory.Apisix().V2beta3().ApisixConsumers().Lister().ApisixConsumers(ns).List(labels.Everything())
 				if err != nil {
 					log.Error(err.Error())
 					ctx.Done()
@@ -144,9 +153,8 @@
 						}
 					}
 				}
->>>>>>> d22a6fc8
 				// ApisixTls
-				retSSL, err := p.apisixSharedInformerFactory.Apisix().V2beta3().ApisixTlses().Lister().ApisixTlses(ns).List(labels.Everything())
+				retSSL, err := p.common.ApisixFactory.Apisix().V2beta3().ApisixTlses().Lister().ApisixTlses(ns).List(labels.Everything())
 				if err != nil {
 					log.Error(err.Error())
 					ctx.Done()
@@ -162,10 +170,8 @@
 					}
 				}
 			case config.ApisixV2:
-<<<<<<< HEAD
-=======
 				// ApisixConsumer
-				retConsumer, err := p.apisixSharedInformerFactory.Apisix().V2().ApisixConsumers().Lister().ApisixConsumers(ns).List(labels.Everything())
+				retConsumer, err := p.common.ApisixFactory.Apisix().V2().ApisixConsumers().Lister().ApisixConsumers(ns).List(labels.Everything())
 				if err != nil {
 					log.Error(err.Error())
 					ctx.Done()
@@ -180,9 +186,8 @@
 						}
 					}
 				}
->>>>>>> d22a6fc8
 				// ApisixTls
-				retSSL, err := p.apisixSharedInformerFactory.Apisix().V2().ApisixTlses().Lister().ApisixTlses(ns).List(labels.Everything())
+				retSSL, err := p.common.ApisixFactory.Apisix().V2().ApisixTlses().Lister().ApisixTlses(ns).List(labels.Everything())
 				if err != nil {
 					log.Error(err.Error())
 					ctx.Done()
@@ -213,17 +218,33 @@
 	if err := p.listStreamRouteCache(ctx, streamRouteMapA6); err != nil {
 		return err
 	}
+	if err := p.listUpstreamCache(ctx, upstreamMapA6); err != nil {
+		return err
+	}
 	if err := p.listSSLCache(ctx, sslMapA6); err != nil {
+		return err
+	}
+	if err := p.listConsumerCache(ctx, consumerMapA6); err != nil {
+		return err
+	}
+	if err := p.listPluginConfigCache(ctx, pluginConfigMapA6); err != nil {
 		return err
 	}
 	// 3.compare
 	routeResult := findRedundant(routeMapA6, routeMapK8S)
 	streamRouteResult := findRedundant(streamRouteMapA6, streamRouteMapK8S)
+	upstreamResult := findRedundant(upstreamMapA6, upstreamMapK8S)
 	sslResult := findRedundant(sslMapA6, sslMapK8S)
+	consumerResult := findRedundant(consumerMapA6, consumerMapK8S)
+	pluginConfigResult := findRedundant(pluginConfigMapA6, pluginConfigMapK8S)
 	// 4.warn
 	warnRedundantResources(routeResult, "route")
 	warnRedundantResources(streamRouteResult, "streamRoute")
+	warnRedundantResources(upstreamResult, "upstream")
 	warnRedundantResources(sslResult, "ssl")
+	warnRedundantResources(consumerResult, "consumer")
+	warnRedundantResources(pluginConfigResult, "pluginConfig")
+
 	return nil
 }
 
@@ -270,6 +291,18 @@
 	return nil
 }
 
+func (p *apisixProvider) listUpstreamCache(ctx context.Context, upstreamMapA6 map[string]string) error {
+	upstreamsInA6, err := p.common.APISIX.Cluster(p.common.Config.APISIX.DefaultClusterName).Upstream().List(ctx)
+	if err != nil {
+		return err
+	} else {
+		for _, ra := range upstreamsInA6 {
+			upstreamMapA6[ra.ID] = ra.ID
+		}
+	}
+	return nil
+}
+
 func (p *apisixProvider) listSSLCache(ctx context.Context, sslMapA6 map[string]string) error {
 	sslInA6, err := p.common.APISIX.Cluster(p.common.Config.APISIX.DefaultClusterName).SSL().List(ctx)
 	if err != nil {
@@ -280,4 +313,28 @@
 		}
 	}
 	return nil
+}
+
+func (p *apisixProvider) listConsumerCache(ctx context.Context, consumerMapA6 map[string]string) error {
+	consumerInA6, err := p.common.APISIX.Cluster(p.common.Config.APISIX.DefaultClusterName).Consumer().List(ctx)
+	if err != nil {
+		return err
+	} else {
+		for _, con := range consumerInA6 {
+			consumerMapA6[con.Username] = con.Username
+		}
+	}
+	return nil
+}
+
+func (p *apisixProvider) listPluginConfigCache(ctx context.Context, pluginConfigMapA6 map[string]string) error {
+	pluginConfigInA6, err := p.common.APISIX.Cluster(p.common.Config.APISIX.DefaultClusterName).PluginConfig().List(ctx)
+	if err != nil {
+		return err
+	} else {
+		for _, ra := range pluginConfigInA6 {
+			pluginConfigMapA6[ra.ID] = ra.ID
+		}
+	}
+	return nil
 }