// Licensed to the Apache Software Foundation (ASF) under one or more
// contributor license agreements.  See the NOTICE file distributed with
// this work for additional information regarding copyright ownership.
// The ASF licenses this file to You under the Apache License, Version 2.0
// (the "License"); you may not use this file except in compliance with
// the License.  You may obtain a copy of the License at
//
//	http://www.apache.org/licenses/LICENSE-2.0
//
// Unless required by applicable law or agreed to in writing, software
// distributed under the License is distributed on an "AS IS" BASIS,
// WITHOUT WARRANTIES OR CONDITIONS OF ANY KIND, either express or implied.
// See the License for the specific language governing permissions and
// limitations under the License.
package apisix

import (
	"context"
	"fmt"
	"reflect"
	"sync"
	"time"

	"go.uber.org/zap"
	"gopkg.in/go-playground/pool.v3"
	v1 "k8s.io/api/core/v1"
	k8serrors "k8s.io/apimachinery/pkg/api/errors"
	"k8s.io/apimachinery/pkg/api/meta"
	metav1 "k8s.io/apimachinery/pkg/apis/meta/v1"
	"k8s.io/apimachinery/pkg/runtime"
	"k8s.io/client-go/tools/cache"
	"k8s.io/client-go/util/workqueue"

	apisixcache "github.com/apache/apisix-ingress-controller/pkg/apisix/cache"
	"github.com/apache/apisix-ingress-controller/pkg/config"
	"github.com/apache/apisix-ingress-controller/pkg/kube"
	v2 "github.com/apache/apisix-ingress-controller/pkg/kube/apisix/apis/config/v2"
	"github.com/apache/apisix-ingress-controller/pkg/kube/apisix/apis/config/v2beta3"
	"github.com/apache/apisix-ingress-controller/pkg/log"
	"github.com/apache/apisix-ingress-controller/pkg/providers/translation"
	"github.com/apache/apisix-ingress-controller/pkg/providers/utils"
	"github.com/apache/apisix-ingress-controller/pkg/types"
	apisixv1 "github.com/apache/apisix-ingress-controller/pkg/types/apisix/v1"
)

type apisixRouteController struct {
	*apisixCommon
	workqueue        workqueue.RateLimitingInterface
	relatedWorkqueue workqueue.RateLimitingInterface
	workers          int

	pool pool.Pool

	svcLock sync.RWMutex
	// service key -> apisix route key
	svcMap map[string]map[string]struct{}

	apisixUpstreamLock sync.RWMutex
	// apisix upstream key -> apisix route key
	apisixUpstreamMap map[string]map[string]struct{}
}

type routeEvent struct {
	Key  string
	Type string
}

func newApisixRouteController(common *apisixCommon) *apisixRouteController {
	c := &apisixRouteController{
		apisixCommon:     common,
		workqueue:        workqueue.NewNamedRateLimitingQueue(workqueue.NewItemFastSlowRateLimiter(1*time.Second, 60*time.Second, 5), "ApisixRoute"),
		relatedWorkqueue: workqueue.NewNamedRateLimitingQueue(workqueue.NewItemFastSlowRateLimiter(1*time.Second, 60*time.Second, 5), "ApisixRouteRelated"),
		workers:          1,

		pool: pool.NewLimited(2),

		svcMap:            make(map[string]map[string]struct{}),
		apisixUpstreamMap: make(map[string]map[string]struct{}),
	}

	c.ApisixRouteInformer.AddEventHandler(
		cache.ResourceEventHandlerFuncs{
			AddFunc:    c.onAdd,
			UpdateFunc: c.onUpdate,
			DeleteFunc: c.onDelete,
		},
	)
	c.SvcInformer.AddEventHandler(
		cache.ResourceEventHandlerFuncs{
			AddFunc: c.onSvcAdd,
		},
	)
	c.ApisixUpstreamInformer.AddEventHandler(
		cache.ResourceEventHandlerFuncs{
			AddFunc:    c.onApisixUpstreamAdd,
			UpdateFunc: c.onApisixUpstreamUpdate,
		},
	)

	return c
}

func (c *apisixRouteController) run(ctx context.Context) {
	log.Info("ApisixRoute controller started")
	defer log.Info("ApisixRoute controller exited")
	defer c.workqueue.ShutDown()
	defer c.relatedWorkqueue.ShutDown()
	defer c.pool.Close()

	for i := 0; i < c.workers; i++ {
		go c.runWorker(ctx)
		go c.runRelatedWorker(ctx)
	}
	<-ctx.Done()
}

func (c *apisixRouteController) runWorker(ctx context.Context) {
	for {
		obj, quit := c.workqueue.Get()
		if quit {
			return
		}

		switch val := obj.(type) {
		case *types.Event:
			err := c.sync(ctx, val)
			c.workqueue.Done(obj)
			c.handleSyncErr(obj, err)
		}
	}
}

func (c *apisixRouteController) runRelatedWorker(ctx context.Context) {
	for {
		obj, quit := c.relatedWorkqueue.Get()
		if quit {
			return
		}

		ev := obj.(*routeEvent)
		switch ev.Type {
		case "service":
			err := c.handleSvcAdd(ev.Key)
			c.workqueue.Done(obj)
			c.handleSvcErr(ev, err)
		case "ApisixUpstream":
			err := c.handleApisixUpstreamChange(ev.Key)
			c.workqueue.Done(obj)
			c.handleApisixUpstreamErr(ev, err)
		}
	}
}

func (c *apisixRouteController) syncRelationship(ev *types.Event, routeKey string, ar kube.ApisixRoute) {
	obj := ev.Object.(kube.ApisixRouteEvent)

	var (
		oldBackends []string
		newBackends []string

		oldUpstreams []string
		newUpstreams []string
	)
	switch obj.GroupVersion {
	case config.ApisixV2beta3:
		var (
			old    *v2beta3.ApisixRoute
			newObj *v2beta3.ApisixRoute
		)

		if ev.Type == types.EventUpdate {
			old = obj.OldObject.V2beta3()
		} else if ev.Type == types.EventDelete {
			old = ev.Tombstone.(kube.ApisixRoute).V2beta3()
		}

		if ev.Type != types.EventDelete {
			newObj = ar.V2beta3()
		}

		// calculate diff, so we don't need to care about the event order
		if old != nil {
			for _, rule := range old.Spec.HTTP {
				for _, backend := range rule.Backends {
					oldBackends = append(oldBackends, old.Namespace+"/"+backend.ServiceName)
				}
			}
		}
		if newObj != nil {
			for _, rule := range newObj.Spec.HTTP {
				for _, backend := range rule.Backends {
					newBackends = append(newBackends, newObj.Namespace+"/"+backend.ServiceName)
				}
			}
		}
	case config.ApisixV2:
		var (
			old    *v2.ApisixRoute
			newObj *v2.ApisixRoute
		)

		if ev.Type == types.EventUpdate {
			old = obj.OldObject.V2()
		} else if ev.Type == types.EventDelete {
			old = ev.Tombstone.(kube.ApisixRoute).V2()
		}

		if ev.Type != types.EventDelete {
			newObj = ar.V2()
		}

		// calculate diff, so we don't need to care about the event order
		if old != nil {
			for _, rule := range old.Spec.HTTP {
				for _, backend := range rule.Backends {
					oldBackends = append(oldBackends, old.Namespace+"/"+backend.ServiceName)
				}

				for _, upstream := range rule.Upstreams {
					oldUpstreams = append(oldUpstreams, old.Namespace+"/"+upstream.Name)
				}
			}
		}
		if newObj != nil {
			for _, rule := range newObj.Spec.HTTP {
				for _, backend := range rule.Backends {
					newBackends = append(newBackends, newObj.Namespace+"/"+backend.ServiceName)
				}
				for _, upstream := range rule.Upstreams {
					newUpstreams = append(newUpstreams, newObj.Namespace+"/"+upstream.Name)
				}
			}
		}
	default:
		log.Errorw("unknown ApisixRoute version",
			zap.String("version", obj.GroupVersion),
			zap.String("key", obj.Key),
		)
	}

	// NOTE:
	// This implementation MAY cause potential problem due to unstable event order
	// The last event processed MAY not be the logical last event, so it may override the logical previous event
	// We have a periodic full-sync, which reduce this problem, but it doesn't solve it completely.

	toDelete := utils.Difference(oldBackends, newBackends)
	toAdd := utils.Difference(newBackends, oldBackends)
	c.syncServiceRelationChanges(routeKey, toAdd, toDelete)

	toDelete = utils.Difference(oldUpstreams, newUpstreams)
	toAdd = utils.Difference(newUpstreams, oldUpstreams)
	c.syncApisixUpstreamRelationChanges(routeKey, toAdd, toDelete)
}

func (c *apisixRouteController) syncServiceRelationChanges(routeKey string, toAdd, toDelete []string) {
	c.svcLock.Lock()
	defer c.svcLock.Unlock()

	for _, svc := range toDelete {
		delete(c.svcMap[svc], routeKey)
	}

	for _, svc := range toAdd {
		if _, ok := c.svcMap[svc]; !ok {
			c.svcMap[svc] = make(map[string]struct{})
		}
		c.svcMap[svc][routeKey] = struct{}{}
	}
}

func (c *apisixRouteController) syncApisixUpstreamRelationChanges(routeKey string, toAdd, toDelete []string) {
	c.apisixUpstreamLock.Lock()
	defer c.apisixUpstreamLock.Unlock()

	for _, au := range toDelete {
		delete(c.apisixUpstreamMap[au], routeKey)
	}

	for _, au := range toAdd {
		if _, ok := c.apisixUpstreamMap[au]; !ok {
			c.apisixUpstreamMap[au] = make(map[string]struct{})
		}
		c.apisixUpstreamMap[au][routeKey] = struct{}{}
	}
}

func (c *apisixRouteController) sync(ctx context.Context, ev *types.Event) error {
	obj := ev.Object.(kube.ApisixRouteEvent)
	namespace, name, err := cache.SplitMetaNamespaceKey(obj.Key)
	if err != nil {
		log.Errorf("invalid resource key: %s", obj.Key)
		return err
	}
	var (
		ar   kube.ApisixRoute
		tctx *translation.TranslateContext
	)
	switch obj.GroupVersion {
	case config.ApisixV2beta3:
		ar, err = c.ApisixRouteLister.V2beta3(namespace, name)
	case config.ApisixV2:
		ar, err = c.ApisixRouteLister.V2(namespace, name)
	default:
		log.Errorw("unknown ApisixRoute version",
			zap.String("version", obj.GroupVersion),
			zap.String("key", obj.Key),
		)
		return fmt.Errorf("unknown ApisixRoute version %v", obj.GroupVersion)
	}
	if err != nil {
		if !k8serrors.IsNotFound(err) {
			log.Errorw("failed to get ApisixRoute",
				zap.String("version", obj.GroupVersion),
				zap.String("key", obj.Key),
				zap.Error(err),
			)
			return err
		}

		if ev.Type == types.EventSync {
			// ignore not found error in delay sync
			return nil
		}
		if ev.Type != types.EventDelete {
			log.Warnw("ApisixRoute was deleted before it can be delivered",
				zap.String("key", obj.Key),
				zap.String("version", obj.GroupVersion),
			)
			return nil
		}
	}

	// sync before translation
	c.syncRelationship(ev, obj.Key, ar)

	if ev.Type == types.EventDelete {
		if ar != nil {
			// We still find the resource while we are processing the DELETE event,
			// that means object with same namespace and name was created, discarding
			// this stale DELETE event.
			log.Warnw("discard the stale ApisixRoute delete event since the resource still exists",
				zap.String("key", obj.Key),
			)
			return nil
		}
		ar = ev.Tombstone.(kube.ApisixRoute)
	}
	// translator phase: translate resource, construction data plance context
	{
		switch obj.GroupVersion {
		case config.ApisixV2beta3:
			if ev.Type != types.EventDelete {
				if err = c.checkPluginNameIfNotEmptyV2beta3(ctx, ar.V2beta3()); err == nil {
					tctx, err = c.translator.TranslateRouteV2beta3(ar.V2beta3())
				}
			} else {
				tctx, err = c.translator.GenerateRouteV2beta3DeleteMark(ar.V2beta3())
			}
			if err != nil {
				log.Errorw("failed to translate ApisixRoute v2beta3",
					zap.Error(err),
					zap.Any("object", ar),
				)
				goto updateStatus
			}
		case config.ApisixV2:
			if ev.Type != types.EventDelete {
				if err = c.checkPluginNameIfNotEmptyV2(ctx, ar.V2()); err == nil {
					tctx, err = c.translator.TranslateRouteV2(ar.V2())
				}
			} else {
				tctx, err = c.translator.GenerateRouteV2DeleteMark(ar.V2())
			}
			if err != nil {
				log.Errorw("failed to translate ApisixRoute v2",
					zap.Error(err),
					zap.Any("object", ar),
				)
				goto updateStatus
			}
		}

		log.Debugw("translated ApisixRoute",
			zap.Any("routes", tctx.Routes),
			zap.Any("upstreams", tctx.Upstreams),
			zap.Any("apisix_route", ar),
			zap.Any("pluginConfigs", tctx.PluginConfigs),
		)
	}
	// sync phase: Use context update data palne
	{
		m := &utils.Manifest{
			Routes:        tctx.Routes,
			Upstreams:     tctx.Upstreams,
			StreamRoutes:  tctx.StreamRoutes,
			PluginConfigs: tctx.PluginConfigs,
		}
		var (
			added   *utils.Manifest
			updated *utils.Manifest
			deleted *utils.Manifest
		)

		if ev.Type == types.EventDelete {
			deleted = m
		} else if ev.Type == types.EventAdd {
			added = m
		} else {
			oldCtx, _ := c.translator.TranslateOldRoute(obj.OldObject)
			om := &utils.Manifest{
				Routes:        oldCtx.Routes,
				Upstreams:     oldCtx.Upstreams,
				StreamRoutes:  oldCtx.StreamRoutes,
				PluginConfigs: oldCtx.PluginConfigs,
			}
			added, updated, deleted = m.Diff(om)
		}

		if err = c.SyncManifests(ctx, added, updated, deleted); err != nil {
			log.Errorw("failed to sync ApisixRoute to apisix",
				zap.Error(err),
			)
			goto updateStatus
		}
	}
<<<<<<< HEAD
updateStatus:
	c.pool.Queue(func(wu pool.WorkUnit) (interface{}, error) {
		if wu.IsCancelled() {
			return nil, nil
		}
		c.updateStatus(ar, err)
		return true, nil
	})
	return err
=======

	log.Debugw("translated ApisixRoute",
		zap.Any("routes", tctx.Routes),
		zap.Any("upstreams", tctx.Upstreams),
		zap.Any("apisix_route", ar),
		zap.Any("pluginConfigs", tctx.PluginConfigs),
	)

	m := &utils.Manifest{
		Routes:        tctx.Routes,
		Upstreams:     tctx.Upstreams,
		StreamRoutes:  tctx.StreamRoutes,
		PluginConfigs: tctx.PluginConfigs,
	}

	var (
		added   *utils.Manifest
		updated *utils.Manifest
		deleted *utils.Manifest
	)

	if ev.Type == types.EventDelete {
		deleted = m
	} else if ev.Type.IsAddEvent() {
		added = m
	} else {
		oldCtx, _ := c.translator.TranslateOldRoute(obj.OldObject)
		om := &utils.Manifest{
			Routes:        oldCtx.Routes,
			Upstreams:     oldCtx.Upstreams,
			StreamRoutes:  oldCtx.StreamRoutes,
			PluginConfigs: oldCtx.PluginConfigs,
		}
		added, updated, deleted = m.Diff(om)
	}

	return c.SyncManifests(ctx, added, updated, deleted, ev.Type.IsSyncEvent())
>>>>>>> 38710e71
}

func (c *apisixRouteController) checkPluginNameIfNotEmptyV2beta3(ctx context.Context, in *v2beta3.ApisixRoute) error {
	for _, v := range in.Spec.HTTP {
		if v.PluginConfigName != "" {
			_, err := c.APISIX.Cluster(c.Config.APISIX.DefaultClusterName).PluginConfig().Get(ctx, apisixv1.ComposePluginConfigName(in.Namespace, v.PluginConfigName))
			if err != nil {
				if err == apisixcache.ErrNotFound {
					log.Errorw("checkPluginNameIfNotEmptyV2beta3 error: plugin_config not found",
						zap.String("name", apisixv1.ComposePluginConfigName(in.Namespace, v.PluginConfigName)),
						zap.Any("obj", in),
						zap.Error(err))
				} else {
					log.Errorw("checkPluginNameIfNotEmptyV2beta3 PluginConfig get failed",
						zap.String("name", apisixv1.ComposePluginConfigName(in.Namespace, v.PluginConfigName)),
						zap.Any("obj", in),
						zap.Error(err))
				}
				return err
			}
		}
	}
	return nil
}

func (c *apisixRouteController) checkPluginNameIfNotEmptyV2(ctx context.Context, in *v2.ApisixRoute) error {
	for _, v := range in.Spec.HTTP {
		if v.PluginConfigName != "" {
			_, err := c.APISIX.Cluster(c.Config.APISIX.DefaultClusterName).PluginConfig().Get(ctx, apisixv1.ComposePluginConfigName(in.Namespace, v.PluginConfigName))
			if err != nil {
				if err == apisixcache.ErrNotFound {
					log.Errorw("checkPluginNameIfNotEmptyV2 error: plugin_config not found",
						zap.String("name", apisixv1.ComposePluginConfigName(in.Namespace, v.PluginConfigName)),
						zap.Any("obj", in),
						zap.Error(err))
				} else {
					log.Errorw("checkPluginNameIfNotEmptyV2 PluginConfig get failed",
						zap.String("name", apisixv1.ComposePluginConfigName(in.Namespace, v.PluginConfigName)),
						zap.Any("obj", in),
						zap.Error(err))
				}
				return err
			}
		}
	}
	return nil
}

func (c *apisixRouteController) updateStatus(obj kube.ApisixRoute, statusErr error) {
	if obj == nil {
		return
	}
	var (
		ar        kube.ApisixRoute
		err       error
		namespace = obj.GetNamespace()
		name      = obj.GetName()
	)

	switch obj.GroupVersion() {
	case config.ApisixV2beta3:
		ar, err = c.ApisixRouteLister.V2beta3(namespace, name)
	case config.ApisixV2:
		ar, err = c.ApisixRouteLister.V2(namespace, name)
	}
	if err != nil {
		if !k8serrors.IsNotFound(err) {
			log.Warnw("failed to update status, unable to get ApisixRoute",
				zap.Error(err),
				zap.String("name", name),
				zap.String("namespace", namespace),
			)
		}
		return
	}
	if ar.ResourceVersion() != obj.ResourceVersion() {
		return
	}
	var (
		reason    = utils.ResourceSynced
		condition = metav1.ConditionTrue
		eventType = v1.EventTypeNormal
	)
	if statusErr != nil {
		reason = utils.ResourceSyncAborted
		condition = metav1.ConditionFalse
		eventType = v1.EventTypeWarning
	}
	switch obj.GroupVersion() {
	case config.ApisixV2beta3:
		c.RecordEvent(obj.V2beta3(), eventType, reason, statusErr)
		c.recordStatus(obj.V2beta3(), reason, statusErr, condition, ar.GetGeneration())
	case config.ApisixV2:
		c.RecordEvent(obj.V2(), eventType, reason, statusErr)
		c.recordStatus(obj.V2(), reason, statusErr, condition, ar.GetGeneration())
	}
}

func (c *apisixRouteController) handleSyncErr(obj interface{}, errOrigin error) {
	if errOrigin == nil {
		c.workqueue.Forget(obj)
		c.MetricsCollector.IncrSyncOperation("route", "success")
		return
	}
	ev := obj.(*types.Event)
	event := ev.Object.(kube.ApisixRouteEvent)
	if k8serrors.IsNotFound(errOrigin) && ev.Type != types.EventDelete {
		log.Infow("sync ApisixRoute but not found, ignore",
			zap.String("event_type", ev.Type.String()),
			zap.String("ApisixRoute", event.Key),
		)
		c.workqueue.Forget(obj)
		return
	}
	log.Warnw("sync ApisixRoute failed, will retry",
		zap.Any("object", obj),
		zap.Error(errOrigin),
	)
	c.workqueue.AddRateLimited(obj)
	c.MetricsCollector.IncrSyncOperation("route", "failure")
}

func (c *apisixRouteController) isEffective(ar kube.ApisixRoute) bool {
	if ar.GroupVersion() == config.ApisixV2 {
		return utils.MatchCRDsIngressClass(ar.V2().Spec.IngressClassName, c.Kubernetes.IngressClass)
	}
	// Compatible with legacy versions
	return true
}

func (c *apisixRouteController) onAdd(obj interface{}) {
	key, err := cache.MetaNamespaceKeyFunc(obj)
	if err != nil {
		log.Errorf("found ApisixRoute resource with bad meta namespace key: %s", err)
		return
	}
	if !c.namespaceProvider.IsWatchingNamespace(key) {
		return
	}
	log.Debugw("ApisixRoute add event arrived",
		zap.String("key", key),
		zap.Any("object", obj),
	)

	ar := kube.MustNewApisixRoute(obj)
	if !c.isEffective(ar) {
		log.Debugw("ignore noneffective ApisixRoute add event",
			zap.Any("object", obj),
		)
		return
	}

	c.workqueue.Add(&types.Event{
		Type: types.EventAdd,
		Object: kube.ApisixRouteEvent{
			Key:          key,
			GroupVersion: ar.GroupVersion(),
		},
	})

	c.MetricsCollector.IncrEvents("route", "add")
}

func (c *apisixRouteController) onUpdate(oldObj, newObj interface{}) {
	prev := kube.MustNewApisixRoute(oldObj)
	curr := kube.MustNewApisixRoute(newObj)
	if prev.ResourceVersion() >= curr.ResourceVersion() {
		return
	}
	// Updates triggered by status are ignored.
	if prev.GetGeneration() == curr.GetGeneration() && prev.GetUID() == curr.GetUID() {
		switch curr.GroupVersion() {
		case config.ApisixV2:
			if reflect.DeepEqual(prev.V2().Spec, curr.V2().Spec) && !reflect.DeepEqual(prev.V2().Status, curr.V2().Status) {
				return
			}
		}
	}
	key, err := cache.MetaNamespaceKeyFunc(newObj)
	if err != nil {
		log.Errorf("found ApisixRoute resource with bad meta namespace key: %s", err)
		return
	}
	if !c.namespaceProvider.IsWatchingNamespace(key) {
		return
	}
	log.Debugw("ApisixRoute update event arrived",
		zap.String("key", key),
		zap.Any("new object", oldObj),
		zap.Any("old object", newObj),
	)
	if !c.isEffective(curr) {
		log.Debugw("ignore noneffective ApisixRoute update event arrived",
			zap.Any("new object", curr),
			zap.Any("old object", prev),
		)
		return
	}
	c.workqueue.Add(&types.Event{
		Type: types.EventUpdate,
		Object: kube.ApisixRouteEvent{
			Key:          key,
			GroupVersion: curr.GroupVersion(),
			OldObject:    prev,
		},
	})

	c.MetricsCollector.IncrEvents("route", "update")
}

func (c *apisixRouteController) onDelete(obj interface{}) {
	ar, err := kube.NewApisixRoute(obj)
	if err != nil {
		tombstone, ok := obj.(cache.DeletedFinalStateUnknown)
		if !ok {
			return
		}
		ar = kube.MustNewApisixRoute(tombstone)
	}
	key, err := cache.DeletionHandlingMetaNamespaceKeyFunc(obj)
	if err != nil {
		log.Errorf("found ApisixRoute resource with bad meta namesapce key: %s", err)
		return
	}
	if !c.namespaceProvider.IsWatchingNamespace(key) {
		return
	}
	log.Debugw("ApisixRoute delete event arrived",
		zap.String("key", key),
		zap.Any("final state", ar),
	)

	if !c.isEffective(ar) {
		log.Debugw("ignore noneffective ApisixRoute delete event arrived",
			zap.Any("final state", ar),
		)
		return
	}

	c.workqueue.Add(&types.Event{
		Type: types.EventDelete,
		Object: kube.ApisixRouteEvent{
			Key:          key,
			GroupVersion: ar.GroupVersion(),
		},
		Tombstone: ar,
	})

	c.MetricsCollector.IncrEvents("route", "delete")
}

func (c *apisixRouteController) ResourceSync(interval time.Duration) {
	objs := c.ApisixRouteInformer.GetIndexer().List()
	delay := GetSyncDelay(interval, len(objs))

	c.svcLock.Lock()
	c.apisixUpstreamLock.Lock()
	defer c.svcLock.Unlock()
	defer c.apisixUpstreamLock.Unlock()

	c.svcMap = make(map[string]map[string]struct{})
	c.apisixUpstreamMap = make(map[string]map[string]struct{})

	for i, obj := range objs {
		key, err := cache.MetaNamespaceKeyFunc(obj)
		if err != nil {
			log.Errorw("ApisixRoute sync failed, found ApisixRoute resource with bad meta namespace key",
				zap.Error(err),
			)
			continue
		}
		if !c.namespaceProvider.IsWatchingNamespace(key) {
			continue
		}
		ar := kube.MustNewApisixRoute(obj)
		if !c.isEffective(ar) {
			log.Debugw("ignore noneffective ApisixRoute sync event arrived",
				zap.Any("final state", ar),
			)
			continue
		}
		log.Debugw("ResourceSync",
			zap.String("resource", "ApisixRoute"),
			zap.String("key", key),
			zap.Duration("calc_delay", delay),
			zap.Int("i", i),
			zap.Duration("delay", delay*time.Duration(i)),
		)
		c.workqueue.AddAfter(&types.Event{
			Type: types.EventSync,
			Object: kube.ApisixRouteEvent{
				Key:          key,
				GroupVersion: ar.GroupVersion(),
			},
		}, delay*time.Duration(i))

		ns, _, err := cache.SplitMetaNamespaceKey(key)
		if err != nil {
			log.Errorw("split ApisixRoute meta key failed",
				zap.Error(err),
				zap.String("key", key),
			)
			continue
		}

		var (
			backends  []string
			upstreams []string
		)
		switch ar.GroupVersion() {
		case config.ApisixV2beta3:
			for _, rule := range ar.V2beta3().Spec.HTTP {
				for _, backend := range rule.Backends {
					backends = append(backends, ns+"/"+backend.ServiceName)
				}
			}
		case config.ApisixV2:
			for _, rule := range ar.V2().Spec.HTTP {
				for _, backend := range rule.Backends {
					backends = append(backends, ns+"/"+backend.ServiceName)
				}
				for _, upstream := range rule.Upstreams {
					upstreams = append(upstreams, ns+"/"+upstream.Name)
				}
			}
		default:
			log.Errorw("unknown ApisixRoute version",
				zap.String("version", ar.GroupVersion()),
				zap.String("key", key),
			)
		}
		for _, svcKey := range backends {
			if _, ok := c.svcMap[svcKey]; !ok {
				c.svcMap[svcKey] = make(map[string]struct{})
			}
			c.svcMap[svcKey][key] = struct{}{}
		}
		for _, upstreamKey := range upstreams {
			if _, ok := c.apisixUpstreamMap[upstreamKey]; !ok {
				c.apisixUpstreamMap[upstreamKey] = make(map[string]struct{})
			}
			c.apisixUpstreamMap[upstreamKey][key] = struct{}{}
		}
	}
}

func (c *apisixRouteController) onSvcAdd(obj interface{}) {
	log.Debugw("Service add event arrived",
		zap.Any("object", obj),
	)
	key, err := cache.MetaNamespaceKeyFunc(obj)
	if err != nil {
		log.Errorw("found Service with bad meta key",
			zap.Error(err),
			zap.Any("obj", obj),
		)
		return
	}
	if !c.namespaceProvider.IsWatchingNamespace(key) {
		return
	}

	c.relatedWorkqueue.Add(&routeEvent{
		Key:  key,
		Type: "service",
	})
}

func (c *apisixRouteController) handleSvcAdd(key string) error {
	log.Debugw("handle svc add", zap.String("key", key))
	c.svcLock.RLock()
	routes, ok := c.svcMap[key]
	c.svcLock.RUnlock()

	if ok {
		for routeKey := range routes {
			c.workqueue.Add(&types.Event{
				Type: types.EventAdd,
				Object: kube.ApisixRouteEvent{
					Key:          routeKey,
					GroupVersion: c.Kubernetes.APIVersion,
				},
			})
		}
	}
	return nil
}

func (c *apisixRouteController) handleSvcErr(ev *routeEvent, errOrigin error) {
	if errOrigin == nil {
		c.workqueue.Forget(ev)

		return
	}

	log.Warnw("sync Service failed, will retry",
		zap.Any("key", ev.Key),
		zap.Error(errOrigin),
	)
	c.relatedWorkqueue.AddRateLimited(ev)
}

func (c *apisixRouteController) onApisixUpstreamAdd(obj interface{}) {
	log.Debugw("ApisixUpstream add event arrived",
		zap.Any("object", obj),
	)
	key, err := cache.MetaNamespaceKeyFunc(obj)
	if err != nil {
		log.Errorw("found Service with bad meta key",
			zap.Error(err),
			zap.Any("obj", obj),
		)
		return
	}
	if !c.namespaceProvider.IsWatchingNamespace(key) {
		return
	}

	c.relatedWorkqueue.Add(&routeEvent{
		Key:  key,
		Type: "ApisixUpstream",
	})
}

func (c *apisixRouteController) onApisixUpstreamUpdate(oldObj, newObj interface{}) {
	log.Debugw("ApisixUpstream add event arrived",
		zap.Any("object", newObj),
	)

	key, err := cache.MetaNamespaceKeyFunc(newObj)
	if err != nil {
		log.Errorf("found ApisixUpstream resource with bad meta namespace key: %s", err)
		return
	}
	if err != nil {
		log.Errorw("found Service with bad meta key",
			zap.Error(err),
			zap.Any("obj", newObj),
		)
		return
	}
	if !c.namespaceProvider.IsWatchingNamespace(key) {
		return
	}

	c.relatedWorkqueue.Add(&routeEvent{
		Key:  key,
		Type: "ApisixUpstream",
	})
}

func (c *apisixRouteController) handleApisixUpstreamChange(key string) error {
	c.svcLock.RLock()
	routes, ok := c.apisixUpstreamMap[key]
	c.svcLock.RUnlock()

	if ok {
		for routeKey := range routes {
			c.workqueue.Add(&types.Event{
				Type: types.EventAdd,
				Object: kube.ApisixRouteEvent{
					Key:          routeKey,
					GroupVersion: c.Kubernetes.APIVersion,
				},
			})
		}
	}
	return nil
}

func (c *apisixRouteController) handleApisixUpstreamErr(ev *routeEvent, errOrigin error) {
	if errOrigin == nil {
		c.workqueue.Forget(ev)

		return
	}

	log.Warnw("sync ApisixUpstream add event failed, will retry",
		zap.Any("key", ev.Key),
		zap.Error(errOrigin),
	)
	c.workqueue.AddRateLimited(ev)
}

/*
recordStatus record resources status

TODO: The resouceVersion of the sync phase and the recordStatus phase may be different. There is consistency
problem here, and incorrect status may be recorded.(It will only be triggered when it is updated multiple times in a short time)

	IsUpdateStatus(currentObject, latestObject) bool {
		return currentObject.resourceVersion >= latestObject.resourceVersion && !Equal(currentObject.status, latestObject.status)
	}
*/
func (c *apisixRouteController) recordStatus(at interface{}, reason string, err error, status metav1.ConditionStatus, generation int64) {
	if c.Kubernetes.DisableStatusUpdates {
		return
	}
	// build condition
	message := utils.CommonSuccessMessage
	if err != nil {
		message = err.Error()
	}
	condition := metav1.Condition{
		Type:               utils.ConditionType,
		Reason:             reason,
		Status:             status,
		Message:            message,
		ObservedGeneration: generation,
	}
	apisixClient := c.KubeClient.APISIXClient

	if kubeObj, ok := at.(runtime.Object); ok {
		at = kubeObj.DeepCopyObject()
	}

	switch v := at.(type) {
	case *v2beta3.ApisixRoute:
		// set to status
		if v.Status.Conditions == nil {
			conditions := make([]metav1.Condition, 0)
			v.Status.Conditions = conditions
		}
		if utils.VerifyGeneration(&v.Status.Conditions, condition) {
			meta.SetStatusCondition(&v.Status.Conditions, condition)
			if _, errRecord := apisixClient.ApisixV2beta3().ApisixRoutes(v.Namespace).
				UpdateStatus(context.TODO(), v, metav1.UpdateOptions{}); errRecord != nil {
				log.Errorw("failed to record status change for ApisixRoute",
					zap.Error(errRecord),
					zap.String("name", v.Name),
					zap.String("namespace", v.Namespace),
				)
			}
		}
	case *v2.ApisixRoute:
		// set to status
		if v.Status.Conditions == nil {
			conditions := make([]metav1.Condition, 0)
			v.Status.Conditions = conditions
		}
		if utils.VerifyConditions(&v.Status.Conditions, condition) && !meta.IsStatusConditionPresentAndEqual(v.Status.Conditions, condition.Type, condition.Status) {
			meta.SetStatusCondition(&v.Status.Conditions, condition)
			if _, errRecord := apisixClient.ApisixV2().ApisixRoutes(v.Namespace).
				UpdateStatus(context.TODO(), v, metav1.UpdateOptions{}); errRecord != nil {
				log.Errorw("failed to record status change for ApisixRoute",
					zap.Error(errRecord),
					zap.String("name", v.Name),
					zap.String("namespace", v.Namespace),
				)
			}
		}
	default:
		// This should not be executed
		log.Errorf("unsupported resource record: %s", v)
	}
}

func (c *apisixRouteController) NotifyServiceAdd(key string) {
	if !c.namespaceProvider.IsWatchingNamespace(key) {
		return
	}

	c.relatedWorkqueue.Add(&routeEvent{
		Key:  key,
		Type: "service",
	})
}

func (c *apisixRouteController) NotifyApisixUpstreamChange(key string) {
	if !c.namespaceProvider.IsWatchingNamespace(key) {
		return
	}

	c.relatedWorkqueue.Add(&routeEvent{
		Key:  key,
		Type: "ApisixUpstream",
	})
}<|MERGE_RESOLUTION|>--- conflicted
+++ resolved
@@ -416,14 +416,13 @@
 			added, updated, deleted = m.Diff(om)
 		}
 
-		if err = c.SyncManifests(ctx, added, updated, deleted); err != nil {
+		if err = c.SyncManifests(ctx, added, updated, deleted, ev.Type.IsSyncEvent()); err != nil {
 			log.Errorw("failed to sync ApisixRoute to apisix",
 				zap.Error(err),
 			)
 			goto updateStatus
 		}
 	}
-<<<<<<< HEAD
 updateStatus:
 	c.pool.Queue(func(wu pool.WorkUnit) (interface{}, error) {
 		if wu.IsCancelled() {
@@ -433,45 +432,6 @@
 		return true, nil
 	})
 	return err
-=======
-
-	log.Debugw("translated ApisixRoute",
-		zap.Any("routes", tctx.Routes),
-		zap.Any("upstreams", tctx.Upstreams),
-		zap.Any("apisix_route", ar),
-		zap.Any("pluginConfigs", tctx.PluginConfigs),
-	)
-
-	m := &utils.Manifest{
-		Routes:        tctx.Routes,
-		Upstreams:     tctx.Upstreams,
-		StreamRoutes:  tctx.StreamRoutes,
-		PluginConfigs: tctx.PluginConfigs,
-	}
-
-	var (
-		added   *utils.Manifest
-		updated *utils.Manifest
-		deleted *utils.Manifest
-	)
-
-	if ev.Type == types.EventDelete {
-		deleted = m
-	} else if ev.Type.IsAddEvent() {
-		added = m
-	} else {
-		oldCtx, _ := c.translator.TranslateOldRoute(obj.OldObject)
-		om := &utils.Manifest{
-			Routes:        oldCtx.Routes,
-			Upstreams:     oldCtx.Upstreams,
-			StreamRoutes:  oldCtx.StreamRoutes,
-			PluginConfigs: oldCtx.PluginConfigs,
-		}
-		added, updated, deleted = m.Diff(om)
-	}
-
-	return c.SyncManifests(ctx, added, updated, deleted, ev.Type.IsSyncEvent())
->>>>>>> 38710e71
 }
 
 func (c *apisixRouteController) checkPluginNameIfNotEmptyV2beta3(ctx context.Context, in *v2beta3.ApisixRoute) error {
