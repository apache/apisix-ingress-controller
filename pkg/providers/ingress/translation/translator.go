--- conflicted
+++ resolved
@@ -77,9 +77,6 @@
 	return t
 }
 
-<<<<<<< HEAD
-func (t *translator) TranslateIngress(ing kube.Ingress) (*translation.TranslateContext, error) {
-=======
 func (t *translator) TranslateIngressTLS(namespace, ingName, secretName string, hosts []string) (*apisixv1.Ssl, error) {
 	apisixTls := kubev2.ApisixTls{
 		TypeMeta: metav1.TypeMeta{
@@ -104,12 +101,7 @@
 	return t.ApisixTranslator.TranslateSSLV2(&apisixTls)
 }
 
-func (t *translator) TranslateIngress(ing kube.Ingress, args ...bool) (*translation.TranslateContext, error) {
-	var skipVerify = false
-	if len(args) != 0 {
-		skipVerify = args[0]
-	}
->>>>>>> f71b3762
+func (t *translator) TranslateIngress(ing kube.Ingress) (*translation.TranslateContext, error) {
 	switch ing.GroupVersion() {
 	case kube.IngressV1:
 		return t.translateIngressV1(ing.V1())
