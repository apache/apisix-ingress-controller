// Licensed to the Apache Software Foundation (ASF) under one
// or more contributor license agreements.  See the NOTICE file
// distributed with this work for additional information
// regarding copyright ownership.  The ASF licenses this file
// to you under the Apache License, Version 2.0 (the
// "License"); you may not use this file except in compliance
// with the License.  You may obtain a copy of the License at
//
//	http://www.apache.org/licenses/LICENSE-2.0
//
// Unless required by applicable law or agreed to in writing,
// software distributed under the License is distributed on an
// "AS IS" BASIS, WITHOUT WARRANTIES OR CONDITIONS OF ANY
// KIND, either express or implied.  See the License for the
// specific language governing permissions and limitations
// under the License.
package translation

import (
	"bytes"
	"context"
	"fmt"
	"strings"

	"go.uber.org/zap"
	networkingv1 "k8s.io/api/networking/v1"
	networkingv1beta1 "k8s.io/api/networking/v1beta1"
	k8serrors "k8s.io/apimachinery/pkg/api/errors"
	metav1 "k8s.io/apimachinery/pkg/apis/meta/v1"
	"k8s.io/apimachinery/pkg/util/intstr"
	listerscorev1 "k8s.io/client-go/listers/core/v1"

	"github.com/apache/apisix-ingress-controller/pkg/apisix"
	"github.com/apache/apisix-ingress-controller/pkg/id"
	"github.com/apache/apisix-ingress-controller/pkg/kube"
	kubev2 "github.com/apache/apisix-ingress-controller/pkg/kube/apisix/apis/config/v2"
	apisixconst "github.com/apache/apisix-ingress-controller/pkg/kube/apisix/const"
	"github.com/apache/apisix-ingress-controller/pkg/log"
	apisixtranslation "github.com/apache/apisix-ingress-controller/pkg/providers/apisix/translation"
	"github.com/apache/apisix-ingress-controller/pkg/providers/translation"
	"github.com/apache/apisix-ingress-controller/pkg/types"
	apisixv1 "github.com/apache/apisix-ingress-controller/pkg/types/apisix/v1"
)

type TranslatorOptions struct {
	Apisix      apisix.APISIX
	ClusterName string

	ServiceLister listerscorev1.ServiceLister
}

type translator struct {
	*TranslatorOptions
	translation.Translator
	ApisixTranslator apisixtranslation.ApisixTranslator
}

type IngressTranslator interface {
	// TranslateIngress composes a couple of APISIX Routes and upstreams according
	// to the given Ingress resource.
	// For old objects, you cannot use TranslateIngress to build. Because it needs to parse the latest service, which will cause data inconsistency.
	TranslateIngress(ing kube.Ingress, args ...bool) (*translation.TranslateContext, error)
	// TranslateOldIngress get route objects from cache
	// Build upstream and plugin_config through route
	TranslateOldIngress(kube.Ingress) (*translation.TranslateContext, error)
	// TranslateSSLV2 translate networkingv1.IngressTLS to APISIX SSL
	TranslateIngressTLS(namespace, ingName, secretName string, hosts []string) (*apisixv1.Ssl, error)
	// TranslateIngressDeleteEvent composes a couple of APISIX Routes and upstreams according
	// to the given Ingress resource.
	TranslateIngressDeleteEvent(ing kube.Ingress, args ...bool) (*translation.TranslateContext, error)
}

func NewIngressTranslator(opts *TranslatorOptions,
	commonTranslator translation.Translator, apisixTranslator apisixtranslation.ApisixTranslator) IngressTranslator {
	t := &translator{
		TranslatorOptions: opts,
		Translator:        commonTranslator,
		ApisixTranslator:  apisixTranslator,
	}

	return t
}

func (t *translator) TranslateIngressTLS(namespace, ingName, secretName string, hosts []string) (*apisixv1.Ssl, error) {
	apisixTls := kubev2.ApisixTls{
		TypeMeta: metav1.TypeMeta{
			Kind:       "ApisixTls",
			APIVersion: "apisix.apache.org/v1",
		},
		ObjectMeta: metav1.ObjectMeta{
			Name:      fmt.Sprintf("%v-%v", ingName, "tls"),
			Namespace: namespace,
		},
		Spec: &kubev2.ApisixTlsSpec{
			Secret: kubev2.ApisixSecret{
				Name:      secretName,
				Namespace: namespace,
			},
		},
	}
	for _, host := range hosts {
		apisixTls.Spec.Hosts = append(apisixTls.Spec.Hosts, kubev2.HostType(host))
	}

	return t.ApisixTranslator.TranslateSSLV2(&apisixTls)
}

func (t *translator) TranslateIngress(ing kube.Ingress, args ...bool) (*translation.TranslateContext, error) {
	var skipVerify = false
	if len(args) != 0 {
		skipVerify = args[0]
	}
	switch ing.GroupVersion() {
	case kube.IngressV1:
		return t.translateIngressV1(ing.V1(), skipVerify)
	case kube.IngressV1beta1:
		return t.translateIngressV1beta1(ing.V1beta1(), skipVerify)
	default:
		return nil, fmt.Errorf("translator: source group version not supported: %s", ing.GroupVersion())
	}
}

func (t *translator) TranslateIngressDeleteEvent(ing kube.Ingress, args ...bool) (*translation.TranslateContext, error) {
	switch ing.GroupVersion() {
	case kube.IngressV1:
		return t.translateOldIngressV1(ing.V1())
	case kube.IngressV1beta1:
		return t.translateOldIngressV1beta1(ing.V1beta1())
	default:
		return nil, fmt.Errorf("translator: source group version not supported: %s", ing.GroupVersion())
	}
}

const (
	_regexPriority = 100
)

func (t *translator) translateIngressV1(ing *networkingv1.Ingress, skipVerify bool) (*translation.TranslateContext, error) {
	ctx := translation.DefaultEmptyTranslateContext()
	ingress := t.TranslateAnnotations(ing.Annotations)

	// add https
	for _, tls := range ing.Spec.TLS {
		ssl, err := t.TranslateIngressTLS(ing.Namespace, ing.Name, tls.SecretName, tls.Hosts)
		if err != nil {
			log.Errorw("failed to translate ingress tls to apisix tls",
				zap.Error(err),
				zap.Any("ingress", ing),
			)
			return nil, err
		}
		ctx.AddSSL(ssl)
	}
	ns := ing.Namespace
	if ingress.ServiceNamespace != "" {
		ns = ingress.ServiceNamespace
	}
	for _, rule := range ing.Spec.Rules {
		if rule.HTTP == nil {
			continue
		}
		for _, pathRule := range rule.HTTP.Paths {
			var (
				ups *apisixv1.Upstream
				err error
			)
			if pathRule.Backend.Service != nil {
				if skipVerify {
					ups = t.translateDefaultUpstreamFromIngressV1(ns, pathRule.Backend.Service)
				} else {
					ups, err = t.translateUpstreamFromIngressV1(ns, pathRule.Backend.Service)
					if err != nil {
						log.Errorw("failed to translate ingress backend to upstream",
							zap.Error(err),
							zap.Any("ingress", ing),
						)
						return nil, err
					}
				}
				if ingress.Upstream.Scheme != "" {
					ups.Scheme = ingress.Upstream.Scheme
				}
				if ingress.Upstream.Retry > 0 {
					retry := ingress.Upstream.Retry
					ups.Retries = &retry
				}
				ctx.AddUpstream(ups)
			}
			uris := []string{pathRule.Path}
			var nginxVars []kubev2.ApisixRouteHTTPMatchExpr
			if pathRule.PathType != nil {
				if *pathRule.PathType == networkingv1.PathTypePrefix {
					// As per the specification of Ingress path matching rule:
					// if the last element of the path is a substring of the
					// last element in request path, it is not a match, e.g. /foo/bar
					// matches /foo/bar/baz, but does not match /foo/barbaz.
					// While in APISIX, /foo/bar matches both /foo/bar/baz and
					// /foo/barbaz.
					// In order to be conformant with Ingress specification, here
					// we create two paths here, the first is the path itself
					// (exact match), the other is path + "/*" (prefix match).
					prefix := pathRule.Path
					if strings.HasSuffix(prefix, "/") {
						prefix += "*"
					} else {
						prefix += "/*"
					}
					uris = append(uris, prefix)
				} else if *pathRule.PathType == networkingv1.PathTypeImplementationSpecific && ingress.UseRegex {
					nginxVars = append(nginxVars, kubev2.ApisixRouteHTTPMatchExpr{
						Subject: kubev2.ApisixRouteHTTPMatchExprSubject{
							Scope: apisixconst.ScopePath,
						},
						Op:    apisixconst.OpRegexMatch,
						Value: &pathRule.Path,
					})
					uris = []string{"/*"}
				}
			}
			route := apisixv1.NewDefaultRoute()
			route.Name = composeIngressRouteName(ing.Namespace, ing.Name, rule.Host, pathRule.Path)
			route.ID = id.GenID(route.Name)
			route.Host = rule.Host
			route.Uris = uris
			route.EnableWebsocket = ingress.EnableWebSocket
			if len(nginxVars) > 0 {
				routeVars, err := t.ApisixTranslator.TranslateRouteMatchExprs(nginxVars)
				if err != nil {
					return nil, err
				}
				route.Vars = routeVars
				route.Priority = _regexPriority
			}
			if len(ingress.Plugins) > 0 {
				route.Plugins = *(ingress.Plugins.DeepCopy())
			}

			if ingress.PluginConfigName != "" {
				route.PluginConfigId = id.GenID(apisixv1.ComposePluginConfigName(ing.Namespace, ingress.PluginConfigName))
			}
			if ups != nil {
				route.UpstreamId = ups.ID
			}
			ctx.AddRoute(route)
		}
	}
	return ctx, nil
}

func (t *translator) translateIngressV1beta1(ing *networkingv1beta1.Ingress, skipVerify bool) (*translation.TranslateContext, error) {
	ctx := translation.DefaultEmptyTranslateContext()
	ingress := t.TranslateAnnotations(ing.Annotations)

	// add https
	for _, tls := range ing.Spec.TLS {
		ssl, err := t.TranslateIngressTLS(ing.Namespace, ing.Name, tls.SecretName, tls.Hosts)
		if err != nil {
			log.Errorw("failed to translate ingress tls to apisix tls",
				zap.Error(err),
				zap.Any("ingress", ing),
			)
			return nil, err
		}
		ctx.AddSSL(ssl)
	}
	ns := ing.Namespace
	if ingress.ServiceNamespace != "" {
		ns = ingress.ServiceNamespace
	}
	for _, rule := range ing.Spec.Rules {
		for _, pathRule := range rule.HTTP.Paths {
			var (
				ups *apisixv1.Upstream
				err error
			)
			if pathRule.Backend.ServiceName != "" {
				if skipVerify {
					ups = t.translateDefaultUpstreamFromIngressV1beta1(ns, pathRule.Backend.ServiceName, pathRule.Backend.ServicePort)
				} else {
					ups, err = t.translateUpstreamFromIngressV1beta1(ns, pathRule.Backend.ServiceName, pathRule.Backend.ServicePort)
					if err != nil {
						log.Errorw("failed to translate ingress backend to upstream",
							zap.Error(err),
							zap.Any("ingress", ing),
						)
						return nil, err
					}
				}
				if ingress.Upstream.Scheme != "" {
					ups.Scheme = ingress.Upstream.Scheme
				}
				ctx.AddUpstream(ups)
			}
			uris := []string{pathRule.Path}
			var nginxVars []kubev2.ApisixRouteHTTPMatchExpr
			if pathRule.PathType != nil {
				if *pathRule.PathType == networkingv1beta1.PathTypePrefix {
					// As per the specification of Ingress path matching rule:
					// if the last element of the path is a substring of the
					// last element in request path, it is not a match, e.g. /foo/bar
					// matches /foo/bar/baz, but does not match /foo/barbaz.
					// While in APISIX, /foo/bar matches both /foo/bar/baz and
					// /foo/barbaz.
					// In order to be conformant with Ingress specification, here
					// we create two paths here, the first is the path itself
					// (exact match), the other is path + "/*" (prefix match).
					prefix := pathRule.Path
					if strings.HasSuffix(prefix, "/") {
						prefix += "*"
					} else {
						prefix += "/*"
					}
					uris = append(uris, prefix)
				} else if *pathRule.PathType == networkingv1beta1.PathTypeImplementationSpecific && ingress.UseRegex {
					nginxVars = append(nginxVars, kubev2.ApisixRouteHTTPMatchExpr{
						Subject: kubev2.ApisixRouteHTTPMatchExprSubject{
							Scope: apisixconst.ScopePath,
						},
						Op:    apisixconst.OpRegexMatch,
						Value: &pathRule.Path,
					})
					uris = []string{"/*"}
				}
			}
			route := apisixv1.NewDefaultRoute()
			route.Name = composeIngressRouteName(ing.Namespace, ing.Name, rule.Host, pathRule.Path)
			route.ID = id.GenID(route.Name)
			route.Host = rule.Host
			route.Uris = uris
			route.EnableWebsocket = ingress.EnableWebSocket
			if len(nginxVars) > 0 {
				routeVars, err := t.ApisixTranslator.TranslateRouteMatchExprs(nginxVars)
				if err != nil {
					return nil, err
				}
				route.Vars = routeVars
				route.Priority = _regexPriority
			}
			if len(ingress.Plugins) > 0 {
				route.Plugins = *(ingress.Plugins.DeepCopy())
			}

			if ingress.PluginConfigName != "" {
				route.PluginConfigId = id.GenID(apisixv1.ComposePluginConfigName(ing.Namespace, ingress.PluginConfigName))
			}
			if ups != nil {
				route.UpstreamId = ups.ID
			}
			ctx.AddRoute(route)
		}
	}
	return ctx, nil
}

func (t *translator) translateDefaultUpstreamFromIngressV1(namespace string, backend *networkingv1.IngressServiceBackend) *apisixv1.Upstream {
	var portNumber int32
	if backend.Port.Name != "" {
		svc, err := t.ServiceLister.Services(namespace).Get(backend.Name)
		if err != nil {
			portNumber = 0
		} else {
			for _, port := range svc.Spec.Ports {
				if port.Name == backend.Port.Name {
					portNumber = port.Port
					break
				}
			}
		}

	} else {
		portNumber = backend.Port.Number
	}
	ups := apisixv1.NewDefaultUpstream()
	ups.Name = apisixv1.ComposeUpstreamName(namespace, backend.Name, "", portNumber, types.ResolveGranularity.Endpoint)
	ups.ID = id.GenID(ups.Name)
	return ups
}
func (t *translator) translateUpstreamFromIngressV1(namespace string, backend *networkingv1.IngressServiceBackend) (*apisixv1.Upstream, error) {
	var svcPort int32
	if backend.Port.Name != "" {
		svc, err := t.ServiceLister.Services(namespace).Get(backend.Name)
		if err != nil {
			return nil, err
		}
		for _, port := range svc.Spec.Ports {
			if port.Name == backend.Port.Name {
				svcPort = port.Port
				break
			}
		}
		if svcPort == 0 {
			return nil, &translation.TranslateError{
				Field:  "service",
				Reason: "port not found",
			}
		}
	} else {
		svcPort = backend.Port.Number
	}
	ups, err := t.TranslateService(namespace, backend.Name, "", svcPort)
	if err != nil {
		return nil, err
	}
	ups.Name = apisixv1.ComposeUpstreamName(namespace, backend.Name, "", svcPort, types.ResolveGranularity.Endpoint)
	ups.ID = id.GenID(ups.Name)
	return ups, nil
}

<<<<<<< HEAD
func (t *translator) translateIngressExtensionsV1beta1(ing *extensionsv1beta1.Ingress, skipVerify bool) (*translation.TranslateContext, error) {
	ctx := translation.DefaultEmptyTranslateContext()
	ingress := t.TranslateAnnotations(ing.Annotations)

	// add https
	for _, tls := range ing.Spec.TLS {
		ssl, err := t.TranslateIngressTLS(ing.Namespace, ing.Name, tls.SecretName, tls.Hosts)
		if err != nil {
			log.Errorw("failed to translate ingress tls to apisix tls",
				zap.Error(err),
				zap.Any("ingress", ing),
			)
			return nil, err
		}
		ctx.AddSSL(ssl)
	}
	ns := ing.Namespace
	if ingress.ServiceNamespace != "" {
		ns = ingress.ServiceNamespace
	}
	for _, rule := range ing.Spec.Rules {
		for _, pathRule := range rule.HTTP.Paths {
			var (
				ups *apisixv1.Upstream
				err error
			)
			if pathRule.Backend.ServiceName != "" {
				// Structure here is same to ingress.extensions/v1beta1, so just use this method.
				if skipVerify {
					ups = t.translateDefaultUpstreamFromIngressV1beta1(ns, pathRule.Backend.ServiceName, pathRule.Backend.ServicePort)
				} else {
					ups, err = t.translateUpstreamFromIngressV1beta1(ns, pathRule.Backend.ServiceName, pathRule.Backend.ServicePort)
					if err != nil {
						log.Errorw("failed to translate ingress backend to upstream",
							zap.Error(err),
							zap.Any("ingress", ing),
						)
						return nil, err
					}
				}
				if ingress.Upstream.Scheme != "" {
					ups.Scheme = ingress.Upstream.Scheme
				}
				if ingress.Upstream.Retry > 0 {
					retry := ingress.Upstream.Retry
					ups.Retries = &retry
				}
				if ingress.Upstream.TimeoutRead > 0 {
					if ups.Timeout == nil {
						ups.Timeout = &apisixv1.UpstreamTimeout{}
					}
					ups.Timeout.Read = ingress.Upstream.TimeoutRead
				}
				if ingress.Upstream.TimeoutConnect > 0 {
					if ups.Timeout == nil {
						ups.Timeout = &apisixv1.UpstreamTimeout{}
					}
					ups.Timeout.Connect = ingress.Upstream.TimeoutConnect
				}
				if ingress.Upstream.TimeoutSend > 0 {
					if ups.Timeout == nil {
						ups.Timeout = &apisixv1.UpstreamTimeout{}
					}
					ups.Timeout.Send = ingress.Upstream.TimeoutSend
				}
				ctx.AddUpstream(ups)
			}
			uris := []string{pathRule.Path}
			var nginxVars []kubev2.ApisixRouteHTTPMatchExpr
			if pathRule.PathType != nil {
				if *pathRule.PathType == extensionsv1beta1.PathTypePrefix {
					// As per the specification of Ingress path matching rule:
					// if the last element of the path is a substring of the
					// last element in request path, it is not a match, e.g. /foo/bar
					// matches /foo/bar/baz, but does not match /foo/barbaz.
					// While in APISIX, /foo/bar matches both /foo/bar/baz and
					// /foo/barbaz.
					// In order to be conformant with Ingress specification, here
					// we create two paths here, the first is the path itself
					// (exact match), the other is path + "/*" (prefix match).
					prefix := pathRule.Path
					if strings.HasSuffix(prefix, "/") {
						prefix += "*"
					} else {
						prefix += "/*"
					}
					uris = append(uris, prefix)
				} else if *pathRule.PathType == extensionsv1beta1.PathTypeImplementationSpecific && ingress.UseRegex {
					nginxVars = append(nginxVars, kubev2.ApisixRouteHTTPMatchExpr{
						Subject: kubev2.ApisixRouteHTTPMatchExprSubject{
							Scope: apisixconst.ScopePath,
						},
						Op:    apisixconst.OpRegexMatch,
						Value: &pathRule.Path,
					})
					uris = []string{"/*"}
				}
			}
			route := apisixv1.NewDefaultRoute()
			route.Name = composeIngressRouteName(ing.Namespace, ing.Name, rule.Host, pathRule.Path)
			route.ID = id.GenID(route.Name)
			route.Host = rule.Host
			route.Uris = uris
			route.EnableWebsocket = ingress.EnableWebSocket
			if len(nginxVars) > 0 {
				routeVars, err := t.ApisixTranslator.TranslateRouteMatchExprs(nginxVars)
				if err != nil {
					return nil, err
				}
				route.Vars = routeVars
				route.Priority = _regexPriority
			}
			if len(ingress.Plugins) > 0 {
				route.Plugins = *(ingress.Plugins.DeepCopy())
			}

			if ingress.PluginConfigName != "" {
				route.PluginConfigId = id.GenID(apisixv1.ComposePluginConfigName(ing.Namespace, ingress.PluginConfigName))
			}

			if ups != nil {
				route.UpstreamId = ups.ID
			}
			ctx.AddRoute(route)
		}
	}
	return ctx, nil
}

=======
>>>>>>> 3fa789df
func (t *translator) translateDefaultUpstreamFromIngressV1beta1(namespace string, svcName string, svcPort intstr.IntOrString) *apisixv1.Upstream {
	var portNumber int32
	if svcPort.Type == intstr.String {
		svc, err := t.ServiceLister.Services(namespace).Get(svcName)
		if err != nil {
			portNumber = 0
		} else {
			for _, port := range svc.Spec.Ports {
				if port.Name == svcPort.StrVal {
					portNumber = port.Port
					break
				}
			}
		}
	} else {
		portNumber = svcPort.IntVal
	}
	ups := apisixv1.NewDefaultUpstream()
	ups.Name = apisixv1.ComposeUpstreamName(namespace, svcName, "", portNumber, types.ResolveGranularity.Endpoint)
	ups.ID = id.GenID(ups.Name)
	return ups
}

func (t *translator) translateUpstreamFromIngressV1beta1(namespace string, svcName string, svcPort intstr.IntOrString) (*apisixv1.Upstream, error) {
	var portNumber int32
	if svcPort.Type == intstr.String {
		svc, err := t.ServiceLister.Services(namespace).Get(svcName)
		if err != nil {
			return nil, err
		}
		for _, port := range svc.Spec.Ports {
			if port.Name == svcPort.StrVal {
				portNumber = port.Port
				break
			}
		}
		if portNumber == 0 {
			return nil, &translation.TranslateError{
				Field:  "service",
				Reason: "port not found",
			}
		}
	} else {
		portNumber = svcPort.IntVal
	}
	ups, err := t.TranslateService(namespace, svcName, "", portNumber)
	if err != nil {
		return nil, err
	}
	ups.Name = apisixv1.ComposeUpstreamName(namespace, svcName, "", portNumber, types.ResolveGranularity.Endpoint)
	ups.ID = id.GenID(ups.Name)
	return ups, nil
}

func (t *translator) TranslateOldIngress(ing kube.Ingress) (*translation.TranslateContext, error) {
	switch ing.GroupVersion() {
	case kube.IngressV1:
		return t.translateOldIngressV1(ing.V1())
	case kube.IngressV1beta1:
		return t.translateOldIngressV1beta1(ing.V1beta1())
	default:
		return nil, fmt.Errorf("translator: source group version not supported: %s", ing.GroupVersion())
	}
}

func (t *translator) translateOldIngressTLS(namespace, ingName, secretName string, hosts []string) (*apisixv1.Ssl, error) {
	ssl, err := t.TranslateIngressTLS(namespace, ingName, secretName, hosts)
	if err != nil && k8serrors.IsNotFound(err) {
		return &apisixv1.Ssl{
			ID: id.GenID(namespace + "_" + fmt.Sprintf("%v-%v", ingName, "tls")),
		}, nil
	}
	return ssl, err
}

func (t *translator) translateOldIngressV1(ing *networkingv1.Ingress) (*translation.TranslateContext, error) {
	oldCtx := translation.DefaultEmptyTranslateContext()

	for _, tls := range ing.Spec.TLS {
		ssl, err := t.translateOldIngressTLS(ing.Namespace, ing.Name, tls.SecretName, tls.Hosts)
		if err != nil {
			log.Errorw("failed to translate ingress tls to apisix tls",
				zap.Error(err),
				zap.Any("ingress", ing),
			)
			continue
		}
		oldCtx.AddSSL(ssl)
	}
	for _, rule := range ing.Spec.Rules {
		for _, pathRule := range rule.HTTP.Paths {
			name := composeIngressRouteName(ing.Namespace, ing.Name, rule.Host, pathRule.Path)
			r, err := t.Apisix.Cluster(t.ClusterName).Route().Get(context.Background(), name)
			if err != nil {
				continue
			}
			if r.UpstreamId != "" {
				ups := apisixv1.NewDefaultUpstream()
				ups.ID = r.UpstreamId
				oldCtx.AddUpstream(ups)
			}
			if r.PluginConfigId != "" {
				pc := apisixv1.NewDefaultPluginConfig()
				pc.ID = r.PluginConfigId
				oldCtx.AddPluginConfig(pc)
			}
			oldCtx.AddRoute(r)
		}
	}
	return oldCtx, nil
}

func (t *translator) translateOldIngressV1beta1(ing *networkingv1beta1.Ingress) (*translation.TranslateContext, error) {
	oldCtx := translation.DefaultEmptyTranslateContext()

	for _, tls := range ing.Spec.TLS {
		ssl, err := t.translateOldIngressTLS(ing.Namespace, ing.Name, tls.SecretName, tls.Hosts)
		if err != nil {
			log.Errorw("failed to translate ingress tls to apisix tls",
				zap.Error(err),
				zap.Any("ingress", ing),
			)
			continue
		}
		oldCtx.AddSSL(ssl)
	}
	for _, rule := range ing.Spec.Rules {
		for _, pathRule := range rule.HTTP.Paths {
			name := composeIngressRouteName(ing.Namespace, ing.Name, rule.Host, pathRule.Path)
			r, err := t.Apisix.Cluster(t.ClusterName).Route().Get(context.Background(), name)
			if err != nil {
				continue
			}
			if r.UpstreamId != "" {
				ups := apisixv1.NewDefaultUpstream()
				ups.ID = r.UpstreamId
				oldCtx.AddUpstream(ups)
			}
			if r.PluginConfigId != "" {
				pc := apisixv1.NewDefaultPluginConfig()
				pc.ID = r.PluginConfigId
				oldCtx.AddPluginConfig(pc)
			}
			oldCtx.AddRoute(r)
		}
	}
	return oldCtx, nil
}

// In the past, we used host + path directly to form its route name for readability,
// but this method can cause problems in some scenarios.
// For example, the generated name is too long.
// The current APISIX limit its maximum length to 100.
// ref: https://github.com/apache/apisix-ingress-controller/issues/781
// We will construct the following structure for easy reading and debugging.
// ing_namespace_ingressName_id
func composeIngressRouteName(namespace, name, host, path string) string {
	pID := id.GenID(host + path)
	p := make([]byte, 0, len(namespace)+len(name)+len("ing")+len(pID)+3)
	buf := bytes.NewBuffer(p)

	buf.WriteString("ing")
	buf.WriteByte('_')
	buf.WriteString(namespace)
	buf.WriteByte('_')
	buf.WriteString(name)
	buf.WriteByte('_')
	buf.WriteString(pID)

	return buf.String()
}<|MERGE_RESOLUTION|>--- conflicted
+++ resolved
@@ -406,138 +406,6 @@
 	return ups, nil
 }
 
-<<<<<<< HEAD
-func (t *translator) translateIngressExtensionsV1beta1(ing *extensionsv1beta1.Ingress, skipVerify bool) (*translation.TranslateContext, error) {
-	ctx := translation.DefaultEmptyTranslateContext()
-	ingress := t.TranslateAnnotations(ing.Annotations)
-
-	// add https
-	for _, tls := range ing.Spec.TLS {
-		ssl, err := t.TranslateIngressTLS(ing.Namespace, ing.Name, tls.SecretName, tls.Hosts)
-		if err != nil {
-			log.Errorw("failed to translate ingress tls to apisix tls",
-				zap.Error(err),
-				zap.Any("ingress", ing),
-			)
-			return nil, err
-		}
-		ctx.AddSSL(ssl)
-	}
-	ns := ing.Namespace
-	if ingress.ServiceNamespace != "" {
-		ns = ingress.ServiceNamespace
-	}
-	for _, rule := range ing.Spec.Rules {
-		for _, pathRule := range rule.HTTP.Paths {
-			var (
-				ups *apisixv1.Upstream
-				err error
-			)
-			if pathRule.Backend.ServiceName != "" {
-				// Structure here is same to ingress.extensions/v1beta1, so just use this method.
-				if skipVerify {
-					ups = t.translateDefaultUpstreamFromIngressV1beta1(ns, pathRule.Backend.ServiceName, pathRule.Backend.ServicePort)
-				} else {
-					ups, err = t.translateUpstreamFromIngressV1beta1(ns, pathRule.Backend.ServiceName, pathRule.Backend.ServicePort)
-					if err != nil {
-						log.Errorw("failed to translate ingress backend to upstream",
-							zap.Error(err),
-							zap.Any("ingress", ing),
-						)
-						return nil, err
-					}
-				}
-				if ingress.Upstream.Scheme != "" {
-					ups.Scheme = ingress.Upstream.Scheme
-				}
-				if ingress.Upstream.Retry > 0 {
-					retry := ingress.Upstream.Retry
-					ups.Retries = &retry
-				}
-				if ingress.Upstream.TimeoutRead > 0 {
-					if ups.Timeout == nil {
-						ups.Timeout = &apisixv1.UpstreamTimeout{}
-					}
-					ups.Timeout.Read = ingress.Upstream.TimeoutRead
-				}
-				if ingress.Upstream.TimeoutConnect > 0 {
-					if ups.Timeout == nil {
-						ups.Timeout = &apisixv1.UpstreamTimeout{}
-					}
-					ups.Timeout.Connect = ingress.Upstream.TimeoutConnect
-				}
-				if ingress.Upstream.TimeoutSend > 0 {
-					if ups.Timeout == nil {
-						ups.Timeout = &apisixv1.UpstreamTimeout{}
-					}
-					ups.Timeout.Send = ingress.Upstream.TimeoutSend
-				}
-				ctx.AddUpstream(ups)
-			}
-			uris := []string{pathRule.Path}
-			var nginxVars []kubev2.ApisixRouteHTTPMatchExpr
-			if pathRule.PathType != nil {
-				if *pathRule.PathType == extensionsv1beta1.PathTypePrefix {
-					// As per the specification of Ingress path matching rule:
-					// if the last element of the path is a substring of the
-					// last element in request path, it is not a match, e.g. /foo/bar
-					// matches /foo/bar/baz, but does not match /foo/barbaz.
-					// While in APISIX, /foo/bar matches both /foo/bar/baz and
-					// /foo/barbaz.
-					// In order to be conformant with Ingress specification, here
-					// we create two paths here, the first is the path itself
-					// (exact match), the other is path + "/*" (prefix match).
-					prefix := pathRule.Path
-					if strings.HasSuffix(prefix, "/") {
-						prefix += "*"
-					} else {
-						prefix += "/*"
-					}
-					uris = append(uris, prefix)
-				} else if *pathRule.PathType == extensionsv1beta1.PathTypeImplementationSpecific && ingress.UseRegex {
-					nginxVars = append(nginxVars, kubev2.ApisixRouteHTTPMatchExpr{
-						Subject: kubev2.ApisixRouteHTTPMatchExprSubject{
-							Scope: apisixconst.ScopePath,
-						},
-						Op:    apisixconst.OpRegexMatch,
-						Value: &pathRule.Path,
-					})
-					uris = []string{"/*"}
-				}
-			}
-			route := apisixv1.NewDefaultRoute()
-			route.Name = composeIngressRouteName(ing.Namespace, ing.Name, rule.Host, pathRule.Path)
-			route.ID = id.GenID(route.Name)
-			route.Host = rule.Host
-			route.Uris = uris
-			route.EnableWebsocket = ingress.EnableWebSocket
-			if len(nginxVars) > 0 {
-				routeVars, err := t.ApisixTranslator.TranslateRouteMatchExprs(nginxVars)
-				if err != nil {
-					return nil, err
-				}
-				route.Vars = routeVars
-				route.Priority = _regexPriority
-			}
-			if len(ingress.Plugins) > 0 {
-				route.Plugins = *(ingress.Plugins.DeepCopy())
-			}
-
-			if ingress.PluginConfigName != "" {
-				route.PluginConfigId = id.GenID(apisixv1.ComposePluginConfigName(ing.Namespace, ingress.PluginConfigName))
-			}
-
-			if ups != nil {
-				route.UpstreamId = ups.ID
-			}
-			ctx.AddRoute(route)
-		}
-	}
-	return ctx, nil
-}
-
-=======
->>>>>>> 3fa789df
 func (t *translator) translateDefaultUpstreamFromIngressV1beta1(namespace string, svcName string, svcPort intstr.IntOrString) *apisixv1.Upstream {
 	var portNumber int32
 	if svcPort.Type == intstr.String {
