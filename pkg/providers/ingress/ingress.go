// Licensed to the Apache Software Foundation (ASF) under one or more
// contributor license agreements.  See the NOTICE file distributed with
// this work for additional information regarding copyright ownership.
// The ASF licenses this file to You under the Apache License, Version 2.0
// (the "License"); you may not use this file except in compliance with
// the License.  You may obtain a copy of the License at
//
//	http://www.apache.org/licenses/LICENSE-2.0
//
// Unless required by applicable law or agreed to in writing, software
// distributed under the License is distributed on an "AS IS" BASIS,
// WITHOUT WARRANTIES OR CONDITIONS OF ANY KIND, either express or implied.
// See the License for the specific language governing permissions and
// limitations under the License.
package ingress

import (
	"context"
	"fmt"
	"strings"
	"sync"
	"time"

	"go.uber.org/zap"
	corev1 "k8s.io/api/core/v1"
	extensionsv1beta1 "k8s.io/api/extensions/v1beta1"
	networkingv1 "k8s.io/api/networking/v1"
	networkingv1beta1 "k8s.io/api/networking/v1beta1"
	k8serrors "k8s.io/apimachinery/pkg/api/errors"
	metav1 "k8s.io/apimachinery/pkg/apis/meta/v1"
	"k8s.io/apimachinery/pkg/runtime"
	"k8s.io/client-go/tools/cache"
	"k8s.io/client-go/util/workqueue"

	"github.com/apache/apisix-ingress-controller/pkg/kube"
	"github.com/apache/apisix-ingress-controller/pkg/log"
	"github.com/apache/apisix-ingress-controller/pkg/providers/translation"
	"github.com/apache/apisix-ingress-controller/pkg/providers/utils"
	"github.com/apache/apisix-ingress-controller/pkg/types"
	v1 "github.com/apache/apisix-ingress-controller/pkg/types/apisix/v1"
)

const (
	_ingressKey = "kubernetes.io/ingress.class"
)

type ingressController struct {
	*ingressCommon

	workqueue workqueue.RateLimitingInterface
	workers   int

	// secretSSLMap stores reference from K8s secret to Ingress
	// type: Map<SecretKey, Map<IngressVersionKey, SSL in APISIX>>
	// SecretKey -> IngressVersionKey -> []string
	// Secret key is kube-style meta key: `namespace/name`
	// Ingress Version Key is: `namespace/name_groupVersion`
	secretSSLMap *sync.Map
}

func newIngressController(common *ingressCommon) *ingressController {
	c := &ingressController{
		ingressCommon: common,

		workqueue: workqueue.NewNamedRateLimitingQueue(workqueue.NewItemFastSlowRateLimiter(1*time.Second, 60*time.Second, 5), "ingress"),
		workers:   1,

		secretSSLMap: new(sync.Map),
	}

	c.IngressInformer.AddEventHandler(cache.ResourceEventHandlerFuncs{
		AddFunc:    c.onAdd,
		UpdateFunc: c.onUpdate,
		DeleteFunc: c.OnDelete,
	})
	return c
}

func (c *ingressController) run(ctx context.Context) {
	log.Info("ingress controller started")
	defer log.Infof("ingress controller exited")
	defer c.workqueue.ShutDown()

	for i := 0; i < c.workers; i++ {
		go c.runWorker(ctx)
	}
	<-ctx.Done()
}

func (c *ingressController) runWorker(ctx context.Context) {
	for {
		obj, quit := c.workqueue.Get()
		if quit {
			return
		}
		err := c.sync(ctx, obj.(*types.Event))
		c.workqueue.Done(obj)
		c.handleSyncErr(obj, err)
	}
}

func (c *ingressController) sync(ctx context.Context, ev *types.Event) error {
	ingEv := ev.Object.(kube.IngressEvent)
	namespace, name, err := cache.SplitMetaNamespaceKey(ingEv.Key)
	if err != nil {
		log.Errorf("found ingress resource with invalid meta namespace key %s: %s", ingEv.Key, err)
		return err
	}

	var ing kube.Ingress
	switch ingEv.GroupVersion {
	case kube.IngressV1:
		ing, err = c.IngressLister.V1(namespace, name)
	case kube.IngressV1beta1:
		ing, err = c.IngressLister.V1beta1(namespace, name)
	case kube.IngressExtensionsV1beta1:
		ing, err = c.IngressLister.ExtensionsV1beta1(namespace, name)
	default:
		err = fmt.Errorf("unsupported group version %s, one of (%s/%s/%s) is expected", ingEv.GroupVersion,
			kube.IngressV1, kube.IngressV1beta1, kube.IngressExtensionsV1beta1)
	}

	if err != nil {
		if !k8serrors.IsNotFound(err) {
			log.Errorf("failed to get ingress %s (group version: %s): %s", ingEv.Key, ingEv.GroupVersion, err)
			return err
		}

		if ev.Type != types.EventDelete {
			log.Warnf("ingress %s (group version: %s) was deleted before it can be delivered", ingEv.Key, ingEv.GroupVersion)
			// Don't need to retry.
			return nil
		}
	}
	if ev.Type == types.EventDelete {
		if ing != nil {
			// We still find the resource while we are processing the DELETE event,
			// that means object with same namespace and name was created, discarding
			// this stale DELETE event.
			log.Warnf("discard the stale ingress delete event since the %s exists", ingEv.Key)
			return nil
		}
		ing = ev.Tombstone.(kube.Ingress)
	}

	tctx, err := c.translator.TranslateIngress(ing)
	if err != nil {
		log.Errorw("failed to translate ingress",
			zap.Error(err),
			zap.Any("ingress", ing),
		)
		return err
	}

	for _, ssl := range tctx.SSL {
		ns, ok1 := ssl.Labels[translation.MetaSecretNamespace]
		sec, ok2 := ssl.Labels[translation.MetaSecretName]
		if ok1 && ok2 {
			// We don't support annotation in Ingress
			// 	_caAnnotation = "nginx.ingress.kubernetes.io/auth-tls-secret"
			c.storeSecretReference(ns+"/"+sec, ingEv.Key, ev.Type, ssl)
		}
	}

	log.Debugw("translated ingress resource to a couple of routes, upstreams and pluginConfigs",
		zap.Any("ingress", ing),
		zap.Any("routes", tctx.Routes),
		zap.Any("upstreams", tctx.Upstreams),
		zap.Any("ssl", tctx.SSL),
		zap.Any("pluginConfigs", tctx.PluginConfigs),
	)

	m := &utils.Manifest{
		SSLs:          tctx.SSL,
		Routes:        tctx.Routes,
		Upstreams:     tctx.Upstreams,
		PluginConfigs: tctx.PluginConfigs,
	}

	var (
		added   *utils.Manifest
		updated *utils.Manifest
		deleted *utils.Manifest
	)

	if ev.Type == types.EventDelete {
		deleted = m
	} else if ev.Type == types.EventAdd {
		added = m
	} else {
		oldCtx, err := c.translator.TranslateOldIngress(ingEv.OldObject)
		if err != nil {
			log.Errorw("failed to translate ingress",
				zap.String("event", "update"),
				zap.Error(err),
				zap.Any("ingress", ingEv.OldObject),
			)
			return err
		}
		om := &utils.Manifest{
			Routes:        oldCtx.Routes,
			Upstreams:     oldCtx.Upstreams,
			SSLs:          oldCtx.SSL,
			PluginConfigs: oldCtx.PluginConfigs,
		}
		added, updated, deleted = m.Diff(om)
	}
	if err := c.SyncManifests(ctx, added, updated, deleted); err != nil {
		log.Errorw("failed to sync ingress artifacts",
			zap.Error(err),
		)
		return err
	}
	return nil
}

func (c *ingressController) handleSyncErr(obj interface{}, err error) {
	ev := obj.(*types.Event)
	event := ev.Object.(kube.IngressEvent)
	if k8serrors.IsNotFound(err) && ev.Type != types.EventDelete {
		log.Infow("sync ingress but not found, ignore",
			zap.String("event_type", ev.Type.String()),
			zap.String("ingress", event.Key),
		)
		c.workqueue.Forget(event)
		return
	}
	namespace, name, errLocal := cache.SplitMetaNamespaceKey(event.Key)
	if errLocal != nil {
		log.Errorw("invalid resource key",
			zap.Error(errLocal),
		)
		return
	}

	var ing kube.Ingress
	switch event.GroupVersion {
	case kube.IngressV1:
		ing, errLocal = c.IngressLister.V1(namespace, name)
	case kube.IngressV1beta1:
		ing, errLocal = c.IngressLister.V1beta1(namespace, name)
	case kube.IngressExtensionsV1beta1:
		ing, errLocal = c.IngressLister.ExtensionsV1beta1(namespace, name)
	}

	if err == nil {
		// add status
		if ev.Type != types.EventDelete {
			if errLocal == nil {
				switch ing.GroupVersion() {
				case kube.IngressV1:
					c.recordStatus(ing.V1(), utils.ResourceSynced, nil, metav1.ConditionTrue, ing.V1().GetGeneration())
				case kube.IngressV1beta1:
					c.recordStatus(ing.V1beta1(), utils.ResourceSynced, nil, metav1.ConditionTrue, ing.V1beta1().GetGeneration())
				case kube.IngressExtensionsV1beta1:
					c.recordStatus(ing.ExtensionsV1beta1(), utils.ResourceSynced, nil, metav1.ConditionTrue, ing.ExtensionsV1beta1().GetGeneration())
				}
			} else {
				log.Errorw("failed to list ingress resource",
					zap.Error(errLocal),
				)
			}
		}
		c.workqueue.Forget(obj)
		c.MetricsCollector.IncrSyncOperation("ingress", "success")
		return
	}
	log.Warnw("sync ingress failed, will retry",
		zap.Any("object", obj),
		zap.Error(err),
	)

	if errLocal == nil {
		switch ing.GroupVersion() {
		case kube.IngressV1:
			c.recordStatus(ing.V1(), utils.ResourceSyncAborted, err, metav1.ConditionTrue, ing.V1().GetGeneration())
		case kube.IngressV1beta1:
			c.recordStatus(ing.V1beta1(), utils.ResourceSyncAborted, err, metav1.ConditionTrue, ing.V1beta1().GetGeneration())
		case kube.IngressExtensionsV1beta1:
			c.recordStatus(ing.ExtensionsV1beta1(), utils.ResourceSyncAborted, err, metav1.ConditionTrue, ing.ExtensionsV1beta1().GetGeneration())
		}
	} else {
		log.Errorw("failed to list ingress resource",
			zap.Error(errLocal),
		)
	}
	c.workqueue.AddRateLimited(obj)
	c.MetricsCollector.IncrSyncOperation("ingress", "failure")
}

func (c *ingressController) onAdd(obj interface{}) {
	key, err := cache.MetaNamespaceKeyFunc(obj)
	if err != nil {
		log.Errorf("found ingress resource with bad meta namespace key: %s", err)
		return
	}
	if !c.namespaceProvider.IsWatchingNamespace(key) {
		return
	}

	ing := kube.MustNewIngress(obj)
	valid := c.isIngressEffective(ing)
	if valid {
		log.Debugw("ingress add event arrived",
			zap.Any("object", obj),
		)
	} else {
		log.Debugw("ignore noneffective ingress add event",
			zap.Any("object", obj),
		)
		return
	}

	c.workqueue.Add(&types.Event{
		Type: types.EventAdd,
		Object: kube.IngressEvent{
			Key:          key,
			GroupVersion: ing.GroupVersion(),
		},
	})

	c.MetricsCollector.IncrEvents("ingress", "add")
}

func (c *ingressController) onUpdate(oldObj, newObj interface{}) {
	prev := kube.MustNewIngress(oldObj)
	curr := kube.MustNewIngress(newObj)
	if prev.ResourceVersion() >= curr.ResourceVersion() {
		return
	}

	key, err := cache.MetaNamespaceKeyFunc(newObj)
	if err != nil {
		log.Errorf("found ingress resource with bad meta namespace key: %s", err)
		return
	}
	if !c.namespaceProvider.IsWatchingNamespace(key) {
		return
	}
	valid := c.isIngressEffective(curr)
	if valid {
		log.Debugw("ingress update event arrived",
			zap.Any("new object", newObj),
			zap.Any("old object", oldObj),
		)
	} else {
		log.Debugw("ignore noneffective ingress update event",
			zap.Any("new object", oldObj),
			zap.Any("old object", newObj),
		)
		return
	}

	c.workqueue.Add(&types.Event{
		Type: types.EventUpdate,
		Object: kube.IngressEvent{
			Key:          key,
			GroupVersion: curr.GroupVersion(),
			OldObject:    prev,
		},
	})

	c.MetricsCollector.IncrEvents("ingress", "update")
}

func (c *ingressController) OnDelete(obj interface{}) {
	ing, err := kube.NewIngress(obj)
	if err != nil {
		tombstone, ok := obj.(cache.DeletedFinalStateUnknown)
		if !ok {
			return
		}
		ing = kube.MustNewIngress(tombstone)
	}

	key, err := cache.DeletionHandlingMetaNamespaceKeyFunc(obj)
	if err != nil {
		log.Errorf("found ingress resource with bad meta namespace key: %s", err)
		return
	}
	if !c.namespaceProvider.IsWatchingNamespace(key) {
		return
	}
	valid := c.isIngressEffective(ing)
	if valid {
		log.Debugw("ingress delete event arrived",
			zap.Any("final state", ing),
		)
	} else {
		log.Debugw("ignore noneffective ingress delete event",
			zap.Any("object", ing),
		)
		return
	}
	c.workqueue.Add(&types.Event{
		Type: types.EventDelete,
		Object: kube.IngressEvent{
			Key:          key,
			GroupVersion: ing.GroupVersion(),
		},
		Tombstone: ing,
	})

	c.MetricsCollector.IncrEvents("ingress", "delete")
}

func (c *ingressController) isIngressEffective(ing kube.Ingress) bool {
	var (
		ic  *string
		ica string
	)
	if ing.GroupVersion() == kube.IngressV1 {
		ic = ing.V1().Spec.IngressClassName
		ica = ing.V1().GetAnnotations()[_ingressKey]
	} else if ing.GroupVersion() == kube.IngressV1beta1 {
		ic = ing.V1beta1().Spec.IngressClassName
		ica = ing.V1beta1().GetAnnotations()[_ingressKey]
	} else {
		ic = ing.ExtensionsV1beta1().Spec.IngressClassName
		ica = ing.ExtensionsV1beta1().GetAnnotations()[_ingressKey]
	}

	// kubernetes.io/ingress.class takes the precedence.
	if ica != "" {
		return ica == c.Kubernetes.IngressClass
	}
	if ic != nil {
		return *ic == c.Kubernetes.IngressClass
	}
	return false
}

func (c *ingressController) ResourceSync() {
	objs := c.IngressInformer.GetIndexer().List()
	for _, obj := range objs {
		key, err := cache.MetaNamespaceKeyFunc(obj)
		if err != nil {
			log.Errorw("found Ingress resource with bad meta namespace key", zap.String("error", err.Error()))
			continue
		}
		if !c.namespaceProvider.IsWatchingNamespace(key) {
			continue
		}
		ing := kube.MustNewIngress(obj)
		if !c.isIngressEffective(ing) {
			return
		}
		log.Debugw("ingress add event arrived",
			zap.Any("object", obj),
		)
		c.workqueue.Add(&types.Event{
			Type: types.EventAdd,
			Object: kube.IngressEvent{
				Key:          key,
				GroupVersion: ing.GroupVersion(),
			},
		})
	}
}

// recordStatus record resources status
func (c *ingressController) recordStatus(at runtime.Object, reason string, err error, status metav1.ConditionStatus, generation int64) {
	if c.DisableStatus {
		return
	}
	client := c.KubeClient.Client

	at = at.DeepCopyObject()

	switch v := at.(type) {
	case *networkingv1.Ingress:
		// set to status
		lbips, err := c.ingressLBStatusIPs()
		if err != nil {
			log.Errorw("failed to get APISIX gateway external IPs",
				zap.Error(err),
			)

		}

<<<<<<< HEAD
		if !utils.CompareLoadBalancerIngressEqual(v.Status.LoadBalancer.Ingress, lbips) {
			v.Status.LoadBalancer.Ingress = lbips
			if _, errRecord := client.NetworkingV1().Ingresses(v.Namespace).UpdateStatus(context.TODO(), v, metav1.UpdateOptions{}); errRecord != nil {
				log.Errorw("failed to record status change for IngressV1",
					zap.Error(errRecord),
					zap.String("name", v.Name),
					zap.String("namespace", v.Namespace),
				)
			}
=======
		v.ObjectMeta.Generation = generation
		v.Status.LoadBalancer.Ingress = utils.CoreV1ToNetworkV1LB(lbips)
		if _, errRecord := client.NetworkingV1().Ingresses(v.Namespace).UpdateStatus(context.TODO(), v, metav1.UpdateOptions{}); errRecord != nil {
			log.Errorw("failed to record status change for IngressV1",
				zap.Error(errRecord),
				zap.String("name", v.Name),
				zap.String("namespace", v.Namespace),
			)
>>>>>>> 31714eb4
		}

	case *networkingv1beta1.Ingress:
		// set to status
		lbips, err := c.ingressLBStatusIPs()
		if err != nil {
			log.Errorw("failed to get APISIX gateway external IPs",
				zap.Error(err),
			)
		}

<<<<<<< HEAD
		if !utils.CompareLoadBalancerIngressEqual(v.Status.LoadBalancer.Ingress, lbips) {
			v.Status.LoadBalancer.Ingress = lbips
			if _, errRecord := client.NetworkingV1beta1().Ingresses(v.Namespace).UpdateStatus(context.TODO(), v, metav1.UpdateOptions{}); errRecord != nil {
				log.Errorw("failed to record status change for IngressV1beta1",
					zap.Error(errRecord),
					zap.String("name", v.Name),
					zap.String("namespace", v.Namespace),
				)
			}
=======
		v.ObjectMeta.Generation = generation
		v.Status.LoadBalancer.Ingress = utils.CoreV1ToNetworkV1beta1LB(lbips)
		if _, errRecord := client.NetworkingV1beta1().Ingresses(v.Namespace).UpdateStatus(context.TODO(), v, metav1.UpdateOptions{}); errRecord != nil {
			log.Errorw("failed to record status change for IngressV1",
				zap.Error(errRecord),
				zap.String("name", v.Name),
				zap.String("namespace", v.Namespace),
			)
>>>>>>> 31714eb4
		}
	case *extensionsv1beta1.Ingress:
		// set to status
		lbips, err := c.ingressLBStatusIPs()
		if err != nil {
			log.Errorw("failed to get APISIX gateway external IPs",
				zap.Error(err),
			)

		}

<<<<<<< HEAD
		if !utils.CompareLoadBalancerIngressEqual(v.Status.LoadBalancer.Ingress, lbips) {
			v.Status.LoadBalancer.Ingress = lbips
			if _, errRecord := client.ExtensionsV1beta1().Ingresses(v.Namespace).UpdateStatus(context.TODO(), v, metav1.UpdateOptions{}); errRecord != nil {
				log.Errorw("failed to record status change for IngressExtensionsv1beta1",
					zap.Error(errRecord),
					zap.String("name", v.Name),
					zap.String("namespace", v.Namespace),
				)
			}
=======
		v.ObjectMeta.Generation = generation
		v.Status.LoadBalancer.Ingress = utils.CoreV1ToExtensionsV1beta1LB(lbips)
		if _, errRecord := client.ExtensionsV1beta1().Ingresses(v.Namespace).UpdateStatus(context.TODO(), v, metav1.UpdateOptions{}); errRecord != nil {
			log.Errorw("failed to record status change for IngressV1",
				zap.Error(errRecord),
				zap.String("name", v.Name),
				zap.String("namespace", v.Namespace),
			)
>>>>>>> 31714eb4
		}
	default:
		// This should not be executed
		log.Errorf("unsupported resource record: %s", v)
	}
}

// ingressLBStatusIPs organizes the available addresses
func (c *ingressController) ingressLBStatusIPs() ([]corev1.LoadBalancerIngress, error) {
	return utils.IngressLBStatusIPs(c.IngressPublishService, c.IngressStatusAddress, c.SvcLister)
}

func (c *ingressController) storeSecretReference(secretKey string, ingressKey string, evType types.EventType, ssl *v1.Ssl) {
	if ssls, ok := c.secretSSLMap.Load(secretKey); ok {
		sslMap := ssls.(*sync.Map)
		switch evType {
		case types.EventDelete:
			sslMap.Delete(ingressKey)
			c.secretSSLMap.Store(secretKey, sslMap)
		default:
			sslMap.Store(ingressKey, ssl)
			c.secretSSLMap.Store(secretKey, sslMap)
		}
	} else if evType != types.EventDelete {
		sslMap := new(sync.Map)
		sslMap.Store(ingressKey, ssl)
		c.secretSSLMap.Store(secretKey, sslMap)
	}
}

func (c *ingressController) SyncSecretChange(ctx context.Context, ev *types.Event, secret *corev1.Secret, secretKey string) {
	ssls, ok := c.secretSSLMap.Load(secretKey)
	if !ok {
		return
	}

	sslMap, ok := ssls.(*sync.Map) // ingress version key -> SSL
	if !ok {
		return
	}

	sslMap.Range(func(k, v interface{}) bool {
		ingressVersionKey := k.(string)
		ssl := v.(*v1.Ssl)
		return c.syncSSLs(ctx, ev.Type, secret, secretKey, ingressVersionKey, ssl)
	})
}

func (c *ingressController) syncSSLs(ctx context.Context, evType types.EventType, secret *corev1.Secret, secretKey, ingressVersionKey string, ssl *v1.Ssl) bool {
	vals := strings.Split(ingressVersionKey, "_")
	if len(vals) != 2 {
		log.Errorw("cache recorded invalid ingress version key",
			zap.String("key", ingressVersionKey),
		)
	}
	ingressKey := vals[0]
	ingressVersion := vals[1]

	ingressNamespace, ingressName, err := cache.SplitMetaNamespaceKey(ingressKey)
	if err != nil {
		log.Errorf("invalid cached ApisixTls key: %s", ingressKey)
		return true
	}

	var (
		obj metav1.Object
		ing kube.Ingress
	)
	switch ingressVersion {
	case kube.IngressV1:
		ing, err = c.IngressLister.V1(ingressNamespace, ingressName)
		obj = ing.V1()
	case kube.IngressV1beta1:
		ing, err = c.IngressLister.V1(ingressNamespace, ingressName)
		obj = ing.V1beta1()
	case kube.IngressExtensionsV1beta1:
		ing, err = c.IngressLister.V1(ingressNamespace, ingressName)
		obj = ing.ExtensionsV1beta1()
	}
	if err != nil {
		log.Warnw("secret related ingress resource not found, skip",
			zap.String("ingress", ingressKey),
		)
		return true
	}

	cert, pkey, err := translation.ExtractKeyPair(secret, true)
	if err != nil {
		log.Errorw("secret required by Ingress invalid",
			zap.String("ingress", ingressKey),
			zap.String("secret", secretKey),
			zap.Error(err),
		)
		go func(obj metav1.Object) {
			runtimeObj := obj.(runtime.Object)
			c.RecordEventS(runtimeObj, corev1.EventTypeWarning, utils.ResourceSyncAborted,
				fmt.Sprintf("sync from secret %s changes failed, error: %s", secretKey, err.Error()))
			c.recordStatus(runtimeObj, utils.ResourceSyncAborted, err, metav1.ConditionFalse, obj.GetGeneration())
		}(obj)
		return true
	}

	// update ssl
	ssl.Cert = string(cert)
	ssl.Key = string(pkey)

	go func(ssl *v1.Ssl, obj metav1.Object) {
		runtimeObj := obj.(runtime.Object)

		err := c.SyncSSL(ctx, ssl, evType)
		if err != nil {
			log.Errorw("failed to sync ssl to APISIX",
				zap.Error(err),
				zap.Any("ssl", ssl),
				zap.Any("secret", secret),
			)
			c.RecordEventS(runtimeObj, corev1.EventTypeWarning, utils.ResourceSyncAborted,
				fmt.Sprintf("sync from secret %s changes failed, error: %s", secretKey, err.Error()))
			c.recordStatus(runtimeObj, utils.ResourceSyncAborted, err, metav1.ConditionFalse, obj.GetGeneration())
		} else {
			c.RecordEventS(runtimeObj, corev1.EventTypeNormal, utils.ResourceSynced,
				fmt.Sprintf("sync from secret %s changes", secretKey))
			c.recordStatus(runtimeObj, utils.ResourceSynced, nil, metav1.ConditionTrue, obj.GetGeneration())
		}
	}(ssl, obj)
	return true
}<|MERGE_RESOLUTION|>--- conflicted
+++ resolved
@@ -477,10 +477,9 @@
 			)
 
 		}
-
-<<<<<<< HEAD
-		if !utils.CompareLoadBalancerIngressEqual(v.Status.LoadBalancer.Ingress, lbips) {
-			v.Status.LoadBalancer.Ingress = lbips
+		ingressLB := utils.CoreV1ToNetworkV1LB(lbips)
+		if !utils.CompareNetworkingV1LBEqual(v.Status.LoadBalancer.Ingress, ingressLB) {
+			v.Status.LoadBalancer.Ingress = ingressLB
 			if _, errRecord := client.NetworkingV1().Ingresses(v.Namespace).UpdateStatus(context.TODO(), v, metav1.UpdateOptions{}); errRecord != nil {
 				log.Errorw("failed to record status change for IngressV1",
 					zap.Error(errRecord),
@@ -488,16 +487,6 @@
 					zap.String("namespace", v.Namespace),
 				)
 			}
-=======
-		v.ObjectMeta.Generation = generation
-		v.Status.LoadBalancer.Ingress = utils.CoreV1ToNetworkV1LB(lbips)
-		if _, errRecord := client.NetworkingV1().Ingresses(v.Namespace).UpdateStatus(context.TODO(), v, metav1.UpdateOptions{}); errRecord != nil {
-			log.Errorw("failed to record status change for IngressV1",
-				zap.Error(errRecord),
-				zap.String("name", v.Name),
-				zap.String("namespace", v.Namespace),
-			)
->>>>>>> 31714eb4
 		}
 
 	case *networkingv1beta1.Ingress:
@@ -509,9 +498,9 @@
 			)
 		}
 
-<<<<<<< HEAD
-		if !utils.CompareLoadBalancerIngressEqual(v.Status.LoadBalancer.Ingress, lbips) {
-			v.Status.LoadBalancer.Ingress = lbips
+		ingressLB := utils.CoreV1ToNetworkV1beta1LB(lbips)
+		if !utils.CompareNetworkingV1beta1LBEqual(v.Status.LoadBalancer.Ingress, ingressLB) {
+			v.Status.LoadBalancer.Ingress = ingressLB
 			if _, errRecord := client.NetworkingV1beta1().Ingresses(v.Namespace).UpdateStatus(context.TODO(), v, metav1.UpdateOptions{}); errRecord != nil {
 				log.Errorw("failed to record status change for IngressV1beta1",
 					zap.Error(errRecord),
@@ -519,16 +508,6 @@
 					zap.String("namespace", v.Namespace),
 				)
 			}
-=======
-		v.ObjectMeta.Generation = generation
-		v.Status.LoadBalancer.Ingress = utils.CoreV1ToNetworkV1beta1LB(lbips)
-		if _, errRecord := client.NetworkingV1beta1().Ingresses(v.Namespace).UpdateStatus(context.TODO(), v, metav1.UpdateOptions{}); errRecord != nil {
-			log.Errorw("failed to record status change for IngressV1",
-				zap.Error(errRecord),
-				zap.String("name", v.Name),
-				zap.String("namespace", v.Namespace),
-			)
->>>>>>> 31714eb4
 		}
 	case *extensionsv1beta1.Ingress:
 		// set to status
@@ -540,9 +519,9 @@
 
 		}
 
-<<<<<<< HEAD
-		if !utils.CompareLoadBalancerIngressEqual(v.Status.LoadBalancer.Ingress, lbips) {
-			v.Status.LoadBalancer.Ingress = lbips
+		ingressLB := utils.CoreV1ToExtensionsV1beta1LB(lbips)
+		if !utils.CompareExtensionsV1beta1LBEqual(v.Status.LoadBalancer.Ingress, ingressLB) {
+			v.Status.LoadBalancer.Ingress = ingressLB
 			if _, errRecord := client.ExtensionsV1beta1().Ingresses(v.Namespace).UpdateStatus(context.TODO(), v, metav1.UpdateOptions{}); errRecord != nil {
 				log.Errorw("failed to record status change for IngressExtensionsv1beta1",
 					zap.Error(errRecord),
@@ -550,16 +529,6 @@
 					zap.String("namespace", v.Namespace),
 				)
 			}
-=======
-		v.ObjectMeta.Generation = generation
-		v.Status.LoadBalancer.Ingress = utils.CoreV1ToExtensionsV1beta1LB(lbips)
-		if _, errRecord := client.ExtensionsV1beta1().Ingresses(v.Namespace).UpdateStatus(context.TODO(), v, metav1.UpdateOptions{}); errRecord != nil {
-			log.Errorw("failed to record status change for IngressV1",
-				zap.Error(errRecord),
-				zap.String("name", v.Name),
-				zap.String("namespace", v.Namespace),
-			)
->>>>>>> 31714eb4
 		}
 	default:
 		// This should not be executed
