--- conflicted
+++ resolved
@@ -25,11 +25,6 @@
 	v1 "github.com/apache/apisix-ingress-controller/pkg/types/apisix/v1"
 )
 
-type resourceCount struct {
-	StrValue string
-	IntValue int
-}
-
 func (rc resourceCount) UnmarshalJSON(p []byte) error {
 	if p[0] == '"' {
 		rc.StrValue = string(p[1:len(p)-1])
@@ -49,10 +44,6 @@
 
 // listResponse is the unified LIST response mapping of APISIX.
 type listResponse struct {
-<<<<<<< HEAD
-	Count resourceCount `json:"count"`
-	Node  node   `json:"node"`
-=======
 	Count IntOrString `json:"count"`
 	Node  node        `json:"node"`
 }
@@ -70,7 +61,6 @@
 	}
 	ios.IntValue = count
 	return nil
->>>>>>> dbc81338
 }
 
 type createResponse struct {
