--- conflicted
+++ resolved
@@ -49,7 +49,6 @@
 	AllowHeaders string `json:"allow_headers,omitempty"`
 }
 
-<<<<<<< HEAD
 // KeyAuthConsumerConfig is the rule config for key-auth plugin
 // used in Consumer object.
 // +k8s:deepcopy-gen=true
@@ -75,11 +74,10 @@
 // used in Route object.
 // +k8s:deepcopy-gen=true
 type BasicAuthRouteConfig struct{}
-=======
+
 // RewriteConfig is the rule config for proxy-rewrite plugin.
 // +k8s:deepcopy-gen=true
 type RewriteConfig struct {
 	RewriteTarget      string   `json:"uri,omitempty"`
 	RewriteTargetRegex []string `json:"regex_uri,omitempty"`
-}
->>>>>>> e8eddcc7
+}