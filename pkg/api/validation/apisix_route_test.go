// Licensed to the Apache Software Foundation (ASF) under one or more
// contributor license agreements.  See the NOTICE file distributed with
// this work for additional information regarding copyright ownership.
// The ASF licenses this file to You under the Apache License, Version 2.0
// (the "License"); you may not use this file except in compliance with
// the License.  You may obtain a copy of the License at
//
//     http://www.apache.org/licenses/LICENSE-2.0
//
// Unless required by applicable law or agreed to in writing, software
// distributed under the License is distributed on an "AS IS" BASIS,
// WITHOUT WARRANTIES OR CONDITIONS OF ANY KIND, either express or implied.
// See the License for the specific language governing permissions and
// limitations under the License.

package validation

import (
	"context"
	"fmt"
	"testing"

	"github.com/apache/apisix-ingress-controller/pkg/apisix"
	v2 "github.com/apache/apisix-ingress-controller/pkg/kube/apisix/apis/config/v2"
	"github.com/apache/apisix-ingress-controller/pkg/kube/apisix/apis/config/v2beta3"
	api "github.com/apache/apisix-ingress-controller/pkg/types/apisix/v1"
)

type fakeSchemaClient struct {
	schema map[string]string
}

func (c fakeSchemaClient) GetPluginSchema(ctx context.Context, name string) (*api.Schema, error) {
	if s, ok := c.schema[name]; ok {
		return &api.Schema{
			Name:    name,
			Content: s,
		}, nil
	}
	return nil, fmt.Errorf("can't find the plugin schema")
}

func (c fakeSchemaClient) GetRouteSchema(_ context.Context) (*api.Schema, error) {
	return nil, nil
}

func (c fakeSchemaClient) GetUpstreamSchema(_ context.Context) (*api.Schema, error) {
	return nil, nil
}

func (c fakeSchemaClient) GetConsumerSchema(_ context.Context) (*api.Schema, error) {
	return nil, nil
}

func (c fakeSchemaClient) GetSslSchema(_ context.Context) (*api.Schema, error) {
	return nil, nil
}

func (c fakeSchemaClient) GetPluginConfigSchema(_ context.Context) (*api.Schema, error) {
	return nil, nil
}

func newFakeSchemaClient() apisix.Schema {
	testData := map[string]string{
		"api-breaker": `{"required":["break_response_code"],"$comment":"this is a mark for our injected plugin schema","type":"object","properties":{"healthy":{"properties":{"successes":{"minimum":1,"type":"integer","default":3},"http_statuses":{"items":{"minimum":200,"type":"integer","maximum":499},"uniqueItems":true,"type":"array","minItems":1,"default":[200]}},"type":"object","default":{"successes":3,"http_statuses":[200]}},"break_response_code":{"minimum":200,"type":"integer","maximum":599},"max_breaker_sec":{"minimum":3,"type":"integer","default":300},"unhealthy":{"properties":{"failures":{"minimum":1,"type":"integer","default":3},"http_statuses":{"items":{"minimum":500,"type":"integer","maximum":599},"uniqueItems":true,"type":"array","minItems":1,"default":[500]}},"type":"object","default":{"failures":3,"http_statuses":[500]}},"disable":{"type":"boolean"}}}`,
	}
	return fakeSchemaClient{
		schema: testData,
	}
}

func Test_validatePlugin(t *testing.T) {
	tests := []struct {
		name         string
		pluginName   string
		pluginConfig map[string]interface{}
		wantValid    bool
	}{
		{
			name:       "validating is successes",
			pluginName: "api-breaker",
			pluginConfig: map[string]interface{}{
				"break_response_code": 200,
			},
			wantValid: true,
		},
		{
			name:       "validating is failed due to missing required fields",
			pluginName: "api-breaker",
			pluginConfig: map[string]interface{}{
				"max_breaker_sec": 60,
			},
			wantValid: false,
		},
		{
			name:       "validating is failed due to invalid break_response_code",
			pluginName: "api-breaker",
			pluginConfig: map[string]interface{}{
				"break_response_code": 100,
			},
			wantValid: false,
		},
		{
			name:       "validating is failed due to invalid max_breaker_sec",
			pluginName: "api-breaker",
			pluginConfig: map[string]interface{}{
				"break_response_code": 200,
				"max_breaker_sec":     2,
			},
			wantValid: false,
		},
		{
			name:       "validating is failed due to unknown plugin name",
			pluginName: "Not-A-Plugin",
			pluginConfig: map[string]interface{}{
				"break_response_code": 200,
				"max_breaker_sec":     2,
			},
			wantValid: false,
		},
	}

	fakeClient := newFakeSchemaClient()
	for _, tt := range tests {
		t.Run(tt.name, func(t *testing.T) {
			gotValid, _ := ValidatePlugin(fakeClient, tt.pluginName, v2.ApisixRoutePluginConfig(tt.pluginConfig))
			if gotValid != tt.wantValid {
				t.Errorf("validatePlugin() gotValid = %v, want %v", gotValid, tt.wantValid)
			}

			gotValid, _ = ValidatePlugin(fakeClient, tt.pluginName, v2beta3.ApisixRouteHTTPPluginConfig(tt.pluginConfig))
			if gotValid != tt.wantValid {
				t.Errorf("validatePlugin() gotValid = %v, want %v", gotValid, tt.wantValid)
			}
<<<<<<< HEAD

			gotValid, _ = ValidatePlugin(fakeClient, tt.pluginName, v2beta2.ApisixRouteHTTPPluginConfig(tt.pluginConfig))
			if gotValid != tt.wantValid {
				t.Errorf("validatePlugin() gotValid = %v, want %v", gotValid, tt.wantValid)
			}
=======
>>>>>>> cfaa246d
		})
	}
}<|MERGE_RESOLUTION|>--- conflicted
+++ resolved
@@ -132,14 +132,6 @@
 			if gotValid != tt.wantValid {
 				t.Errorf("validatePlugin() gotValid = %v, want %v", gotValid, tt.wantValid)
 			}
-<<<<<<< HEAD
-
-			gotValid, _ = ValidatePlugin(fakeClient, tt.pluginName, v2beta2.ApisixRouteHTTPPluginConfig(tt.pluginConfig))
-			if gotValid != tt.wantValid {
-				t.Errorf("validatePlugin() gotValid = %v, want %v", gotValid, tt.wantValid)
-			}
-=======
->>>>>>> cfaa246d
 		})
 	}
 }