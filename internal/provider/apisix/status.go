// Licensed to the Apache Software Foundation (ASF) under one
// or more contributor license agreements.  See the NOTICE file
// distributed with this work for additional information
// regarding copyright ownership.  The ASF licenses this file
// to you under the Apache License, Version 2.0 (the
// "License"); you may not use this file except in compliance
// with the License.  You may obtain a copy of the License at
//
//	http://www.apache.org/licenses/LICENSE-2.0
//
// Unless required by applicable law or agreed to in writing,
// software distributed under the License is distributed on an
// "AS IS" BASIS, WITHOUT WARRANTIES OR CONDITIONS OF ANY
// KIND, either express or implied.  See the License for the
// specific language governing permissions and limitations
// under the License.

package apisix

import (
	"fmt"
	"strings"

	"github.com/api7/gopkg/pkg/log"
	"go.uber.org/zap"
	metav1 "k8s.io/apimachinery/pkg/apis/meta/v1"
	"sigs.k8s.io/controller-runtime/pkg/client"
	gatewayv1 "sigs.k8s.io/gateway-api/apis/v1"
	gatewayv1alpha2 "sigs.k8s.io/gateway-api/apis/v1alpha2"

	apiv2 "github.com/apache/apisix-ingress-controller/api/v2"
	"github.com/apache/apisix-ingress-controller/internal/controller/label"
	"github.com/apache/apisix-ingress-controller/internal/controller/status"
	cutils "github.com/apache/apisix-ingress-controller/internal/controller/utils"
	"github.com/apache/apisix-ingress-controller/internal/types"
)

// handleStatusUpdate updates resource conditions based on the latest sync results.
//
// It maintains a history of failed resources in d.statusUpdateMap.
//
// For resources in the current failure map (statusUpdateMap), it marks them as failed.
// For resources that exist only in the previous failure history (i.e. not in this sync's failures),
// it marks them as accepted (success).
func (d *apisixProvider) handleStatusUpdate(statusUpdateMap map[types.NamespacedNameKind][]string) {
	// Mark all resources in the current failure set as failed.
	for nnk, msgs := range statusUpdateMap {
		d.updateStatus(nnk, cutils.NewConditionTypeAccepted(
			apiv2.ConditionReasonSyncFailed,
			false,
			0,
			strings.Join(msgs, "; "),
		))
	}

	// Mark resources that exist only in the previous failure history as successful.
	for nnk := range d.statusUpdateMap {
		if _, ok := statusUpdateMap[nnk]; !ok {
			d.updateStatus(nnk, cutils.NewConditionTypeAccepted(
				apiv2.ConditionReasonAccepted,
				true,
				0,
				"",
			))
		}
	}
	// Update the failure history with the current failure set.
	d.statusUpdateMap = statusUpdateMap
}

func (d *apisixProvider) updateStatus(nnk types.NamespacedNameKind, condition metav1.Condition) {
	switch nnk.Kind {
	case types.KindApisixRoute:
		d.updater.Update(status.Update{
			NamespacedName: nnk.NamespacedName(),
			Resource:       &apiv2.ApisixRoute{},
			Mutator: status.MutatorFunc(func(obj client.Object) client.Object {
				cp := obj.(*apiv2.ApisixRoute).DeepCopy()
				cutils.SetApisixCRDConditionWithGeneration(&cp.Status, cp.GetGeneration(), condition)
				return cp
			}),
		})
	case types.KindApisixGlobalRule:
		d.updater.Update(status.Update{
			NamespacedName: nnk.NamespacedName(),
			Resource:       &apiv2.ApisixGlobalRule{},
			Mutator: status.MutatorFunc(func(obj client.Object) client.Object {
				cp := obj.(*apiv2.ApisixGlobalRule).DeepCopy()
				cutils.SetApisixCRDConditionWithGeneration(&cp.Status, cp.GetGeneration(), condition)
				return cp
			}),
		})
	case types.KindApisixTls:
		d.updater.Update(status.Update{
			NamespacedName: nnk.NamespacedName(),
			Resource:       &apiv2.ApisixTls{},
			Mutator: status.MutatorFunc(func(obj client.Object) client.Object {
				cp := obj.(*apiv2.ApisixTls).DeepCopy()
				cutils.SetApisixCRDConditionWithGeneration(&cp.Status, cp.GetGeneration(), condition)
				return cp
			}),
		})
	case types.KindApisixConsumer:
		d.updater.Update(status.Update{
			NamespacedName: nnk.NamespacedName(),
			Resource:       &apiv2.ApisixConsumer{},
			Mutator: status.MutatorFunc(func(obj client.Object) client.Object {
				cp := obj.(*apiv2.ApisixConsumer).DeepCopy()
				cutils.SetApisixCRDConditionWithGeneration(&cp.Status, cp.GetGeneration(), condition)
				return cp
			}),
		})
	case types.KindHTTPRoute:
		parentRefs := d.client.ConfigManager.GetConfigRefsByResourceKey(nnk)
		log.Debugw("updating HTTPRoute status", zap.Any("parentRefs", parentRefs))
		gatewayRefs := map[types.NamespacedNameKind]struct{}{}
		for _, parentRef := range parentRefs {
			if parentRef.Kind == types.KindGateway {
				gatewayRefs[parentRef] = struct{}{}
			}
		}
		d.updater.Update(status.Update{
			NamespacedName: nnk.NamespacedName(),
			Resource:       &gatewayv1.HTTPRoute{},
			Mutator: status.MutatorFunc(func(obj client.Object) client.Object {
				cp := obj.(*gatewayv1.HTTPRoute).DeepCopy()
				gatewayNs := cp.GetNamespace()
				for i, ref := range cp.Status.Parents {
					ns := gatewayNs
					if ref.ParentRef.Namespace != nil {
						ns = string(*ref.ParentRef.Namespace)
					}
					if ref.ParentRef.Kind == nil || *ref.ParentRef.Kind == types.KindGateway {
						nnk := types.NamespacedNameKind{
							Name:      string(ref.ParentRef.Name),
							Namespace: ns,
							Kind:      types.KindGateway,
						}
						if _, ok := gatewayRefs[nnk]; ok {
							ref.Conditions = cutils.MergeCondition(ref.Conditions, condition)
							cp.Status.Parents[i] = ref
						}
					}
				}
				return cp
			}),
		})
<<<<<<< HEAD
	case types.KindTCPRoute:
		parentRefs := d.client.ConfigManager.GetConfigRefsByResourceKey(nnk)
		log.Debugw("updating TCPRoute status", zap.Any("parentRefs", parentRefs))
=======
	case types.KindGRPCRoute:
		parentRefs := d.client.ConfigManager.GetConfigRefsByResourceKey(nnk)
		log.Debugw("updating GRPCRoute status", zap.Any("parentRefs", parentRefs))
>>>>>>> 51077751
		gatewayRefs := map[types.NamespacedNameKind]struct{}{}
		for _, parentRef := range parentRefs {
			if parentRef.Kind == types.KindGateway {
				gatewayRefs[parentRef] = struct{}{}
			}
		}
		d.updater.Update(status.Update{
			NamespacedName: nnk.NamespacedName(),
<<<<<<< HEAD
			Resource:       &gatewayv1alpha2.TCPRoute{},
			Mutator: status.MutatorFunc(func(obj client.Object) client.Object {
				cp := obj.(*gatewayv1alpha2.TCPRoute).DeepCopy()
=======
			Resource:       &gatewayv1.GRPCRoute{},
			Mutator: status.MutatorFunc(func(obj client.Object) client.Object {
				cp := obj.(*gatewayv1.GRPCRoute).DeepCopy()
>>>>>>> 51077751
				gatewayNs := cp.GetNamespace()
				for i, ref := range cp.Status.Parents {
					ns := gatewayNs
					if ref.ParentRef.Namespace != nil {
						ns = string(*ref.ParentRef.Namespace)
					}
					if ref.ParentRef.Kind == nil || *ref.ParentRef.Kind == types.KindGateway {
						nnk := types.NamespacedNameKind{
							Name:      string(ref.ParentRef.Name),
							Namespace: ns,
							Kind:      types.KindGateway,
						}
						if _, ok := gatewayRefs[nnk]; ok {
							ref.Conditions = cutils.MergeCondition(ref.Conditions, condition)
							cp.Status.Parents[i] = ref
						}
					}
				}
				return cp
			}),
		})
	}
}

func (d *apisixProvider) resolveADCExecutionErrors(
	statusesMap map[string]types.ADCExecutionErrors,
) map[types.NamespacedNameKind][]string {
	statusUpdateMap := map[types.NamespacedNameKind][]string{}
	for configName, execErrors := range statusesMap {
		for _, execErr := range execErrors.Errors {
			for _, failedStatus := range execErr.FailedErrors {
				if len(failedStatus.FailedStatuses) == 0 {
					d.handleEmptyFailedStatuses(configName, failedStatus, statusUpdateMap)
				} else {
					d.handleDetailedFailedStatuses(configName, failedStatus, statusUpdateMap)
				}
			}
		}
	}

	return statusUpdateMap
}

func (d *apisixProvider) handleEmptyFailedStatuses(
	configName string,
	failedStatus types.ADCExecutionServerAddrError,
	statusUpdateMap map[types.NamespacedNameKind][]string,
) {
	resource, err := d.client.GetResources(configName)
	if err != nil {
		log.Errorw("failed to get resources from store", zap.String("configName", configName), zap.Error(err))
		return
	}

	for _, obj := range resource.Services {
		d.addResourceToStatusUpdateMap(obj.GetLabels(), failedStatus.Error(), statusUpdateMap)
	}

	for _, obj := range resource.Consumers {
		d.addResourceToStatusUpdateMap(obj.GetLabels(), failedStatus.Error(), statusUpdateMap)
	}

	for _, obj := range resource.SSLs {
		d.addResourceToStatusUpdateMap(obj.GetLabels(), failedStatus.Error(), statusUpdateMap)
	}

	globalRules, err := d.client.ListGlobalRules(configName)
	if err != nil {
		log.Errorw("failed to list global rules", zap.String("configName", configName), zap.Error(err))
		return
	}
	for _, rule := range globalRules {
		d.addResourceToStatusUpdateMap(rule.GetLabels(), failedStatus.Error(), statusUpdateMap)
	}
}

func (d *apisixProvider) handleDetailedFailedStatuses(
	configName string,
	failedStatus types.ADCExecutionServerAddrError,
	statusUpdateMap map[types.NamespacedNameKind][]string,
) {
	for _, status := range failedStatus.FailedStatuses {
		// in the APISIX standalone mode, the related values in the sync failure event are empty.
		if status.Event.ResourceType == "" {
			d.handleEmptyFailedStatuses(configName, failedStatus, statusUpdateMap)
			return
		}
		id := status.Event.ResourceID
		labels, err := d.client.GetResourceLabel(configName, status.Event.ResourceType, id)
		if err != nil {
			log.Errorw("failed to get resource label",
				zap.String("configName", configName),
				zap.String("resourceType", status.Event.ResourceType),
				zap.String("id", id),
				zap.Error(err),
			)
			continue
		}
		d.addResourceToStatusUpdateMap(
			labels,
			fmt.Sprintf("ServerAddr: %s, Error: %s", failedStatus.ServerAddr, status.Reason),
			statusUpdateMap,
		)
	}
}

func (d *apisixProvider) addResourceToStatusUpdateMap(
	labels map[string]string,
	msg string,
	statusUpdateMap map[types.NamespacedNameKind][]string,
) {
	statusKey := types.NamespacedNameKind{
		Name:      labels[label.LabelName],
		Namespace: labels[label.LabelNamespace],
		Kind:      labels[label.LabelKind],
	}
	statusUpdateMap[statusKey] = append(statusUpdateMap[statusKey], msg)
}<|MERGE_RESOLUTION|>--- conflicted
+++ resolved
@@ -21,18 +21,17 @@
 	"fmt"
 	"strings"
 
+	apiv2 "github.com/apache/apisix-ingress-controller/api/v2"
+	"github.com/apache/apisix-ingress-controller/internal/controller/label"
+	"github.com/apache/apisix-ingress-controller/internal/controller/status"
+	cutils "github.com/apache/apisix-ingress-controller/internal/controller/utils"
+	"github.com/apache/apisix-ingress-controller/internal/types"
 	"github.com/api7/gopkg/pkg/log"
 	"go.uber.org/zap"
 	metav1 "k8s.io/apimachinery/pkg/apis/meta/v1"
 	"sigs.k8s.io/controller-runtime/pkg/client"
 	gatewayv1 "sigs.k8s.io/gateway-api/apis/v1"
 	gatewayv1alpha2 "sigs.k8s.io/gateway-api/apis/v1alpha2"
-
-	apiv2 "github.com/apache/apisix-ingress-controller/api/v2"
-	"github.com/apache/apisix-ingress-controller/internal/controller/label"
-	"github.com/apache/apisix-ingress-controller/internal/controller/status"
-	cutils "github.com/apache/apisix-ingress-controller/internal/controller/utils"
-	"github.com/apache/apisix-ingress-controller/internal/types"
 )
 
 // handleStatusUpdate updates resource conditions based on the latest sync results.
@@ -145,15 +144,9 @@
 				return cp
 			}),
 		})
-<<<<<<< HEAD
 	case types.KindTCPRoute:
 		parentRefs := d.client.ConfigManager.GetConfigRefsByResourceKey(nnk)
 		log.Debugw("updating TCPRoute status", zap.Any("parentRefs", parentRefs))
-=======
-	case types.KindGRPCRoute:
-		parentRefs := d.client.ConfigManager.GetConfigRefsByResourceKey(nnk)
-		log.Debugw("updating GRPCRoute status", zap.Any("parentRefs", parentRefs))
->>>>>>> 51077751
 		gatewayRefs := map[types.NamespacedNameKind]struct{}{}
 		for _, parentRef := range parentRefs {
 			if parentRef.Kind == types.KindGateway {
@@ -162,15 +155,44 @@
 		}
 		d.updater.Update(status.Update{
 			NamespacedName: nnk.NamespacedName(),
-<<<<<<< HEAD
 			Resource:       &gatewayv1alpha2.TCPRoute{},
 			Mutator: status.MutatorFunc(func(obj client.Object) client.Object {
 				cp := obj.(*gatewayv1alpha2.TCPRoute).DeepCopy()
-=======
+				gatewayNs := cp.GetNamespace()
+				for i, ref := range cp.Status.Parents {
+					ns := gatewayNs
+					if ref.ParentRef.Namespace != nil {
+						ns = string(*ref.ParentRef.Namespace)
+					}
+					if ref.ParentRef.Kind == nil || *ref.ParentRef.Kind == types.KindGateway {
+						nnk := types.NamespacedNameKind{
+							Name:      string(ref.ParentRef.Name),
+							Namespace: ns,
+							Kind:      types.KindGateway,
+						}
+						if _, ok := gatewayRefs[nnk]; ok {
+							ref.Conditions = cutils.MergeCondition(ref.Conditions, condition)
+							cp.Status.Parents[i] = ref
+						}
+					}
+				}
+				return cp
+			}),
+		})
+	case types.KindGRPCRoute:
+		parentRefs := d.client.ConfigManager.GetConfigRefsByResourceKey(nnk)
+		log.Debugw("updating GRPCRoute status", zap.Any("parentRefs", parentRefs))
+		gatewayRefs := map[types.NamespacedNameKind]struct{}{}
+		for _, parentRef := range parentRefs {
+			if parentRef.Kind == types.KindGateway {
+				gatewayRefs[parentRef] = struct{}{}
+			}
+		}
+		d.updater.Update(status.Update{
+			NamespacedName: nnk.NamespacedName(),
 			Resource:       &gatewayv1.GRPCRoute{},
 			Mutator: status.MutatorFunc(func(obj client.Object) client.Object {
 				cp := obj.(*gatewayv1.GRPCRoute).DeepCopy()
->>>>>>> 51077751
 				gatewayNs := cp.GetNamespace()
 				for i, ref := range cp.Status.Parents {
 					ns := gatewayNs
