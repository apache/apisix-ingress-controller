--- conflicted
+++ resolved
@@ -18,24 +18,22 @@
 package adc
 
 import (
+	"errors"
+	"fmt"
 	"net"
 	"slices"
 	"strconv"
 
 	"github.com/api7/gopkg/pkg/log"
-	"github.com/pkg/errors"
 	"go.uber.org/zap"
 	k8stypes "k8s.io/apimachinery/pkg/types"
 	"k8s.io/utils/ptr"
-	v1 "sigs.k8s.io/gateway-api/apis/v1"
+	gatewayv1 "sigs.k8s.io/gateway-api/apis/v1"
 
 	"github.com/apache/apisix-ingress-controller/api/v1alpha1"
 	"github.com/apache/apisix-ingress-controller/internal/provider"
 	"github.com/apache/apisix-ingress-controller/internal/types"
-<<<<<<< HEAD
 	"github.com/apache/apisix-ingress-controller/internal/utils"
-=======
->>>>>>> 59ded942
 )
 
 func (d *adcClient) getConfigsForGatewayProxy(tctx *provider.TranslateContext, gatewayProxy *v1alpha1.GatewayProxy) (*adcConfig, error) {
@@ -91,17 +89,17 @@
 		}
 		_, ok := tctx.Services[namespacedName]
 		if !ok {
-			return nil, errors.Errorf("no service found for service reference: %s", namespacedName)
+			return nil, fmt.Errorf("no service found for service reference: %s", namespacedName)
 		}
 		endpoint := tctx.EndpointSlices[namespacedName]
 		if endpoint == nil {
 			return nil, nil
 		}
-		upstreamNodes, err := d.translator.TranslateBackendRef(tctx, v1.BackendRef{
-			BackendObjectReference: v1.BackendObjectReference{
-				Name:      v1.ObjectName(provider.ControlPlane.Service.Name),
-				Namespace: (*v1.Namespace)(&gatewayProxy.Namespace),
-				Port:      ptr.To(v1.PortNumber(provider.ControlPlane.Service.Port)),
+		upstreamNodes, err := d.translator.TranslateBackendRef(tctx, gatewayv1.BackendRef{
+			BackendObjectReference: gatewayv1.BackendObjectReference{
+				Name:      gatewayv1.ObjectName(provider.ControlPlane.Service.Name),
+				Namespace: (*gatewayv1.Namespace)(&gatewayProxy.Namespace),
+				Port:      ptr.To(gatewayv1.PortNumber(provider.ControlPlane.Service.Port)),
 			},
 		})
 		if err != nil {
