--- conflicted
+++ resolved
@@ -25,6 +25,7 @@
 	discoveryv1 "k8s.io/api/discovery/v1"
 	networkingv1 "k8s.io/api/networking/v1"
 	"k8s.io/apimachinery/pkg/types"
+	"k8s.io/apimachinery/pkg/util/intstr"
 	"k8s.io/utils/ptr"
 
 	adctypes "github.com/apache/apisix-ingress-controller/api/adc"
@@ -172,57 +173,13 @@
 	t.AttachBackendTrafficPolicyToUpstream(backendRef, tctx.BackendTrafficPolicies, upstream)
 	// determine service port/port name
 	var protocol string
-	var servicePort int32 = 0
-	var servicePortName string
+	var port intstr.IntOrString
 	if backendService.Port.Number != 0 {
-		servicePort = backendService.Port.Number
+		port = intstr.FromInt32(backendService.Port.Number)
 	} else if backendService.Port.Name != "" {
-		servicePortName = backendService.Port.Name
-	}
-
-<<<<<<< HEAD
-			getService := tctx.Services[types.NamespacedName{
-				Namespace: obj.Namespace,
-				Name:      backendService.Name,
-			}]
-			if getService == nil {
-				continue
-			}
-			var getServicePort *corev1.ServicePort
-			for _, port := range getService.Spec.Ports {
-				p := port
-				if servicePort > 0 && port.Port == servicePort {
-					getServicePort = &p
-					break
-				}
-				if servicePortName != "" && port.Name == servicePortName {
-					getServicePort = &p
-					break
-				}
-			}
-			if getService.Spec.Type == corev1.ServiceTypeExternalName {
-				servicePort := 80
-				if getServicePort != nil {
-					servicePort = int(getServicePort.Port)
-				}
-				upstream.Nodes = adctypes.UpstreamNodes{
-					{
-						Host:   getService.Spec.ExternalName,
-						Port:   servicePort,
-						Weight: 1,
-					},
-				}
-			} else {
-				endpointSlices := tctx.EndpointSlices[types.NamespacedName{
-					Namespace: obj.Namespace,
-					Name:      backendService.Name,
-				}]
-				// convert the EndpointSlice to upstream nodes
-				if len(endpointSlices) > 0 {
-					upstream.Nodes = t.translateEndpointSliceForIngress(1, endpointSlices, getServicePort)
-				}
-			}
-=======
+		port = intstr.FromString(backendService.Port.Name)
+	}
+
 	getService := tctx.Services[types.NamespacedName{
 		Namespace: obj.Namespace,
 		Name:      backendService.Name,
@@ -230,42 +187,26 @@
 	if getService == nil {
 		return protocol
 	}
->>>>>>> f28b3429
-
-	if getService.Spec.Type == corev1.ServiceTypeExternalName {
-		defaultServicePort := 80
-		if servicePort > 0 {
-			defaultServicePort = int(servicePort)
-		}
-		upstream.Nodes = adctypes.UpstreamNodes{
-			{
-				Host:   getService.Spec.ExternalName,
-				Port:   defaultServicePort,
-				Weight: 1,
-			},
-		}
-		return protocol
-	}
-
-	// find matching service port object
-	var getServicePort *corev1.ServicePort
-	for _, port := range getService.Spec.Ports {
-		p := port
-		if servicePort > 0 && p.Port == servicePort {
-			getServicePort = &p
-			break
-		}
-		if servicePortName != "" && p.Name == servicePortName {
-			getServicePort = &p
-			break
-		}
-	}
-
+	getServicePort, _ := findMatchingServicePort(getService, port)
 	if getServicePort != nil && getServicePort.AppProtocol != nil {
 		protocol = *getServicePort.AppProtocol
 		if upstream.Scheme == "" {
 			upstream.Scheme = appProtocolToUpstreamScheme(*getServicePort.AppProtocol)
 		}
+	}
+	if getService.Spec.Type == corev1.ServiceTypeExternalName {
+		servicePort := 80
+		if getServicePort != nil {
+			servicePort = int(getServicePort.Port)
+		}
+		upstream.Nodes = adctypes.UpstreamNodes{
+			{
+				Host:   getService.Spec.ExternalName,
+				Port:   servicePort,
+				Weight: 1,
+			},
+		}
+		return protocol
 	}
 
 	endpointSlices := tctx.EndpointSlices[types.NamespacedName{
