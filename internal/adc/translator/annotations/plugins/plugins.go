// Licensed to the Apache Software Foundation (ASF) under one or more
// contributor license agreements.  See the NOTICE file distributed with
// this work for additional information regarding copyright ownership.
// The ASF licenses this file to You under the Apache License, Version 2.0
// (the "License"); you may not use this file except in compliance with
// the License.  You may obtain a copy of the License at
//
//	http://www.apache.org/licenses/LICENSE-2.0
//
// Unless required by applicable law or agreed to in writing, software
// distributed under the License is distributed on an "AS IS" BASIS,
// WITHOUT WARRANTIES OR CONDITIONS OF ANY KIND, either express or implied.
// See the License for the specific language governing permissions and
// limitations under the License.
package plugins

import (
	logf "sigs.k8s.io/controller-runtime/pkg/log"

	adctypes "github.com/apache/apisix-ingress-controller/api/adc"
	"github.com/apache/apisix-ingress-controller/internal/adc/translator/annotations"
)

// Handler abstracts the behavior so that the apisix-ingress-controller knows
// how to parse some annotations and convert them to APISIX plugins.
type PluginAnnotationsHandler interface {
	// Handle parses the target annotation and converts it to the type-agnostic structure.
	// The return value might be nil since some features have an explicit switch, users should
	// judge whether Handle is failed by the second error value.
	Handle(annotations.Extractor) (any, error)
	// PluginName returns a string which indicates the target plugin name in APISIX.
	PluginName() string
}

var (
	log = logf.Log.WithName("annotations").WithName("plugins").WithName("parser")

	handlers = []PluginAnnotationsHandler{
		NewRedirectHandler(),
		NewRewriteHandler(),
		NewCorsHandler(),
		NewCSRFHandler(),
		NewFaultInjectionHandler(),
		NewBasicAuthHandler(),
		NewKeyAuthHandler(),
		NewResponseRewriteHandler(),
<<<<<<< HEAD
		NewForwardAuthHandler(),
=======
		NewIPRestrictionHandler(),
>>>>>>> d3bc2a53
	}
)

type plugins struct{}

func NewParser() annotations.IngressAnnotationsParser {
	return &plugins{}
}

func (p *plugins) Parse(e annotations.Extractor) (any, error) {
	plugins := make(adctypes.Plugins)
	for _, handler := range handlers {
		out, err := handler.Handle(e)
		if err != nil {
			log.Error(err, "Failed to handle annotation", "handler", handler.PluginName())
			continue
		}
		if out != nil {
			plugins[handler.PluginName()] = out
		}
	}
	if len(plugins) > 0 {
		return plugins, nil
	}
	return nil, nil
}<|MERGE_RESOLUTION|>--- conflicted
+++ resolved
@@ -44,11 +44,8 @@
 		NewBasicAuthHandler(),
 		NewKeyAuthHandler(),
 		NewResponseRewriteHandler(),
-<<<<<<< HEAD
+		NewIPRestrictionHandler(),
 		NewForwardAuthHandler(),
-=======
-		NewIPRestrictionHandler(),
->>>>>>> d3bc2a53
 	}
 )
 
