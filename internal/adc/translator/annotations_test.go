--- conflicted
+++ resolved
@@ -162,14 +162,6 @@
 			},
 		},
 		{
-<<<<<<< HEAD
-			name: "enable websocket",
-			anno: map[string]string{
-				annotations.AnnotationsEnableWebSocket: "true",
-			},
-			expected: &IngressConfig{
-				EnableWebsocket: true,
-=======
 			name: "redirect to https",
 			anno: map[string]string{
 				annotations.AnnotationsHttpToHttps: "true",
@@ -213,7 +205,15 @@
 						AllowMethods: "GET,POST",
 					},
 				},
->>>>>>> 6b708576
+			},
+		},
+		{
+			name: "enable websocket",
+			anno: map[string]string{
+				annotations.AnnotationsEnableWebSocket: "true",
+			},
+			expected: &IngressConfig{
+				EnableWebsocket: true,
 			},
 		},
 	}
