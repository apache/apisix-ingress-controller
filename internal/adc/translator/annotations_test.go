--- conflicted
+++ resolved
@@ -162,7 +162,34 @@
 			},
 		},
 		{
-<<<<<<< HEAD
+			name: "redirect to https",
+			anno: map[string]string{
+				annotations.AnnotationsHttpToHttps: "true",
+			},
+			expected: &IngressConfig{
+				Plugins: adctypes.Plugins{
+					"redirect": &adctypes.RedirectConfig{
+						HttpToHttps: true,
+					},
+				},
+			},
+		},
+		{
+			name: "redirect to specific uri",
+			anno: map[string]string{
+				annotations.AnnotationsHttpRedirect:     "/newpath",
+				annotations.AnnotationsHttpRedirectCode: "301",
+			},
+			expected: &IngressConfig{
+				Plugins: adctypes.Plugins{
+					"redirect": &adctypes.RedirectConfig{
+						URI:     "/newpath",
+						RetCode: 301,
+					},
+				},
+			},
+		},
+		{
 			name: "cors plugin",
 			anno: map[string]string{
 				annotations.AnnotationsEnableCors:       "true",
@@ -176,31 +203,6 @@
 						AllowOrigins: "https://example.com",
 						AllowHeaders: "header-a,header-b",
 						AllowMethods: "GET,POST",
-=======
-			name: "redirect to https",
-			anno: map[string]string{
-				annotations.AnnotationsHttpToHttps: "true",
-			},
-			expected: &IngressConfig{
-				Plugins: adctypes.Plugins{
-					"redirect": &adctypes.RedirectConfig{
-						HttpToHttps: true,
-					},
-				},
-			},
-		},
-		{
-			name: "redirect to specific uri",
-			anno: map[string]string{
-				annotations.AnnotationsHttpRedirect:     "/newpath",
-				annotations.AnnotationsHttpRedirectCode: "301",
-			},
-			expected: &IngressConfig{
-				Plugins: adctypes.Plugins{
-					"redirect": &adctypes.RedirectConfig{
-						URI:     "/newpath",
-						RetCode: 301,
->>>>>>> d6cf0eaa
 					},
 				},
 			},
