--- conflicted
+++ resolved
@@ -37,7 +37,7 @@
 }
 
 func (t *Translator) translateApisixUpstreamForPort(tctx *provider.TranslateContext, au *apiv2.ApisixUpstream, port *int32) (*adc.Upstream, error) {
-	log.Debugw("translating ApisixUpstream", zap.Any("apisixupstream", au), zap.Int32p("port", port))
+	t.Log.V(1).Info("translating ApisixUpstream", "apisixupstream", au, "port", port)
 
 	ups := adc.NewDefaultUpstream()
 	ups.Name = composeExternalUpstreamName(au)
@@ -68,7 +68,7 @@
 		}
 	}
 
-	log.Debugw("translated ApisixUpstream", zap.Any("upstream", ups))
+	t.Log.V(1).Info("translated ApisixUpstream", "upstream", ups)
 
 	return ups, nil
 }
@@ -94,10 +94,6 @@
 		}
 	}
 
-<<<<<<< HEAD
-	t.Log.V(1).Info("translated ApisixUpstream", "upstream", ups)
-=======
->>>>>>> fe5c1357
 	return
 }
 
