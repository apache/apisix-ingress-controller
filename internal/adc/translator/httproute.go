--- conflicted
+++ resolved
@@ -379,11 +379,7 @@
 }
 
 func (t *Translator) translateBackendRef(tctx *provider.TranslateContext, ref gatewayv1.BackendRef, endpointFilter func(*discoveryv1.Endpoint) bool) (adctypes.UpstreamNodes, error) {
-<<<<<<< HEAD
-	if ref.Kind != nil && *ref.Kind != KindService {
-=======
 	if ref.Kind != nil && *ref.Kind != internaltypes.KindService {
->>>>>>> 7399778b
 		return adctypes.UpstreamNodes{}, fmt.Errorf("kind %s is not supported", *ref.Kind)
 	}
 
@@ -556,11 +552,7 @@
 				port int32
 			)
 			if backend.Kind == nil {
-<<<<<<< HEAD
-				kind = KindService
-=======
 				kind = internaltypes.KindService
->>>>>>> 7399778b
 			} else {
 				kind = string(*backend.Kind)
 			}
