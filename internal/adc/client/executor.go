// Licensed to the Apache Software Foundation (ASF) under one
// or more contributor license agreements.  See the NOTICE file
// distributed with this work for additional information
// regarding copyright ownership.  The ASF licenses this file
// to you under the Apache License, Version 2.0 (the
// "License"); you may not use this file except in compliance
// with the License.  You may obtain a copy of the License at
//
//   http://www.apache.org/licenses/LICENSE-2.0
//
// Unless required by applicable law or agreed to in writing,
// software distributed under the License is distributed on an
// "AS IS" BASIS, WITHOUT WARRANTIES OR CONDITIONS OF ANY
// KIND, either express or implied.  See the License for the
// specific language governing permissions and limitations
// under the License.

package client

import (
	"bytes"
	"context"
	"encoding/json"
	"errors"
	"fmt"
	"io"
	"net"
	"net/http"
	"os"
	"os/exec"
	"strings"
	"sync"
	"time"

	"github.com/go-logr/logr"
	"k8s.io/utils/ptr"

	adctypes "github.com/apache/apisix-ingress-controller/api/adc"
	"github.com/apache/apisix-ingress-controller/internal/types"
)

const (
	defaultHTTPADCExecutorAddr = "http://127.0.0.1:3000"
)

type ADCExecutor interface {
	Execute(ctx context.Context, mode string, config adctypes.Config, args []string) error
}

type DefaultADCExecutor struct {
	sync.Mutex
	log logr.Logger
}

func (e *DefaultADCExecutor) Execute(ctx context.Context, mode string, config adctypes.Config, args []string) error {
	return e.runADC(ctx, mode, config, args)
}

func (e *DefaultADCExecutor) runADC(ctx context.Context, mode string, config adctypes.Config, args []string) error {
	var execErrs = types.ADCExecutionError{
		Name: config.Name,
	}

	for _, addr := range config.ServerAddrs {
		if err := e.runForSingleServerWithTimeout(ctx, addr, mode, config, args); err != nil {
			e.log.Error(err, "failed to run adc for server", "server", addr)
			var execErr types.ADCExecutionServerAddrError
			if errors.As(err, &execErr) {
				execErrs.FailedErrors = append(execErrs.FailedErrors, execErr)
			} else {
				execErrs.FailedErrors = append(execErrs.FailedErrors, types.ADCExecutionServerAddrError{
					ServerAddr: addr,
					Err:        err.Error(),
				})
			}
		}
	}
	if len(execErrs.FailedErrors) > 0 {
		return execErrs
	}
	return nil
}

func (e *DefaultADCExecutor) runForSingleServerWithTimeout(ctx context.Context, serverAddr, mode string, config adctypes.Config, args []string) error {
	ctx, cancel := context.WithTimeout(ctx, 15*time.Second)
	defer cancel()
	return e.runForSingleServer(ctx, serverAddr, mode, config, args)
}

func (e *DefaultADCExecutor) runForSingleServer(ctx context.Context, serverAddr, mode string, config adctypes.Config, args []string) error {
	cmdArgs := append([]string{}, args...)
	if !config.TlsVerify {
		cmdArgs = append(cmdArgs, "--tls-skip-verify")
	}

	cmdArgs = append(cmdArgs, "--timeout", "15s")

	env := e.prepareEnv(serverAddr, mode, config.Token)

	var stdout, stderr bytes.Buffer
	cmd := exec.CommandContext(ctx, "adc", cmdArgs...)
	cmd.Stdout = &stdout
	cmd.Stderr = &stderr
	cmd.Env = append(os.Environ(), env...)

	e.log.V(1).Info("running adc command",
		"command", strings.Join(cmd.Args, " "),
		"env", filterSensitiveEnv(env),
	)

	if err := cmd.Run(); err != nil {
		return e.buildCmdError(err, stdout.Bytes(), stderr.Bytes())
	}

	result, err := e.handleOutput(stdout.Bytes())
	if err != nil {
		e.log.Error(err, "failed to handle adc output",
			"stdout", stdout.String(),
			"stderr", stderr.String())
		return fmt.Errorf("failed to handle adc output: %w", err)
	}
	if result.FailedCount > 0 && len(result.Failed) > 0 {
		reason := result.Failed[0].Reason
		e.log.Error(fmt.Errorf("adc sync failed: %s", reason), "adc sync failed", "result", result)
		return types.ADCExecutionServerAddrError{
			ServerAddr:     serverAddr,
			Err:            reason,
			FailedStatuses: result.Failed,
		}
	}
	e.log.V(1).Info("adc sync success", "result", result)
	return nil
}

func (e *DefaultADCExecutor) prepareEnv(serverAddr, mode, token string) []string {
	return []string{
		"ADC_EXPERIMENTAL_FEATURE_FLAGS=remote-state-file,parallel-backend-request",
		"ADC_RUNNING_MODE=ingress",
		"ADC_BACKEND=" + mode,
		"ADC_SERVER=" + serverAddr,
		"ADC_TOKEN=" + token,
	}
}

// filterSensitiveEnv filters out sensitive information from environment variables for logging
func filterSensitiveEnv(env []string) []string {
	filtered := make([]string, 0, len(env))
	for _, envVar := range env {
		if strings.Contains(envVar, "ADC_TOKEN=") {
			filtered = append(filtered, "ADC_TOKEN=***")
		} else {
			filtered = append(filtered, envVar)
		}
	}
	return filtered
}

func (e *DefaultADCExecutor) buildCmdError(runErr error, stdout, stderr []byte) error {
	errMsg := string(stderr)
	if errMsg == "" {
		errMsg = string(stdout)
	}
	e.log.Error(runErr, "failed to run adc", "output", string(stdout), "stderr", string(stderr))
	return errors.New("failed to sync resources: " + errMsg + ", exit err: " + runErr.Error())
}

func (e *DefaultADCExecutor) handleOutput(output []byte) (*adctypes.SyncResult, error) {
	e.log.V(1).Info("adc command output", "output", string(output))
	var result adctypes.SyncResult
	if lines := bytes.Split(output, []byte{'\n'}); len(lines) > 0 {
		output = lines[len(lines)-1]
	}
	if err := json.Unmarshal(output, &result); err != nil {
		return nil, errors.New("failed to unmarshal response: " + string(output) + ", err: " + err.Error())
	}
	return &result, nil
}

func BuildADCExecuteArgs(filePath string, labels map[string]string, types []string) []string {
	args := []string{
		"sync",
		"-f", filePath,
	}
	for k, v := range labels {
		args = append(args, "--label-selector", k+"="+v)
	}
	for _, t := range types {
		args = append(args, "--include-resource-type", t)
	}
	return args
}

// ADCServerRequest represents the request body for ADC Server /sync endpoint
type ADCServerRequest struct {
	Task ADCServerTask `json:"task"`
}

// ADCServerTask represents the task configuration in ADC Server request
type ADCServerTask struct {
	Opts   ADCServerOpts      `json:"opts"`
	Config adctypes.Resources `json:"config"`
}

// ADCServerOpts represents the options in ADC Server task
type ADCServerOpts struct {
	Backend             string            `json:"backend"`
	Server              []string          `json:"server"`
	Token               string            `json:"token"`
	LabelSelector       map[string]string `json:"labelSelector,omitempty"`
	IncludeResourceType []string          `json:"includeResourceType,omitempty"`
	TlsSkipVerify       *bool             `json:"tlsSkipVerify,omitempty"`
	CacheKey            string            `json:"cacheKey"`
}

// HTTPADCExecutor implements ADCExecutor interface using HTTP calls to ADC Server
type HTTPADCExecutor struct {
	httpClient *http.Client
	serverURL  string
	log        logr.Logger
}

<<<<<<< HEAD
// NewHTTPADCExecutor creates a new HTTPADCExecutor with the specified ADC Server URL
func NewHTTPADCExecutor(log logr.Logger, serverURL string, timeout time.Duration) *HTTPADCExecutor {
	return &HTTPADCExecutor{
		httpClient: &http.Client{
			Timeout: timeout,
		},
		serverURL: serverURL,
		log:       log.WithName("executor"),
=======
// NewHTTPADCExecutor creates a new HTTPADCExecutor with the specified ADC Server URL.
// serverURL can be "http(s)://host:port" or "unix:///path/to/socket" or "unix:/path/to/socket".
func NewHTTPADCExecutor(serverURL string, timeout time.Duration) *HTTPADCExecutor {
	httpClient := &http.Client{
		Timeout: timeout,
	}

	if strings.HasPrefix(serverURL, "unix:") {
		var socketPath string
		if strings.HasPrefix(serverURL, "unix:///") {
			socketPath = strings.TrimPrefix(serverURL, "unix://")
		} else {
			socketPath = strings.TrimPrefix(serverURL, "unix:")
		}
		transport := &http.Transport{
			DialContext: func(ctx context.Context, _, _ string) (net.Conn, error) {
				return (&net.Dialer{}).DialContext(ctx, "unix", socketPath)
			},
		}
		httpClient.Transport = transport
		serverURL = "http://unix"
	}

	return &HTTPADCExecutor{
		httpClient: httpClient,
		serverURL:  serverURL,
>>>>>>> dc8b6621
	}
}

// Execute implements the ADCExecutor interface using HTTP calls
func (e *HTTPADCExecutor) Execute(ctx context.Context, mode string, config adctypes.Config, args []string) error {
	return e.runHTTPSync(ctx, mode, config, args)
}

// runHTTPSync performs HTTP sync to ADC Server for each server address
func (e *HTTPADCExecutor) runHTTPSync(ctx context.Context, mode string, config adctypes.Config, args []string) error {
	var execErrs = types.ADCExecutionError{
		Name: config.Name,
	}

	serverAddrs := func() []string {
		if mode == "apisix-standalone" {
			return []string{strings.Join(config.ServerAddrs, ",")}
		}
		return config.ServerAddrs
	}()
	e.log.V(1).Info("running http sync", "serverAddrs", serverAddrs, "mode", mode)

	for _, addr := range serverAddrs {
		if err := e.runHTTPSyncForSingleServer(ctx, addr, mode, config, args); err != nil {
			e.log.Error(err, "failed to run http sync for server", "server", addr)
			var execErr types.ADCExecutionServerAddrError
			if errors.As(err, &execErr) {
				execErrs.FailedErrors = append(execErrs.FailedErrors, execErr)
			} else {
				execErrs.FailedErrors = append(execErrs.FailedErrors, types.ADCExecutionServerAddrError{
					ServerAddr: addr,
					Err:        err.Error(),
				})
			}
		}
	}
	if len(execErrs.FailedErrors) > 0 {
		return execErrs
	}
	return nil
}

// runHTTPSyncForSingleServer performs HTTP sync to a single ADC Server
func (e *HTTPADCExecutor) runHTTPSyncForSingleServer(ctx context.Context, serverAddr, mode string, config adctypes.Config, args []string) error {
	ctx, cancel := context.WithTimeout(ctx, e.httpClient.Timeout)
	defer cancel()

	// Parse args to extract labels, types, and file path
	labels, types, filePath, err := e.parseArgs(args)
	if err != nil {
		return fmt.Errorf("failed to parse args: %w", err)
	}

	// Load resources from file
	resources, err := e.loadResourcesFromFile(filePath)
	if err != nil {
		return fmt.Errorf("failed to load resources from file %s: %w", filePath, err)
	}

	// Build HTTP request
	req, err := e.buildHTTPRequest(ctx, serverAddr, mode, config, labels, types, resources)
	if err != nil {
		return fmt.Errorf("failed to build HTTP request: %w", err)
	}

	// Send HTTP request
	resp, err := e.httpClient.Do(req)
	if err != nil {
		return fmt.Errorf("failed to send HTTP request: %w", err)
	}
	defer func() {
		if closeErr := resp.Body.Close(); closeErr != nil {
			e.log.Error(closeErr, "failed to close response body")
		}
	}()

	// Handle HTTP response
	return e.handleHTTPResponse(resp, serverAddr)
}

// parseArgs parses the command line arguments to extract labels, types, and file path
func (e *HTTPADCExecutor) parseArgs(args []string) (map[string]string, []string, string, error) {
	labels := make(map[string]string)
	var types []string
	var filePath string

	for i := 0; i < len(args); i++ {
		switch args[i] {
		case "-f":
			if i+1 < len(args) {
				filePath = args[i+1]
				i++
			}
		case "--label-selector":
			if i+1 < len(args) {
				labelPair := args[i+1]
				parts := strings.SplitN(labelPair, "=", 2)
				if len(parts) == 2 {
					labels[parts[0]] = parts[1]
				}
				i++
			}
		case "--include-resource-type":
			if i+1 < len(args) {
				types = append(types, args[i+1])
				i++
			}
		}
	}

	if filePath == "" {
		return nil, nil, "", errors.New("file path not found in args")
	}

	return labels, types, filePath, nil
}

// loadResourcesFromFile loads ADC resources from the specified file
func (e *HTTPADCExecutor) loadResourcesFromFile(filePath string) (*adctypes.Resources, error) {
	data, err := os.ReadFile(filePath)
	if err != nil {
		return nil, fmt.Errorf("failed to read file: %w", err)
	}

	var resources adctypes.Resources
	if err := json.Unmarshal(data, &resources); err != nil {
		return nil, fmt.Errorf("failed to unmarshal resources: %w", err)
	}

	return &resources, nil
}

// buildHTTPRequest builds the HTTP request for ADC Server
func (e *HTTPADCExecutor) buildHTTPRequest(ctx context.Context, serverAddr, mode string, config adctypes.Config, labels map[string]string, types []string, resources *adctypes.Resources) (*http.Request, error) {
	// Prepare request body
	tlsVerify := config.TlsVerify
	reqBody := ADCServerRequest{
		Task: ADCServerTask{
			Opts: ADCServerOpts{
				Backend:             mode,
				Server:              strings.Split(serverAddr, ","),
				Token:               config.Token,
				LabelSelector:       labels,
				IncludeResourceType: types,
				TlsSkipVerify:       ptr.To(!tlsVerify),
				CacheKey:            config.Name,
			},
			Config: *resources,
		},
	}

	e.log.V(1).Info("prepared request body", "body", reqBody)

	jsonData, err := json.Marshal(reqBody)
	if err != nil {
		return nil, fmt.Errorf("failed to marshal request body: %w", err)
	}

	e.log.V(1).Info("sending HTTP request to ADC Server",
		"url", e.serverURL+"/sync",
		"server", serverAddr,
		"mode", mode,
		"cacheKey", config.Name,
		"labelSelector", labels,
		"includeResourceType", types,
		"tlsSkipVerify", !tlsVerify,
	)

	// Create HTTP request
	req, err := http.NewRequestWithContext(ctx, "PUT", e.serverURL+"/sync", bytes.NewBuffer(jsonData))
	if err != nil {
		return nil, fmt.Errorf("failed to create HTTP request: %w", err)
	}

	req.Header.Set("Content-Type", "application/json")
	return req, nil
}

// handleHTTPResponse handles the HTTP response from ADC Server
func (e *HTTPADCExecutor) handleHTTPResponse(resp *http.Response, serverAddr string) error {
	body, err := io.ReadAll(resp.Body)
	if err != nil {
		return fmt.Errorf("failed to read response body: %w", err)
	}

	e.log.V(1).Info("received HTTP response from ADC Server",
		"server", serverAddr,
		"status", resp.StatusCode,
		"response", string(body),
	)

	// not only 200, HTTP 202 is also accepted
	if resp.StatusCode/100 != 2 {
		return types.ADCExecutionServerAddrError{
			ServerAddr: serverAddr,
			Err:        fmt.Sprintf("HTTP %d: %s", resp.StatusCode, string(body)),
		}
	}

	// Parse response body
	var result adctypes.SyncResult
	if err := json.Unmarshal(body, &result); err != nil {
		return fmt.Errorf("failed to unmarshal response body: %s, err: %w", string(body), err)
	}

	// Check for sync failures
	if result.FailedCount > 0 && len(result.Failed) > 0 {
		reason := result.Failed[0].Reason
		e.log.Error(fmt.Errorf("ADC Server sync failed: %s", reason), "ADC Server sync failed", "result", result)
		return types.ADCExecutionServerAddrError{
			ServerAddr:     serverAddr,
			Err:            reason,
			FailedStatuses: result.Failed,
		}
	}

	e.log.V(1).Info("ADC Server sync success", "result", result)
	return nil
}<|MERGE_RESOLUTION|>--- conflicted
+++ resolved
@@ -219,19 +219,9 @@
 	log        logr.Logger
 }
 
-<<<<<<< HEAD
-// NewHTTPADCExecutor creates a new HTTPADCExecutor with the specified ADC Server URL
-func NewHTTPADCExecutor(log logr.Logger, serverURL string, timeout time.Duration) *HTTPADCExecutor {
-	return &HTTPADCExecutor{
-		httpClient: &http.Client{
-			Timeout: timeout,
-		},
-		serverURL: serverURL,
-		log:       log.WithName("executor"),
-=======
 // NewHTTPADCExecutor creates a new HTTPADCExecutor with the specified ADC Server URL.
 // serverURL can be "http(s)://host:port" or "unix:///path/to/socket" or "unix:/path/to/socket".
-func NewHTTPADCExecutor(serverURL string, timeout time.Duration) *HTTPADCExecutor {
+func NewHTTPADCExecutor(log logr.Logger, serverURL string, timeout time.Duration) *HTTPADCExecutor {
 	httpClient := &http.Client{
 		Timeout: timeout,
 	}
@@ -255,7 +245,7 @@
 	return &HTTPADCExecutor{
 		httpClient: httpClient,
 		serverURL:  serverURL,
->>>>>>> dc8b6621
+		log:        log.WithName("executor"),
 	}
 }
 
