// Licensed to the Apache Software Foundation (ASF) under one
// or more contributor license agreements.  See the NOTICE file
// distributed with this work for additional information
// regarding copyright ownership.  The ASF licenses this file
// to you under the Apache License, Version 2.0 (the
// "License"); you may not use this file except in compliance
// with the License.  You may obtain a copy of the License at
//
//   http://www.apache.org/licenses/LICENSE-2.0
//
// Unless required by applicable law or agreed to in writing,
// software distributed under the License is distributed on an
// "AS IS" BASIS, WITHOUT WARRANTIES OR CONDITIONS OF ANY
// KIND, either express or implied.  See the License for the
// specific language governing permissions and limitations
// under the License.

package indexer

import (
	"cmp"
	"context"

	corev1 "k8s.io/api/core/v1"
	networkingv1 "k8s.io/api/networking/v1"
	"k8s.io/apimachinery/pkg/runtime/schema"
	"k8s.io/apimachinery/pkg/types"
	ctrl "sigs.k8s.io/controller-runtime"
	"sigs.k8s.io/controller-runtime/pkg/client"
	gatewayv1 "sigs.k8s.io/gateway-api/apis/v1"
	gatewayv1alpha2 "sigs.k8s.io/gateway-api/apis/v1alpha2"

	"github.com/apache/apisix-ingress-controller/api/v1alpha1"
	apiv2 "github.com/apache/apisix-ingress-controller/api/v2"
	internaltypes "github.com/apache/apisix-ingress-controller/internal/types"
)

const (
	ServiceIndexRef           = "serviceRefs"
	ExtensionRef              = "extensionRef"
	ParametersRef             = "parametersRef"
	ParentRefs                = "parentRefs"
	IngressClass              = "ingressClass"
	SecretIndexRef            = "secretRefs"
	IngressClassRef           = "ingressClassRef"
	IngressClassParametersRef = "ingressClassParametersRef"
	ConsumerGatewayRef        = "consumerGatewayRef"
	PolicyTargetRefs          = "targetRefs"
	GatewayClassIndexRef      = "gatewayClassRef"
	ApisixUpstreamRef         = "apisixUpstreamRef"
	PluginConfigIndexRef      = "pluginConfigRefs"
	ControllerName            = "controllerName"
)

func SetupIndexer(mgr ctrl.Manager) error {
	for _, setup := range []func(ctrl.Manager) error{
		setupGatewayIndexer,
		setupHTTPRouteIndexer,
<<<<<<< HEAD
		setupTCPRouteIndexer,
=======
		setupGRPCRouteIndexer,
>>>>>>> 51077751
		setupIngressIndexer,
		setupConsumerIndexer,
		setupBackendTrafficPolicyIndexer,
		setupIngressClassIndexer,
		setupGatewayProxyIndexer,
		setupGatewaySecretIndex,
		setupApisixRouteIndexer,
		setupApisixPluginConfigIndexer,
		setupApisixTlsIndexer,
		setupApisixConsumerIndexer,
		setupGatewayClassIndexer,
	} {
		if err := setup(mgr); err != nil {
			return err
		}
	}
	return nil
}

func setupGatewayIndexer(mgr ctrl.Manager) error {
	if err := mgr.GetFieldIndexer().IndexField(
		context.Background(),
		&gatewayv1.Gateway{},
		ParametersRef,
		GatewayParametersRefIndexFunc,
	); err != nil {
		return err
	}

	if err := mgr.GetFieldIndexer().IndexField(
		context.Background(),
		&gatewayv1.Gateway{},
		GatewayClassIndexRef,
		func(obj client.Object) (requests []string) {
			return []string{string(obj.(*gatewayv1.Gateway).Spec.GatewayClassName)}
		},
	); err != nil {
		return err
	}
	return nil
}

func setupConsumerIndexer(mgr ctrl.Manager) error {
	if err := mgr.GetFieldIndexer().IndexField(
		context.Background(),
		&v1alpha1.Consumer{},
		ConsumerGatewayRef,
		ConsumerGatewayRefIndexFunc,
	); err != nil {
		return err
	}
	if err := mgr.GetFieldIndexer().IndexField(
		context.Background(),
		&v1alpha1.Consumer{},
		SecretIndexRef,
		ConsumerSecretIndexFunc,
	); err != nil {
		return err
	}
	return nil
}

func setupApisixRouteIndexer(mgr ctrl.Manager) error {
	var indexers = map[string]func(client.Object) []string{
		ServiceIndexRef:      ApisixRouteServiceIndexFunc(mgr.GetClient()),
		SecretIndexRef:       ApisixRouteSecretIndexFunc(mgr.GetClient()),
		ApisixUpstreamRef:    ApisixRouteApisixUpstreamIndexFunc,
		PluginConfigIndexRef: ApisixRoutePluginConfigIndexFunc,
	}
	for key, f := range indexers {
		if err := mgr.GetFieldIndexer().IndexField(context.Background(), &apiv2.ApisixRoute{}, key, f); err != nil {
			return err
		}
	}

	return nil
}

func setupApisixPluginConfigIndexer(mgr ctrl.Manager) error {
	if err := mgr.GetFieldIndexer().IndexField(
		context.Background(),
		&apiv2.ApisixPluginConfig{},
		SecretIndexRef,
		ApisixPluginConfigSecretIndexFunc,
	); err != nil {
		return err
	}
	return nil
}

func setupApisixConsumerIndexer(mgr ctrl.Manager) error {
	if err := mgr.GetFieldIndexer().IndexField(
		context.Background(),
		&apiv2.ApisixConsumer{},
		SecretIndexRef,
		ApisixConsumerSecretIndexFunc,
	); err != nil {
		return err
	}
	return nil
}

func ConsumerSecretIndexFunc(rawObj client.Object) []string {
	consumer := rawObj.(*v1alpha1.Consumer)
	secretKeys := make([]string, 0)

	for _, credential := range consumer.Spec.Credentials {
		if credential.SecretRef == nil {
			continue
		}
		ns := consumer.GetNamespace()
		if credential.SecretRef.Namespace != nil {
			ns = *credential.SecretRef.Namespace
		}
		key := GenIndexKey(ns, credential.SecretRef.Name)
		secretKeys = append(secretKeys, key)
	}
	return secretKeys
}

func ConsumerGatewayRefIndexFunc(rawObj client.Object) []string {
	consumer := rawObj.(*v1alpha1.Consumer)

	if consumer.Spec.GatewayRef.Name == "" {
		return nil
	}

	ns := consumer.GetNamespace()
	if consumer.Spec.GatewayRef.Namespace != nil {
		ns = *consumer.Spec.GatewayRef.Namespace
	}
	return []string{GenIndexKey(ns, consumer.Spec.GatewayRef.Name)}
}

func setupHTTPRouteIndexer(mgr ctrl.Manager) error {
	if err := mgr.GetFieldIndexer().IndexField(
		context.Background(),
		&gatewayv1.HTTPRoute{},
		ParentRefs,
		HTTPRouteParentRefsIndexFunc,
	); err != nil {
		return err
	}

	if err := mgr.GetFieldIndexer().IndexField(
		context.Background(),
		&gatewayv1.HTTPRoute{},
		ExtensionRef,
		HTTPRouteExtensionIndexFunc,
	); err != nil {
		return err
	}

	if err := mgr.GetFieldIndexer().IndexField(
		context.Background(),
		&gatewayv1.HTTPRoute{},
		ServiceIndexRef,
		HTTPRouteServiceIndexFunc,
	); err != nil {
		return err
	}

	if err := mgr.GetFieldIndexer().IndexField(
		context.Background(),
		&v1alpha1.HTTPRoutePolicy{},
		PolicyTargetRefs,
		HTTPRoutePolicyIndexFunc,
	); err != nil {
		return err
	}

	return nil
}

func setupTCPRouteIndexer(mgr ctrl.Manager) error {
	if err := mgr.GetFieldIndexer().IndexField(
		context.Background(),
		&gatewayv1alpha2.TCPRoute{},
		ParentRefs,
		TCPRouteParentRefsIndexFunc,
	); err != nil {
		return err
	}

	if err := mgr.GetFieldIndexer().IndexField(
		context.Background(),
		&gatewayv1alpha2.TCPRoute{},
		ServiceIndexRef,
		TCPPRouteServiceIndexFunc,
	); err != nil {
		return err
	}
	return nil
}
func setupIngressClassIndexer(mgr ctrl.Manager) error {
	// create IngressClass index
	if err := mgr.GetFieldIndexer().IndexField(
		context.Background(),
		&networkingv1.IngressClass{},
		IngressClass,
		IngressClassIndexFunc,
	); err != nil {
		return err
	}

	// create IngressClassParametersRef index
	if err := mgr.GetFieldIndexer().IndexField(
		context.Background(),
		&networkingv1.IngressClass{},
		IngressClassParametersRef,
		IngressClassParametersRefIndexFunc,
	); err != nil {
		return err
	}

	return nil
}

func setupGatewayProxyIndexer(mgr ctrl.Manager) error {
	if err := mgr.GetFieldIndexer().IndexField(
		context.Background(),
		&v1alpha1.GatewayProxy{},
		ServiceIndexRef,
		GatewayProxyServiceIndexFunc,
	); err != nil {
		return err
	}

	if err := mgr.GetFieldIndexer().IndexField(
		context.Background(),
		&v1alpha1.GatewayProxy{},
		SecretIndexRef,
		GatewayProxySecretIndexFunc,
	); err != nil {
		return err
	}
	return nil
}

func setupGatewaySecretIndex(mgr ctrl.Manager) error {
	return mgr.GetFieldIndexer().IndexField(
		context.Background(),
		&gatewayv1.Gateway{},
		SecretIndexRef,
		GatewaySecretIndexFunc,
	)
}

func setupGatewayClassIndexer(mgr ctrl.Manager) error {
	return mgr.GetFieldIndexer().IndexField(
		context.Background(),
		&gatewayv1.GatewayClass{},
		ControllerName,
		func(obj client.Object) []string {
			return []string{string(obj.(*gatewayv1.GatewayClass).Spec.ControllerName)}
		},
	)
}

func GatewayProxyServiceIndexFunc(rawObj client.Object) []string {
	gatewayProxy := rawObj.(*v1alpha1.GatewayProxy)
	if gatewayProxy.Spec.Provider != nil &&
		gatewayProxy.Spec.Provider.ControlPlane != nil &&
		gatewayProxy.Spec.Provider.ControlPlane.Service != nil {
		service := gatewayProxy.Spec.Provider.ControlPlane.Service
		return []string{GenIndexKey(gatewayProxy.GetNamespace(), service.Name)}
	}
	return nil
}

func GatewayProxySecretIndexFunc(rawObj client.Object) []string {
	gatewayProxy := rawObj.(*v1alpha1.GatewayProxy)
	secretKeys := make([]string, 0)

	// Check if provider is ControlPlane type and has AdminKey auth
	if gatewayProxy.Spec.Provider != nil &&
		gatewayProxy.Spec.Provider.Type == v1alpha1.ProviderTypeControlPlane &&
		gatewayProxy.Spec.Provider.ControlPlane != nil &&
		gatewayProxy.Spec.Provider.ControlPlane.Auth.Type == v1alpha1.AuthTypeAdminKey &&
		gatewayProxy.Spec.Provider.ControlPlane.Auth.AdminKey != nil &&
		gatewayProxy.Spec.Provider.ControlPlane.Auth.AdminKey.ValueFrom != nil &&
		gatewayProxy.Spec.Provider.ControlPlane.Auth.AdminKey.ValueFrom.SecretKeyRef != nil {

		ref := gatewayProxy.Spec.Provider.ControlPlane.Auth.AdminKey.ValueFrom.SecretKeyRef
		ns := gatewayProxy.GetNamespace()
		key := GenIndexKey(ns, ref.Name)
		secretKeys = append(secretKeys, key)
	}
	return secretKeys
}

func setupIngressIndexer(mgr ctrl.Manager) error {
	// create IngressClass index
	if err := mgr.GetFieldIndexer().IndexField(
		context.Background(),
		&networkingv1.Ingress{},
		IngressClassRef,
		IngressClassRefIndexFunc,
	); err != nil {
		return err
	}

	// create Service index for quick lookup of Ingresses using specific services
	if err := mgr.GetFieldIndexer().IndexField(
		context.Background(),
		&networkingv1.Ingress{},
		ServiceIndexRef,
		IngressServiceIndexFunc,
	); err != nil {
		return err
	}

	// create secret index for TLS
	if err := mgr.GetFieldIndexer().IndexField(
		context.Background(),
		&networkingv1.Ingress{},
		SecretIndexRef,
		IngressSecretIndexFunc,
	); err != nil {
		return err
	}

	return nil
}

func setupBackendTrafficPolicyIndexer(mgr ctrl.Manager) error {
	if err := mgr.GetFieldIndexer().IndexField(
		context.Background(),
		&v1alpha1.BackendTrafficPolicy{},
		PolicyTargetRefs,
		BackendTrafficPolicyIndexFunc,
	); err != nil {
		return err
	}
	return nil
}

func IngressClassIndexFunc(rawObj client.Object) []string {
	ingressClass := rawObj.(*networkingv1.IngressClass)
	if ingressClass.Spec.Controller == "" {
		return nil
	}
	controllerName := ingressClass.Spec.Controller
	return []string{controllerName}
}

func IngressClassRefIndexFunc(rawObj client.Object) []string {
	ingress := rawObj.(*networkingv1.Ingress)
	if ingress.Spec.IngressClassName == nil {
		return nil
	}
	return []string{*ingress.Spec.IngressClassName}
}

func IngressServiceIndexFunc(rawObj client.Object) []string {
	ingress := rawObj.(*networkingv1.Ingress)
	var services []string

	for _, rule := range ingress.Spec.Rules {
		if rule.HTTP == nil {
			continue
		}

		for _, path := range rule.HTTP.Paths {
			if path.Backend.Service == nil {
				continue
			}
			key := GenIndexKey(ingress.Namespace, path.Backend.Service.Name)
			services = append(services, key)
		}
	}
	return services
}

func IngressSecretIndexFunc(rawObj client.Object) []string {
	ingress := rawObj.(*networkingv1.Ingress)
	secrets := make([]string, 0)

	for _, tls := range ingress.Spec.TLS {
		if tls.SecretName == "" {
			continue
		}

		key := GenIndexKey(ingress.Namespace, tls.SecretName)
		secrets = append(secrets, key)
	}
	return secrets
}

func GatewaySecretIndexFunc(rawObj client.Object) (keys []string) {
	gateway := rawObj.(*gatewayv1.Gateway)
	var m = make(map[string]struct{})
	for _, listener := range gateway.Spec.Listeners {
		if listener.TLS == nil || len(listener.TLS.CertificateRefs) == 0 {
			continue
		}
		for _, ref := range listener.TLS.CertificateRefs {
			if ref.Kind == nil || *ref.Kind != internaltypes.KindSecret {
				continue
			}
			namespace := gateway.GetNamespace()
			if ref.Namespace != nil {
				namespace = string(*ref.Namespace)
			}
			key := GenIndexKey(namespace, string(ref.Name))
			if _, ok := m[key]; !ok {
				m[key] = struct{}{}
				keys = append(keys, key)
			}
		}
	}
	return keys
}

func GenIndexKeyWithGK(group, kind, namespace, name string) string {
	gvk := schema.GroupKind{
		Group: group,
		Kind:  kind,
	}
	nsName := types.NamespacedName{
		Namespace: namespace,
		Name:      name,
	}
	return gvk.String() + "/" + nsName.String()
}

func GenIndexKey(namespace, name string) string {
	return client.ObjectKey{
		Namespace: namespace,
		Name:      name,
	}.String()
}

func HTTPRouteParentRefsIndexFunc(rawObj client.Object) []string {
	hr := rawObj.(*gatewayv1.HTTPRoute)
	keys := make([]string, 0, len(hr.Spec.ParentRefs))
	for _, ref := range hr.Spec.ParentRefs {
		ns := hr.GetNamespace()
		if ref.Namespace != nil {
			ns = string(*ref.Namespace)
		}
		keys = append(keys, GenIndexKey(ns, string(ref.Name)))
	}
	return keys
}

func TCPRouteParentRefsIndexFunc(rawObj client.Object) []string {
	hr := rawObj.(*gatewayv1alpha2.TCPRoute)
	keys := make([]string, 0, len(hr.Spec.ParentRefs))
	for _, ref := range hr.Spec.ParentRefs {
		ns := hr.GetNamespace()
		if ref.Namespace != nil {
			ns = string(*ref.Namespace)
		}
		keys = append(keys, GenIndexKey(ns, string(ref.Name)))
	}
	return keys
}

func HTTPRouteServiceIndexFunc(rawObj client.Object) []string {
	hr := rawObj.(*gatewayv1.HTTPRoute)
	keys := make([]string, 0, len(hr.Spec.Rules))
	for _, rule := range hr.Spec.Rules {
		for _, backend := range rule.BackendRefs {
			namespace := hr.GetNamespace()
			if backend.Kind != nil && *backend.Kind != internaltypes.KindService {
				continue
			}
			if backend.Namespace != nil {
				namespace = string(*backend.Namespace)
			}
			keys = append(keys, GenIndexKey(namespace, string(backend.Name)))
		}
	}
	return keys
}

func TCPPRouteServiceIndexFunc(rawObj client.Object) []string {
	hr := rawObj.(*gatewayv1alpha2.TCPRoute)
	keys := make([]string, 0, len(hr.Spec.Rules))
	for _, rule := range hr.Spec.Rules {
		for _, backend := range rule.BackendRefs {
			namespace := hr.GetNamespace()
			if backend.Kind != nil && *backend.Kind != internaltypes.KindService {
				continue
			}
			if backend.Namespace != nil {
				namespace = string(*backend.Namespace)
			}
			keys = append(keys, GenIndexKey(namespace, string(backend.Name)))
		}
	}
	return keys
}

func ApisixRouteServiceIndexFunc(cli client.Client) func(client.Object) []string {
	return func(obj client.Object) (keys []string) {
		ar := obj.(*apiv2.ApisixRoute)
		for _, http := range ar.Spec.HTTP {
			// service reference in .backends
			for _, backend := range http.Backends {
				keys = append(keys, GenIndexKey(ar.GetNamespace(), backend.ServiceName))
			}
			// service reference in .upstreams
			for _, upstream := range http.Upstreams {
				if upstream.Name == "" {
					continue
				}
				var (
					au   apiv2.ApisixUpstream
					auNN = types.NamespacedName{
						Namespace: ar.GetNamespace(),
						Name:      upstream.Name,
					}
				)
				if err := cli.Get(context.Background(), auNN, &au); err != nil {
					continue
				}
				for _, node := range au.Spec.ExternalNodes {
					if node.Type == apiv2.ExternalTypeService && node.Name != "" {
						keys = append(keys, GenIndexKey(au.GetNamespace(), node.Name))
					}
				}
			}
		}
		for _, stream := range ar.Spec.Stream {
			keys = append(keys, GenIndexKey(ar.GetNamespace(), stream.Backend.ServiceName))
		}
		return keys
	}
}

func ApisixRouteSecretIndexFunc(cli client.Client) func(client.Object) []string {
	return func(obj client.Object) (keys []string) {
		ar := obj.(*apiv2.ApisixRoute)
		for _, http := range ar.Spec.HTTP {
			// secret reference in .plugins
			for _, plugin := range http.Plugins {
				if plugin.Enable && plugin.SecretRef != "" {
					keys = append(keys, GenIndexKey(ar.GetNamespace(), plugin.SecretRef))
				}
			}
			// secret reference in .upstreams
			for _, upstream := range http.Upstreams {
				if upstream.Name == "" {
					continue
				}
				var (
					au   apiv2.ApisixUpstream
					auNN = types.NamespacedName{
						Namespace: ar.GetNamespace(),
						Name:      upstream.Name,
					}
				)
				if err := cli.Get(context.Background(), auNN, &au); err != nil {
					continue
				}
				if secret := au.Spec.TLSSecret; secret != nil && secret.Name != "" {
					keys = append(keys, GenIndexKey(cmp.Or(secret.Namespace, au.GetNamespace()), secret.Name))
				}
			}
		}
		for _, stream := range ar.Spec.Stream {
			for _, plugin := range stream.Plugins {
				if plugin.Enable && plugin.SecretRef != "" {
					keys = append(keys, GenIndexKey(ar.GetNamespace(), plugin.SecretRef))
				}
			}
		}
		return keys
	}
}

func ApisixRouteApisixUpstreamIndexFunc(obj client.Object) (keys []string) {
	ar := obj.(*apiv2.ApisixRoute)
	for _, rule := range ar.Spec.HTTP {
		for _, backend := range rule.Backends {
			if backend.ServiceName != "" {
				keys = append(keys, GenIndexKey(ar.GetNamespace(), backend.ServiceName))
			}
		}
		for _, upstream := range rule.Upstreams {
			if upstream.Name != "" {
				keys = append(keys, GenIndexKey(ar.GetNamespace(), upstream.Name))
			}
		}
	}
	return
}

func ApisixRoutePluginConfigIndexFunc(obj client.Object) (keys []string) {
	ar := obj.(*apiv2.ApisixRoute)
	m := make(map[string]struct{})
	for _, http := range ar.Spec.HTTP {
		if http.PluginConfigName != "" {
			ns := ar.GetNamespace()
			if http.PluginConfigNamespace != "" {
				ns = http.PluginConfigNamespace
			}
			key := GenIndexKey(ns, http.PluginConfigName)
			if _, ok := m[key]; !ok {
				m[key] = struct{}{}
				keys = append(keys, key)
			}
		}
	}
	return
}

func HTTPRouteExtensionIndexFunc(rawObj client.Object) []string {
	hr := rawObj.(*gatewayv1.HTTPRoute)
	keys := make([]string, 0, len(hr.Spec.Rules))
	for _, rule := range hr.Spec.Rules {
		for _, filter := range rule.Filters {
			if filter.Type != gatewayv1.HTTPRouteFilterExtensionRef || filter.ExtensionRef == nil {
				continue
			}
			if filter.ExtensionRef.Kind == internaltypes.KindPluginConfig {
				keys = append(keys, GenIndexKey(hr.GetNamespace(), string(filter.ExtensionRef.Name)))
			}
		}
	}
	return keys
}

func HTTPRoutePolicyIndexFunc(rawObj client.Object) []string {
	hrp := rawObj.(*v1alpha1.HTTPRoutePolicy)
	var keys = make([]string, 0, len(hrp.Spec.TargetRefs))
	var m = make(map[string]struct{})
	for _, ref := range hrp.Spec.TargetRefs {
		key := GenIndexKeyWithGK(string(ref.Group), string(ref.Kind), hrp.GetNamespace(), string(ref.Name))
		if _, ok := m[key]; !ok {
			m[key] = struct{}{}
			keys = append(keys, key)
		}
	}
	return keys
}

func GatewayParametersRefIndexFunc(rawObj client.Object) []string {
	gw := rawObj.(*gatewayv1.Gateway)
	if gw.Spec.Infrastructure != nil && gw.Spec.Infrastructure.ParametersRef != nil {
		// now we only care about kind: GatewayProxy
		if gw.Spec.Infrastructure.ParametersRef.Kind == internaltypes.KindGatewayProxy {
			name := gw.Spec.Infrastructure.ParametersRef.Name
			return []string{GenIndexKey(gw.GetNamespace(), name)}
		}
	}
	return nil
}

func BackendTrafficPolicyIndexFunc(rawObj client.Object) []string {
	btp := rawObj.(*v1alpha1.BackendTrafficPolicy)
	keys := make([]string, 0, len(btp.Spec.TargetRefs))
	for _, ref := range btp.Spec.TargetRefs {
		keys = append(keys,
			GenIndexKeyWithGK(
				string(ref.Group),
				string(ref.Kind),
				btp.GetNamespace(),
				string(ref.Name),
			),
		)
	}
	return keys
}

func IngressClassParametersRefIndexFunc(rawObj client.Object) []string {
	ingressClass := rawObj.(*networkingv1.IngressClass)
	// check if the IngressClass references this gateway proxy
	if ingressClass.Spec.Parameters != nil &&
		ingressClass.Spec.Parameters.APIGroup != nil &&
		*ingressClass.Spec.Parameters.APIGroup == v1alpha1.GroupVersion.Group &&
		ingressClass.Spec.Parameters.Kind == internaltypes.KindGatewayProxy {
		ns := ingressClass.GetNamespace()
		if ingressClass.Spec.Parameters.Namespace != nil {
			ns = *ingressClass.Spec.Parameters.Namespace
		}
		return []string{GenIndexKey(ns, ingressClass.Spec.Parameters.Name)}
	}
	return nil
}

func ApisixPluginConfigSecretIndexFunc(obj client.Object) (keys []string) {
	pc := obj.(*apiv2.ApisixPluginConfig)
	for _, plugin := range pc.Spec.Plugins {
		if plugin.Enable && plugin.SecretRef != "" {
			keys = append(keys, GenIndexKey(pc.GetNamespace(), plugin.SecretRef))
		}
	}
	return
}

func ApisixConsumerSecretIndexFunc(rawObj client.Object) (keys []string) {
	ac := rawObj.(*apiv2.ApisixConsumer)
	var secretRef *corev1.LocalObjectReference
	if ac.Spec.AuthParameter.KeyAuth != nil {
		secretRef = ac.Spec.AuthParameter.KeyAuth.SecretRef
	} else if ac.Spec.AuthParameter.BasicAuth != nil {
		secretRef = ac.Spec.AuthParameter.BasicAuth.SecretRef
	} else if ac.Spec.AuthParameter.JwtAuth != nil {
		secretRef = ac.Spec.AuthParameter.JwtAuth.SecretRef
	} else if ac.Spec.AuthParameter.WolfRBAC != nil {
		secretRef = ac.Spec.AuthParameter.WolfRBAC.SecretRef
	} else if ac.Spec.AuthParameter.HMACAuth != nil {
		secretRef = ac.Spec.AuthParameter.HMACAuth.SecretRef
	} else if ac.Spec.AuthParameter.LDAPAuth != nil {
		secretRef = ac.Spec.AuthParameter.LDAPAuth.SecretRef
	}
	if secretRef != nil {
		keys = append(keys, GenIndexKey(ac.GetNamespace(), secretRef.Name))
	}
	return
}

func setupApisixTlsIndexer(mgr ctrl.Manager) error {
	// Create secret index for ApisixTls
	if err := mgr.GetFieldIndexer().IndexField(
		context.Background(),
		&apiv2.ApisixTls{},
		SecretIndexRef,
		ApisixTlsSecretIndexFunc,
	); err != nil {
		return err
	}

	// Create ingress class index for ApisixTls
	if err := mgr.GetFieldIndexer().IndexField(
		context.Background(),
		&apiv2.ApisixTls{},
		IngressClassRef,
		ApisixTlsIngressClassIndexFunc,
	); err != nil {
		return err
	}

	return nil
}

func ApisixTlsSecretIndexFunc(rawObj client.Object) []string {
	tls := rawObj.(*apiv2.ApisixTls)
	secrets := make([]string, 0)

	// Index the main TLS secret
	key := GenIndexKey(tls.Spec.Secret.Namespace, tls.Spec.Secret.Name)
	secrets = append(secrets, key)

	// Index the client CA secret if mutual TLS is configured
	if tls.Spec.Client != nil {
		caKey := GenIndexKey(tls.Spec.Client.CASecret.Namespace, tls.Spec.Client.CASecret.Name)
		secrets = append(secrets, caKey)
	}

	return secrets
}

func ApisixTlsIngressClassIndexFunc(rawObj client.Object) []string {
	tls := rawObj.(*apiv2.ApisixTls)
	if tls.Spec.IngressClassName == "" {
		return nil
	}
	return []string{tls.Spec.IngressClassName}
}<|MERGE_RESOLUTION|>--- conflicted
+++ resolved
@@ -56,11 +56,8 @@
 	for _, setup := range []func(ctrl.Manager) error{
 		setupGatewayIndexer,
 		setupHTTPRouteIndexer,
-<<<<<<< HEAD
 		setupTCPRouteIndexer,
-=======
 		setupGRPCRouteIndexer,
->>>>>>> 51077751
 		setupIngressIndexer,
 		setupConsumerIndexer,
 		setupBackendTrafficPolicyIndexer,
