--- conflicted
+++ resolved
@@ -29,16 +29,12 @@
 	k8stypes "k8s.io/apimachinery/pkg/types"
 	"k8s.io/client-go/util/retry"
 	"sigs.k8s.io/controller-runtime/pkg/client"
-<<<<<<< HEAD
 	gatewayv1 "sigs.k8s.io/gateway-api/apis/v1"
 
 	"github.com/apache/apisix-ingress-controller/api/v1alpha1"
 	v2 "github.com/apache/apisix-ingress-controller/api/v2"
 	types "github.com/apache/apisix-ingress-controller/internal/types"
-=======
-
 	pkgmetrics "github.com/apache/apisix-ingress-controller/pkg/metrics"
->>>>>>> 94fcceb7
 )
 
 const UpdateChannelBufferSize = 1000
@@ -142,17 +138,12 @@
 		case <-ctx.Done():
 			return nil
 		case update := <-u.updateChannel:
-<<<<<<< HEAD
+			// Decrement queue length after removing item from queue
+			pkgmetrics.DecStatusQueueLength()
 			u.log.V(1).Info("received a status update", "namespace", update.NamespacedName.Namespace,
 				"name", update.NamespacedName.Name,
 				"kind", types.KindOf(update.Resource),
 			)
-=======
-			// Decrement queue length after removing item from queue
-			pkgmetrics.DecStatusQueueLength()
-			u.log.Info("received a status update", "namespace", update.NamespacedName.Namespace,
-				"name", update.NamespacedName.Name)
->>>>>>> 94fcceb7
 
 			u.apply(ctx, update)
 		}
@@ -178,7 +169,8 @@
 func (u *UpdateWriter) Update(update Update) {
 	u.wg.Wait()
 	u.updateChannel <- update
-<<<<<<< HEAD
+	// Increment queue length after adding new item
+	pkgmetrics.IncStatusQueueLength()
 }
 
 func statusEqual(a, b any, opts ...cmp.Option) bool {
@@ -258,8 +250,4 @@
 	}
 
 	return cmp.Equal(statusA, statusB, opts...)
-=======
-	// Increment queue length after adding new item
-	pkgmetrics.IncStatusQueueLength()
->>>>>>> 94fcceb7
 }